// Copyright © 2021 Intel Corporation
//
// SPDX-License-Identifier: Apache-2.0
//

#![allow(clippy::undocumented_unsafe_blocks)]

<<<<<<< HEAD
use once_cell::sync::Lazy;
use rand::{thread_rng, Rng};
use serde_json::Value;
use ssh2::Session;
use std::env;
=======
>>>>>>> 95e3c8f8
use std::ffi::OsStr;
use std::fmt::Display;
use std::io::{Read, Write};
use std::net::{TcpListener, TcpStream};
use std::os::unix::fs::PermissionsExt;
use std::os::unix::io::{AsRawFd, FromRawFd};
use std::path::Path;
use std::process::{Child, Command, ExitStatus, Output, Stdio};
use std::str::FromStr;
use std::sync::{LazyLock, Mutex};
use std::time::Duration;
use std::{env, fmt, fs, io, thread};

use serde_json::Value;
use ssh2::Session;
use thiserror::Error;
use vmm_sys_util::tempdir::TempDir;
use wait_timeout::ChildExt;

#[derive(Error, Debug)]
pub enum WaitTimeoutError {
    #[error("timeout")]
    Timedout,
    #[error("exit status indicates failure")]
    ExitStatus,
    #[error("general failure")]
    General(#[source] std::io::Error),
}

#[derive(Error, Debug)]
pub enum Error {
    #[error("Failed to parse")]
    Parsing(#[source] std::num::ParseIntError),
    #[error("ssh command failed")]
    SshCommand(#[from] SshCommandError),
    #[error("waiting for boot failed")]
    WaitForBoot(#[source] WaitForBootError),
    #[error("reading log file failed")]
    EthrLogFile(#[source] std::io::Error),
    #[error("parsing log file failed")]
    EthrLogParse,
    #[error("parsing fio output failed")]
    FioOutputParse,
    #[error("parsing iperf3 output failed")]
    Iperf3Parse,
    #[error("spawning process failed")]
    Spawn(#[source] std::io::Error),
    #[error("waiting for timeout failed")]
    WaitTimeout(#[source] WaitTimeoutError),
}

pub struct GuestNetworkConfig {
    pub guest_ip: String,
    pub l2_guest_ip1: String,
    pub l2_guest_ip2: String,
    pub l2_guest_ip3: String,
    pub host_ip: String,
    pub guest_mac: String,
    pub l2_guest_mac1: String,
    pub l2_guest_mac2: String,
    pub l2_guest_mac3: String,
    pub tcp_listener_port: u16,
}

pub const DEFAULT_TCP_LISTENER_MESSAGE: &str = "booted";
pub const DEFAULT_TCP_LISTENER_PORT: u16 = 8000;
pub const DEFAULT_TCP_LISTENER_TIMEOUT: i32 = 120;

#[derive(Error, Debug)]
pub enum WaitForBootError {
    #[error("Failed to wait for epoll")]
    EpollWait(#[source] std::io::Error),
    #[error("Failed to listen for boot")]
    Listen(#[source] std::io::Error),
    #[error("Epoll wait timeout")]
    EpollWaitTimeout,
    #[error("wrong guest address")]
    WrongGuestAddr,
    #[error("Failed to accept a TCP request")]
    Accept(#[source] std::io::Error),
}

impl GuestNetworkConfig {
    pub fn wait_vm_boot(&self, custom_timeout: Option<i32>) -> Result<(), WaitForBootError> {
        let start = std::time::Instant::now();
        // The 'port' is unique per 'GUEST' and listening to wild-card ip avoids retrying on 'TcpListener::bind()'
        let listen_addr = format!("0.0.0.0:{}", self.tcp_listener_port);
        let expected_guest_addr = self.guest_ip.as_str();
        let mut s = String::new();
        let timeout = match custom_timeout {
            Some(t) => t,
            None => DEFAULT_TCP_LISTENER_TIMEOUT,
        };

        let mut closure = || -> Result<(), WaitForBootError> {
            let listener =
                TcpListener::bind(listen_addr.as_str()).map_err(WaitForBootError::Listen)?;
            listener
                .set_nonblocking(true)
                .expect("Cannot set non-blocking for tcp listener");

            // Reply on epoll w/ timeout to wait for guest connections faithfully
            let epoll_fd = epoll::create(true).expect("Cannot create epoll fd");
            // Use 'File' to enforce closing on 'epoll_fd'
            let _epoll_file = unsafe { fs::File::from_raw_fd(epoll_fd) };
            epoll::ctl(
                epoll_fd,
                epoll::ControlOptions::EPOLL_CTL_ADD,
                listener.as_raw_fd(),
                epoll::Event::new(epoll::Events::EPOLLIN, 0),
            )
            .expect("Cannot add 'tcp_listener' event to epoll");
            let mut events = [epoll::Event::new(epoll::Events::empty(), 0); 1];
            loop {
                let num_events = match epoll::wait(epoll_fd, timeout * 1000_i32, &mut events[..]) {
                    Ok(num_events) => Ok(num_events),
                    Err(e) => match e.raw_os_error() {
                        Some(libc::EAGAIN) | Some(libc::EINTR) => continue,
                        _ => Err(e),
                    },
                }
                .map_err(WaitForBootError::EpollWait)?;
                if num_events == 0 {
                    return Err(WaitForBootError::EpollWaitTimeout);
                }
                break;
            }

            match listener.accept() {
                Ok((_, addr)) => {
                    // Make sure the connection is from the expected 'guest_addr'
                    if addr.ip() != std::net::IpAddr::from_str(expected_guest_addr).unwrap() {
                        s = format!(
                            "Expecting the guest ip '{}' while being connected with ip '{}'",
                            expected_guest_addr,
                            addr.ip()
                        );
                        return Err(WaitForBootError::WrongGuestAddr);
                    }

                    Ok(())
                }
                Err(e) => {
                    s = "TcpListener::accept() failed".to_string();
                    Err(WaitForBootError::Accept(e))
                }
            }
        };

        match closure() {
            Err(e) => {
                let duration = start.elapsed();
                eprintln!(
                    "\n\n==== Start 'wait_vm_boot' (FAILED) ==== \
                    \n\nduration =\"{duration:?}, timeout = {timeout}s\" \
                    \nlisten_addr=\"{listen_addr}\" \
                    \nexpected_guest_addr=\"{expected_guest_addr}\" \
                    \nmessage=\"{s}\" \
                    \nerror=\"{e:?}\" \
                    \n\n==== End 'wait_vm_boot' outout ====\n\n"
                );

                Err(e)
            }
            Ok(_) => Ok(()),
        }
    }
}

pub enum DiskType {
    OperatingSystem,
    CloudInit,
}

pub trait DiskConfig {
    fn prepare_files(&mut self, tmp_dir: &TempDir, network: &GuestNetworkConfig);
    fn prepare_cloudinit(&self, tmp_dir: &TempDir, network: &GuestNetworkConfig) -> String;
    fn disk(&self, disk_type: DiskType) -> Option<String>;
}

#[derive(Clone)]
pub struct UbuntuDiskConfig {
    osdisk_path: String,
    cloudinit_path: String,
    image_name: String,
}

impl UbuntuDiskConfig {
    pub fn new(image_name: String) -> Self {
        UbuntuDiskConfig {
            image_name,
            osdisk_path: String::new(),
            cloudinit_path: String::new(),
        }
    }
}

pub struct WindowsDiskConfig {
    image_name: String,
    osdisk_path: String,
    loopback_device: String,
    windows_snapshot_cow: String,
    windows_snapshot: String,
}

impl WindowsDiskConfig {
    pub fn new(image_name: String) -> Self {
        WindowsDiskConfig {
            image_name,
            osdisk_path: String::new(),
            loopback_device: String::new(),
            windows_snapshot_cow: String::new(),
            windows_snapshot: String::new(),
        }
    }
}

impl Drop for WindowsDiskConfig {
    fn drop(&mut self) {
        // dmsetup remove windows-snapshot-1
        std::process::Command::new("dmsetup")
            .arg("remove")
            .arg(self.windows_snapshot.as_str())
            .output()
            .expect("Expect removing Windows snapshot with 'dmsetup' to succeed");

        // dmsetup remove windows-snapshot-cow-1
        std::process::Command::new("dmsetup")
            .arg("remove")
            .arg(self.windows_snapshot_cow.as_str())
            .output()
            .expect("Expect removing Windows snapshot CoW with 'dmsetup' to succeed");

        // losetup -d <loopback_device>
        std::process::Command::new("losetup")
            .args(["-d", self.loopback_device.as_str()])
            .output()
            .expect("Expect removing loopback device to succeed");
    }
}

impl DiskConfig for UbuntuDiskConfig {
    fn prepare_cloudinit(&self, tmp_dir: &TempDir, network: &GuestNetworkConfig) -> String {
        let cloudinit_file_path =
            String::from(tmp_dir.as_path().join("cloudinit").to_str().unwrap());

        let cloud_init_directory = tmp_dir.as_path().join("cloud-init").join("ubuntu");

        fs::create_dir_all(&cloud_init_directory)
            .expect("Expect creating cloud-init directory to succeed");

        let source_file_dir = std::env::current_dir()
            .unwrap()
            .join("test_data")
            .join("cloud-init")
            .join("ubuntu")
            .join("ci");

        ["meta-data"].iter().for_each(|x| {
            rate_limited_copy(source_file_dir.join(x), cloud_init_directory.join(x))
                .expect("Expect copying cloud-init meta-data to succeed");
        });

        let mut user_data_string = String::new();
        fs::File::open(source_file_dir.join("user-data"))
            .unwrap()
            .read_to_string(&mut user_data_string)
            .expect("Expected reading user-data file to succeed");
        user_data_string = user_data_string.replace(
            "@DEFAULT_TCP_LISTENER_MESSAGE",
            DEFAULT_TCP_LISTENER_MESSAGE,
        );
        user_data_string = user_data_string.replace("@HOST_IP", &network.host_ip);
        user_data_string =
            user_data_string.replace("@TCP_LISTENER_PORT", &network.tcp_listener_port.to_string());

        fs::File::create(cloud_init_directory.join("user-data"))
            .unwrap()
            .write_all(user_data_string.as_bytes())
            .expect("Expected writing out user-data to succeed");

        let mut network_config_string = String::new();

        fs::File::open(source_file_dir.join("network-config"))
            .unwrap()
            .read_to_string(&mut network_config_string)
            .expect("Expected reading network-config file to succeed");

        network_config_string = network_config_string.replace("192.168.2.1", &network.host_ip);
        network_config_string = network_config_string.replace("192.168.2.2", &network.guest_ip);
        network_config_string = network_config_string.replace("192.168.2.3", &network.l2_guest_ip1);
        network_config_string = network_config_string.replace("192.168.2.4", &network.l2_guest_ip2);
        network_config_string = network_config_string.replace("192.168.2.5", &network.l2_guest_ip3);
        network_config_string =
            network_config_string.replace("12:34:56:78:90:ab", &network.guest_mac);
        network_config_string =
            network_config_string.replace("de:ad:be:ef:12:34", &network.l2_guest_mac1);
        network_config_string =
            network_config_string.replace("de:ad:be:ef:34:56", &network.l2_guest_mac2);
        network_config_string =
            network_config_string.replace("de:ad:be:ef:56:78", &network.l2_guest_mac3);

        fs::File::create(cloud_init_directory.join("network-config"))
            .unwrap()
            .write_all(network_config_string.as_bytes())
            .expect("Expected writing out network-config to succeed");

        std::process::Command::new("mkdosfs")
            .args(["-n", "CIDATA"])
            .args(["-C", cloudinit_file_path.as_str()])
            .arg("8192")
            .output()
            .expect("Expect creating disk image to succeed");

        ["user-data", "meta-data", "network-config"]
            .iter()
            .for_each(|x| {
                std::process::Command::new("mcopy")
                    .arg("-o")
                    .args(["-i", cloudinit_file_path.as_str()])
                    .args(["-s", cloud_init_directory.join(x).to_str().unwrap(), "::"])
                    .output()
                    .expect("Expect copying files to disk image to succeed");
            });

        cloudinit_file_path
    }

    fn prepare_files(&mut self, tmp_dir: &TempDir, network: &GuestNetworkConfig) {
        let mut workload_path = dirs::home_dir().unwrap();
        workload_path.push("workloads");

        let mut osdisk_base_path = workload_path;
        osdisk_base_path.push(&self.image_name);

        let osdisk_path = String::from(tmp_dir.as_path().join("osdisk.img").to_str().unwrap());
        let cloudinit_path = self.prepare_cloudinit(tmp_dir, network);

        rate_limited_copy(osdisk_base_path, &osdisk_path)
            .expect("copying of OS source disk image failed");

        self.cloudinit_path = cloudinit_path;
        self.osdisk_path = osdisk_path;
    }

    fn disk(&self, disk_type: DiskType) -> Option<String> {
        match disk_type {
            DiskType::OperatingSystem => Some(self.osdisk_path.clone()),
            DiskType::CloudInit => Some(self.cloudinit_path.clone()),
        }
    }
}

impl DiskConfig for WindowsDiskConfig {
    fn prepare_cloudinit(&self, _tmp_dir: &TempDir, _network: &GuestNetworkConfig) -> String {
        String::new()
    }

    fn prepare_files(&mut self, tmp_dir: &TempDir, _network: &GuestNetworkConfig) {
        let mut workload_path = dirs::home_dir().unwrap();
        workload_path.push("workloads");

        let mut osdisk_path = workload_path;
        osdisk_path.push(&self.image_name);

        let osdisk_blk_size = fs::metadata(osdisk_path)
            .expect("Expect retrieving Windows image metadata")
            .len()
            >> 9;

        let snapshot_cow_path =
            String::from(tmp_dir.as_path().join("snapshot_cow").to_str().unwrap());

        // Create and truncate CoW file for device mapper
        let cow_file_size: u64 = 1 << 30;
        let cow_file_blk_size = cow_file_size >> 9;
        let cow_file = std::fs::File::create(snapshot_cow_path.as_str())
            .expect("Expect creating CoW image to succeed");
        cow_file
            .set_len(cow_file_size)
            .expect("Expect truncating CoW image to succeed");

        // losetup --find --show /tmp/snapshot_cow
        let loopback_device = std::process::Command::new("losetup")
            .arg("--find")
            .arg("--show")
            .arg(snapshot_cow_path.as_str())
            .output()
            .expect("Expect creating loopback device from snapshot CoW image to succeed");

        self.loopback_device = String::from_utf8_lossy(&loopback_device.stdout)
            .trim()
            .to_string();

        let random_extension = tmp_dir.as_path().file_name().unwrap();
        let windows_snapshot_cow = format!(
            "windows-snapshot-cow-{}",
            random_extension.to_str().unwrap()
        );

        // dmsetup create windows-snapshot-cow-1 --table '0 2097152 linear /dev/loop1 0'
        std::process::Command::new("dmsetup")
            .arg("create")
            .arg(windows_snapshot_cow.as_str())
            .args([
                "--table",
                format!("0 {} linear {} 0", cow_file_blk_size, self.loopback_device).as_str(),
            ])
            .output()
            .expect("Expect creating Windows snapshot CoW with 'dmsetup' to succeed");

        let windows_snapshot = format!("windows-snapshot-{}", random_extension.to_str().unwrap());

        // dmsetup mknodes
        std::process::Command::new("dmsetup")
            .arg("mknodes")
            .output()
            .expect("Expect device mapper nodes to be ready");

        // dmsetup create windows-snapshot-1 --table '0 41943040 snapshot /dev/mapper/windows-base /dev/mapper/windows-snapshot-cow-1 P 8'
        std::process::Command::new("dmsetup")
            .arg("create")
            .arg(windows_snapshot.as_str())
            .args([
                "--table",
                format!(
                    "0 {} snapshot /dev/mapper/windows-base /dev/mapper/{} P 8",
                    osdisk_blk_size,
                    windows_snapshot_cow.as_str()
                )
                .as_str(),
            ])
            .output()
            .expect("Expect creating Windows snapshot with 'dmsetup' to succeed");

        // dmsetup mknodes
        std::process::Command::new("dmsetup")
            .arg("mknodes")
            .output()
            .expect("Expect device mapper nodes to be ready");

        self.osdisk_path = format!("/dev/mapper/{windows_snapshot}");
        self.windows_snapshot_cow = windows_snapshot_cow;
        self.windows_snapshot = windows_snapshot;
    }

    fn disk(&self, disk_type: DiskType) -> Option<String> {
        match disk_type {
            DiskType::OperatingSystem => Some(self.osdisk_path.clone()),
            DiskType::CloudInit => None,
        }
    }
}

pub fn rate_limited_copy<P: AsRef<Path>, Q: AsRef<Path>>(from: P, to: Q) -> io::Result<u64> {
    for i in 0..10 {
        let free_bytes = unsafe {
            let mut stats = std::mem::MaybeUninit::zeroed();
            let fs_name = std::ffi::CString::new("/tmp").unwrap();
            libc::statvfs(fs_name.as_ptr(), stats.as_mut_ptr());

            let free_blocks = stats.assume_init().f_bfree;
            let block_size = stats.assume_init().f_bsize;

            free_blocks * block_size
        };

        // Make sure there is at least 6 GiB of space
        if free_bytes < 6 << 30 {
            eprintln!("Not enough space on disk ({free_bytes}). Attempt {i} of 10. Sleeping.");
            thread::sleep(std::time::Duration::new(60, 0));
            continue;
        }

        match fs::copy(&from, &to) {
            Err(e) => {
                if let Some(errno) = e.raw_os_error()
                    && errno == libc::ENOSPC
                {
                    eprintln!("Copy returned ENOSPC. Attempt {i} of 10. Sleeping.");
                    thread::sleep(std::time::Duration::new(60, 0));
                    continue;
                }

                return Err(e);
            }
            Ok(i) => return Ok(i),
        }
    }
    Err(io::Error::last_os_error())
}

pub fn handle_child_output(
    r: Result<(), std::boxed::Box<dyn std::any::Any + std::marker::Send>>,
    output: &std::process::Output,
) {
    use std::os::unix::process::ExitStatusExt;
    if r.is_ok() && output.status.success() {
        return;
    }

    match output.status.code() {
        None => {
            // Don't treat child.kill() as a problem
            if output.status.signal() == Some(9) && r.is_ok() {
                return;
            }

            eprintln!(
                "==== child killed by signal: {} ====",
                output.status.signal().unwrap()
            );
        }
        Some(code) => {
            eprintln!("\n\n==== child exit code: {code} ====");
        }
    }

    eprintln!(
        "\n\n==== Start child stdout ====\n\n{}\n\n==== End child stdout ====",
        String::from_utf8_lossy(&output.stdout)
    );
    eprintln!(
        "\n\n==== Start child stderr ====\n\n{}\n\n==== End child stderr ====",
        String::from_utf8_lossy(&output.stderr)
    );

    panic!("Test failed")
}

#[derive(Debug)]
pub struct PasswordAuth {
    pub username: String,
    pub password: String,
}

pub const DEFAULT_SSH_RETRIES: u8 = 6;
pub const DEFAULT_SSH_TIMEOUT: u8 = 10;

#[derive(Error, Debug)]
pub enum SshCommandError {
    #[error("ssh connection failed")]
    Connection(#[source] std::io::Error),
    #[error("ssh handshake failed")]
    Handshake(#[source] ssh2::Error),
    #[error("ssh authentication failed")]
    Authentication(#[source] ssh2::Error),
    #[error("ssh channel session failed")]
    ChannelSession(#[source] ssh2::Error),
    #[error("ssh command failed")]
    Command(#[source] ssh2::Error),
    #[error("retrieving exit status from ssh command failed")]
    ExitStatus(#[source] ssh2::Error),
    #[error("the exit code indicates failure: {0}")]
    NonZeroExitStatus(i32),
    #[error("failed to read file")]
    FileRead(#[source] std::io::Error),
    #[error("failed to read metadata")]
    FileMetadata(#[source] std::io::Error),
    #[error("scp send failed")]
    ScpSend(#[source] ssh2::Error),
    #[error("scp write failed")]
    WriteAll(#[source] std::io::Error),
    #[error("scp send EOF failed")]
    SendEof(#[source] ssh2::Error),
    #[error("scp wait EOF failed")]
    WaitEof(#[source] ssh2::Error),
}

fn scp_to_guest_with_auth(
    path: &Path,
    remote_path: &Path,
    auth: &PasswordAuth,
    ip: &str,
    retries: u8,
    timeout: u8,
) -> Result<(), SshCommandError> {
    let mut counter = 0;
    loop {
        let closure = || -> Result<(), SshCommandError> {
            let tcp =
                TcpStream::connect(format!("{ip}:22")).map_err(SshCommandError::Connection)?;
            let mut sess = Session::new().unwrap();
            sess.set_tcp_stream(tcp);
            sess.handshake().map_err(SshCommandError::Handshake)?;

            sess.userauth_password(&auth.username, &auth.password)
                .map_err(SshCommandError::Authentication)?;
            assert!(sess.authenticated());

            let content = fs::read(path).map_err(SshCommandError::FileRead)?;
            let mode = fs::metadata(path)
                .map_err(SshCommandError::FileMetadata)?
                .permissions()
                .mode()
                & 0o777;

            let mut channel = sess
                .scp_send(remote_path, mode as i32, content.len() as u64, None)
                .map_err(SshCommandError::ScpSend)?;
            channel
                .write_all(&content)
                .map_err(SshCommandError::WriteAll)?;
            channel.send_eof().map_err(SshCommandError::SendEof)?;
            channel.wait_eof().map_err(SshCommandError::WaitEof)?;

            // Intentionally ignore these results here as their failure
            // does not precipitate a repeat
            let _ = channel.close();
            let _ = channel.wait_close();

            Ok(())
        };

        match closure() {
            Ok(_) => break,
            Err(e) => {
                counter += 1;
                if counter >= retries {
                    eprintln!(
                        "\n\n==== Start scp command output (FAILED) ====\n\n\
                         path =\"{path:?}\"\n\
                         remote_path =\"{remote_path:?}\"\n\
                         auth=\"{auth:#?}\"\n\
                         ip=\"{ip}\"\n\
                         error=\"{e:?}\"\n\
                         \n==== End scp command outout ====\n\n"
                    );

                    return Err(e);
                }
            }
        };
        thread::sleep(std::time::Duration::new((timeout * counter).into(), 0));
    }
    Ok(())
}

pub fn scp_to_guest(
    path: &Path,
    remote_path: &Path,
    ip: &str,
    retries: u8,
    timeout: u8,
) -> Result<(), SshCommandError> {
    scp_to_guest_with_auth(
        path,
        remote_path,
        &PasswordAuth {
            username: String::from("cloud"),
            password: String::from("cloud123"),
        },
        ip,
        retries,
        timeout,
    )
}

pub fn ssh_command_ip_with_auth(
    command: &str,
    auth: &PasswordAuth,
    ip: &str,
    retries: u8,
    timeout: u8,
) -> Result<String, SshCommandError> {
    let mut s = String::new();

    let mut counter = 0;
    loop {
        let mut closure = || -> Result<(), SshCommandError> {
            let tcp =
                TcpStream::connect(format!("{ip}:22")).map_err(SshCommandError::Connection)?;
            let mut sess = Session::new().unwrap();
            sess.set_tcp_stream(tcp);
            sess.handshake().map_err(SshCommandError::Handshake)?;

            sess.userauth_password(&auth.username, &auth.password)
                .map_err(SshCommandError::Authentication)?;
            assert!(sess.authenticated());

            let mut channel = sess
                .channel_session()
                .map_err(SshCommandError::ChannelSession)?;
            channel.exec(command).map_err(SshCommandError::Command)?;

            // Intentionally ignore these results here as their failure
            // does not precipitate a repeat
            let _ = channel.read_to_string(&mut s);
            let _ = channel.close();
            let _ = channel.wait_close();

            let status = channel.exit_status().map_err(SshCommandError::ExitStatus)?;

            if status != 0 {
                Err(SshCommandError::NonZeroExitStatus(status))
            } else {
                Ok(())
            }
        };

        match closure() {
            Ok(_) => break,
            Err(e) => {
                counter += 1;
                if counter >= retries {
                    eprintln!(
                        "\n\n==== Start ssh command output (FAILED) ====\n\n\
                         command=\"{command}\"\n\
                         auth=\"{auth:#?}\"\n\
                         ip=\"{ip}\"\n\
                         output=\"{s}\"\n\
                         error=\"{e:?}\"\n\
                         \n==== End ssh command outout ====\n\n"
                    );

                    return Err(e);
                }
            }
        };
        thread::sleep(std::time::Duration::new((timeout * counter).into(), 0));
    }
    Ok(s)
}

pub fn ssh_command_ip(
    command: &str,
    ip: &str,
    retries: u8,
    timeout: u8,
) -> Result<String, SshCommandError> {
    ssh_command_ip_with_auth(
        command,
        &PasswordAuth {
            username: String::from("cloud"),
            password: String::from("cloud123"),
        },
        ip,
        retries,
        timeout,
    )
}

pub fn exec_host_command_with_retries(command: &str, retries: u32, interval: Duration) -> bool {
    for _ in 0..retries {
        let s = exec_host_command_output(command).status;
        if !s.success() {
            eprintln!("\n\n==== retrying in {interval:?} ===\n\n");
            thread::sleep(interval);
        } else {
            return true;
        }
    }

    false
}

pub fn exec_host_command_status(command: &str) -> ExitStatus {
    exec_host_command_output(command).status
}

pub fn exec_host_command_output(command: &str) -> Output {
    let output = std::process::Command::new("bash")
        .args(["-c", command])
        .output()
        .unwrap_or_else(|e| panic!("Expected '{command}' to run. Error: {e:?}"));

    if !output.status.success() {
        let stdout = String::from_utf8_lossy(&output.stdout);
        let stderr = String::from_utf8_lossy(&output.stderr);
        eprintln!(
            "\n\n==== Start 'exec_host_command' failed ==== \
            \n\n---stdout---\n{stdout}\n---stderr---{stderr} \
            \n\n==== End 'exec_host_command' failed ====",
        );
    }

    output
}

pub fn check_lines_count(input: &str, line_count: usize) -> bool {
    if input.lines().count() == line_count {
        true
    } else {
        eprintln!(
            "\n\n==== Start 'check_lines_count' failed ==== \
            \n\ninput = {input}\nline_count = {line_count} \
            \n\n==== End 'check_lines_count' failed ====",
        );

        false
    }
}

pub fn check_matched_lines_count(input: &str, keywords: Vec<&str>, line_count: usize) -> bool {
    let mut matches = String::new();
    for line in input.lines() {
        if keywords.iter().all(|k| line.contains(k)) {
            matches += line;
        }
    }

    if matches.lines().count() == line_count {
        true
    } else {
        eprintln!(
            "\n\n==== Start 'check_matched_lines_count' failed ==== \
            \nkeywords = {keywords:?}, line_count = {line_count} \
            \n\ninput = {input} matches = {matches} \
            \n\n==== End 'check_matched_lines_count' failed ====",
        );

        false
    }
}

pub fn kill_child(child: &mut Child) {
    let r = unsafe { libc::kill(child.id() as i32, libc::SIGTERM) };
    if r != 0 {
        let e = io::Error::last_os_error();
        if e.raw_os_error().unwrap() == libc::ESRCH {
            return;
        }
        eprintln!("Failed to kill child with SIGTERM: {e:?}");
    }

    // The timeout period elapsed without the child exiting
    if child.wait_timeout(Duration::new(10, 0)).unwrap().is_none() {
        let _ = child.kill();
        let rust_flags = env::var("RUSTFLAGS").unwrap_or_default();
        if rust_flags.contains("-Cinstrument-coverage") {
            panic!("Wait child timeout, please check the reason.")
        }
    }
}

pub const PIPE_SIZE: i32 = 32 << 20;

static NEXT_VM_ID: LazyLock<Mutex<u8>> = LazyLock::new(|| Mutex::new(1));

pub struct Guest {
    pub tmp_dir: TempDir,
    pub disk_config: Box<dyn DiskConfig>,
    pub network: GuestNetworkConfig,
}

// Safe to implement as we know we have no interior mutability
impl std::panic::RefUnwindSafe for Guest {}

impl Guest {
    pub fn new_from_ip_range(mut disk_config: Box<dyn DiskConfig>, class: &str, id: u8) -> Self {
        let tmp_dir = TempDir::new_with_prefix("/tmp/ch").unwrap();

        let network = GuestNetworkConfig {
            guest_ip: format!("{class}.{id}.2"),
            l2_guest_ip1: format!("{class}.{id}.3"),
            l2_guest_ip2: format!("{class}.{id}.4"),
            l2_guest_ip3: format!("{class}.{id}.5"),
            host_ip: format!("{class}.{id}.1"),
            guest_mac: format!("12:34:56:78:90:{id:02x}"),
            l2_guest_mac1: format!("de:ad:be:ef:12:{id:02x}"),
            l2_guest_mac2: format!("de:ad:be:ef:34:{id:02x}"),
            l2_guest_mac3: format!("de:ad:be:ef:56:{id:02x}"),
            tcp_listener_port: DEFAULT_TCP_LISTENER_PORT + id as u16,
        };

        disk_config.prepare_files(&tmp_dir, &network);

        Guest {
            tmp_dir,
            disk_config,
            network,
        }
    }

    pub fn new(disk_config: Box<dyn DiskConfig>) -> Self {
        let mut guard = NEXT_VM_ID.lock().unwrap();
        let id = *guard;
        *guard = id + 1;

        Self::new_from_ip_range(disk_config, "192.168", id)
    }

    pub fn default_net_string(&self) -> String {
        format!(
            "tap=,mac={},ip={},mask=255.255.255.0",
            self.network.guest_mac, self.network.host_ip
        )
    }

    pub fn default_net_string_w_iommu(&self) -> String {
        format!(
            "tap=,mac={},ip={},mask=255.255.255.0,iommu=on",
            self.network.guest_mac, self.network.host_ip
        )
    }

    pub fn default_net_string_w_mtu(&self, mtu: u16) -> String {
        format!(
            "tap=,mac={},ip={},mask=255.255.255.0,mtu={}",
            self.network.guest_mac, self.network.host_ip, mtu
        )
    }

    pub fn ssh_command(&self, command: &str) -> Result<String, SshCommandError> {
        ssh_command_ip(
            command,
            &self.network.guest_ip,
            DEFAULT_SSH_RETRIES,
            DEFAULT_SSH_TIMEOUT,
        )
    }

    #[cfg(target_arch = "x86_64")]
    pub fn ssh_command_l1(&self, command: &str) -> Result<String, SshCommandError> {
        ssh_command_ip(
            command,
            &self.network.guest_ip,
            DEFAULT_SSH_RETRIES,
            DEFAULT_SSH_TIMEOUT,
        )
    }

    #[cfg(target_arch = "x86_64")]
    pub fn ssh_command_l2_1(&self, command: &str) -> Result<String, SshCommandError> {
        ssh_command_ip(
            command,
            &self.network.l2_guest_ip1,
            DEFAULT_SSH_RETRIES,
            DEFAULT_SSH_TIMEOUT,
        )
    }

    #[cfg(target_arch = "x86_64")]
    pub fn ssh_command_l2_2(&self, command: &str) -> Result<String, SshCommandError> {
        ssh_command_ip(
            command,
            &self.network.l2_guest_ip2,
            DEFAULT_SSH_RETRIES,
            DEFAULT_SSH_TIMEOUT,
        )
    }

    #[cfg(target_arch = "x86_64")]
    pub fn ssh_command_l2_3(&self, command: &str) -> Result<String, SshCommandError> {
        ssh_command_ip(
            command,
            &self.network.l2_guest_ip3,
            DEFAULT_SSH_RETRIES,
            DEFAULT_SSH_TIMEOUT,
        )
    }

    pub fn api_create_body(
        &self,
        cpu_count: u8,
        kernel_path: &str,
        kernel_cmd: &str,
        is_cvm: bool,
        host_data: &str,
    ) -> String {
        if is_cvm {
            format!(
                // Add sev_snp flag under platform element
                // Add host-data under payload element
                r#"{{
                    "platform":{{"sev_snp":true}},
                    "cpus":{{"boot_vcpus":{},"max_vcpus":{}}},
                    "payload":{{"igvm":"{}","cmdline": "{}","host_data": "{}"}},
                    "net":[{{"ip":"{}", "mask":"255.255.255.0", "mac":"{}"}}],
                    "disks":[{{"path":"{}"}}, {{"path":"{}"}}]
                }}"#,
                cpu_count,
                cpu_count,
                kernel_path,
                kernel_cmd,
                host_data,
                self.network.host_ip,
                self.network.guest_mac,
                self.disk_config
                    .disk(DiskType::OperatingSystem)
                    .unwrap()
                    .as_str(),
                self.disk_config.disk(DiskType::CloudInit).unwrap().as_str(),
            )
        } else {
            format!(
                r#"{{
                    "cpus":{{"boot_vcpus":{},"max_vcpus":{}}},
                    "payload":{{"kernel":"{}","cmdline": "{}"}},
                    "net":[{{"ip":"{}", "mask":"255.255.255.0", "mac":"{}"}}],
                    "disks":[{{"path":"{}"}}, {{"path":"{}"}}]
                }}"#,
                cpu_count,
                cpu_count,
                kernel_path,
                kernel_cmd,
                self.network.host_ip,
                self.network.guest_mac,
                self.disk_config
                    .disk(DiskType::OperatingSystem)
                    .unwrap()
                    .as_str(),
                self.disk_config.disk(DiskType::CloudInit).unwrap().as_str(),
            )
        }
    }

    pub fn get_cpu_count(&self) -> Result<u32, Error> {
        self.ssh_command("grep -c processor /proc/cpuinfo")?
            .trim()
            .parse()
            .map_err(Error::Parsing)
    }

    pub fn get_total_memory(&self) -> Result<u32, Error> {
        self.ssh_command("grep MemTotal /proc/meminfo | grep -o \"[0-9]*\"")?
            .trim()
            .parse()
            .map_err(Error::Parsing)
    }

    #[cfg(target_arch = "x86_64")]
    pub fn get_total_memory_l2(&self) -> Result<u32, Error> {
        self.ssh_command_l2_1("grep MemTotal /proc/meminfo | grep -o \"[0-9]*\"")?
            .trim()
            .parse()
            .map_err(Error::Parsing)
    }

    pub fn get_numa_node_memory(&self, node_id: usize) -> Result<u32, Error> {
        self.ssh_command(
            format!(
                "grep MemTotal /sys/devices/system/node/node{node_id}/meminfo \
                        | cut -d \":\" -f 2 | grep -o \"[0-9]*\""
            )
            .as_str(),
        )?
        .trim()
        .parse()
        .map_err(Error::Parsing)
    }

    pub fn wait_vm_boot(&self, custom_timeout: Option<i32>) -> Result<(), Error> {
        self.network
            .wait_vm_boot(custom_timeout)
            .map_err(Error::WaitForBoot)
    }

    pub fn check_numa_node_cpus(&self, node_id: usize, cpus: Vec<usize>) -> Result<(), Error> {
        for cpu in cpus.iter() {
            let cmd = format!("[ -d \"/sys/devices/system/node/node{node_id}/cpu{cpu}\" ]");
            self.ssh_command(cmd.as_str())?;
        }

        Ok(())
    }

    pub fn check_numa_node_distances(
        &self,
        node_id: usize,
        distances: &str,
    ) -> Result<bool, Error> {
        let cmd = format!("cat /sys/devices/system/node/node{node_id}/distance");
        if self.ssh_command(cmd.as_str())?.trim() == distances {
            Ok(true)
        } else {
            Ok(false)
        }
    }

    pub fn check_numa_common(
        &self,
        mem_ref: Option<&[u32]>,
        node_ref: Option<&[Vec<usize>]>,
        distance_ref: Option<&[&str]>,
    ) {
        if let Some(mem_ref) = mem_ref {
            // Check each NUMA node has been assigned the right amount of
            // memory.
            for (i, &m) in mem_ref.iter().enumerate() {
                assert!(self.get_numa_node_memory(i).unwrap_or_default() > m);
            }
        }

        if let Some(node_ref) = node_ref {
            // Check each NUMA node has been assigned the right CPUs set.
            for (i, n) in node_ref.iter().enumerate() {
                self.check_numa_node_cpus(i, n.clone()).unwrap();
            }
        }

        if let Some(distance_ref) = distance_ref {
            // Check each NUMA node has been assigned the right distances.
            for (i, &d) in distance_ref.iter().enumerate() {
                assert!(self.check_numa_node_distances(i, d).unwrap());
            }
        }
    }

    pub fn get_pci_bridge_class(&self) -> Result<String, Error> {
        Ok(self
            .ssh_command("cat /sys/bus/pci/devices/0000:00:00.0/class")?
            .trim()
            .to_string())
    }

    pub fn get_pci_device_ids(&self) -> Result<String, Error> {
        Ok(self
            .ssh_command("cat /sys/bus/pci/devices/*/device")?
            .trim()
            .to_string())
    }

    pub fn get_pci_vendor_ids(&self) -> Result<String, Error> {
        Ok(self
            .ssh_command("cat /sys/bus/pci/devices/*/vendor")?
            .trim()
            .to_string())
    }

    pub fn does_device_vendor_pair_match(
        &self,
        device_id: &str,
        vendor_id: &str,
    ) -> Result<bool, Error> {
        // We are checking if console device's device id and vendor id pair matches
        let devices = self.get_pci_device_ids()?;
        let devices: Vec<&str> = devices.split('\n').collect();
        let vendors = self.get_pci_vendor_ids()?;
        let vendors: Vec<&str> = vendors.split('\n').collect();

        for (index, d_id) in devices.iter().enumerate() {
            if *d_id == device_id
                && let Some(v_id) = vendors.get(index)
                && *v_id == vendor_id
            {
                return Ok(true);
            }
        }

        Ok(false)
    }

    pub fn check_vsock(&self, socket: &str) {
        // Listen from guest on vsock CID=3 PORT=16
        // SOCKET-LISTEN:<domain>:<protocol>:<local-address>
        let guest_ip = self.network.guest_ip.clone();
        let listen_socat = thread::spawn(move || {
            ssh_command_ip("sudo socat - SOCKET-LISTEN:40:0:x00x00x10x00x00x00x03x00x00x00x00x00x00x00 > vsock_log", &guest_ip, DEFAULT_SSH_RETRIES, DEFAULT_SSH_TIMEOUT).unwrap();
        });

        // Make sure socat is listening, which might take a few second on slow systems
        thread::sleep(std::time::Duration::new(10, 0));

        // Write something to vsock from the host
        assert!(
            exec_host_command_status(&format!(
                "echo -e \"CONNECT 16\\nHelloWorld!\" | socat - UNIX-CONNECT:{socket}"
            ))
            .success()
        );

        // Wait for the thread to terminate.
        listen_socat.join().unwrap();

        assert_eq!(
            self.ssh_command("cat vsock_log").unwrap().trim(),
            "HelloWorld!"
        );
    }

    #[cfg(target_arch = "x86_64")]
    pub fn check_nvidia_gpu(&self) {
        assert!(
            self.ssh_command("nvidia-smi")
                .unwrap()
                .contains("NVIDIA L40S")
        );
    }

    pub fn reboot_linux(&self, current_reboot_count: u32, custom_timeout: Option<i32>) {
        let list_boots_cmd = "sudo last | grep -c reboot";
        let boot_count = self
            .ssh_command(list_boots_cmd)
            .unwrap()
            .trim()
            .parse::<u32>()
            .unwrap_or_default();

        assert_eq!(boot_count, current_reboot_count + 1);
        self.ssh_command("sudo reboot").unwrap();

        self.wait_vm_boot(custom_timeout).unwrap();
        let boot_count = self
            .ssh_command(list_boots_cmd)
            .unwrap()
            .trim()
            .parse::<u32>()
            .unwrap_or_default();
        assert_eq!(boot_count, current_reboot_count + 2);
    }

    pub fn enable_memory_hotplug(&self) {
        self.ssh_command("echo online | sudo tee /sys/devices/system/memory/auto_online_blocks")
            .unwrap();
    }

    pub fn check_devices_common(
        &self,
        socket: Option<&String>,
        console_text: Option<&String>,
        pmem_path: Option<&String>,
    ) {
        // Check block devices are readable
        self.ssh_command("sudo dd if=/dev/vda of=/dev/null bs=1M iflag=direct count=1024")
            .unwrap();
        self.ssh_command("sudo dd if=/dev/vdb of=/dev/null bs=1M iflag=direct count=8")
            .unwrap();
        // Check if the rng device is readable
        self.ssh_command("sudo head -c 1000 /dev/hwrng > /dev/null")
            .unwrap();
        // Check vsock
        if let Some(socket) = socket {
            self.check_vsock(socket.as_str());
        }
        // Check if the console is usable
        if let Some(console_text) = console_text {
            let console_cmd = format!("echo {console_text} | sudo tee /dev/hvc0");
            self.ssh_command(&console_cmd).unwrap();
        }
        // The net device is 'automatically' exercised through the above 'ssh' commands

        // Check if the pmem device is usable
        if let Some(pmem_path) = pmem_path {
            assert_eq!(
                self.ssh_command(&format!("ls {pmem_path}")).unwrap().trim(),
                pmem_path
            );
            assert_eq!(
                self.ssh_command(&format!("sudo mount {pmem_path} /mnt"))
                    .unwrap(),
                ""
            );
            assert_eq!(self.ssh_command("ls /mnt").unwrap(), "lost+found\n");
            self.ssh_command("echo test123 | sudo tee /mnt/test")
                .unwrap();
            assert_eq!(self.ssh_command("sudo umount /mnt").unwrap(), "");
            assert_eq!(self.ssh_command("ls /mnt").unwrap(), "");

            assert_eq!(
                self.ssh_command(&format!("sudo mount {pmem_path} /mnt"))
                    .unwrap(),
                ""
            );
            assert_eq!(
                self.ssh_command("sudo cat /mnt/test || true")
                    .unwrap()
                    .trim(),
                "test123"
            );
            self.ssh_command("sudo rm /mnt/test").unwrap();
            assert_eq!(self.ssh_command("sudo umount /mnt").unwrap(), "");
        }
    }
}

pub enum VerbosityLevel {
    Warn,
    Info,
    Debug,
}

impl Default for VerbosityLevel {
    fn default() -> Self {
        Self::Warn
    }
}

impl Display for VerbosityLevel {
    fn fmt(&self, f: &mut fmt::Formatter<'_>) -> fmt::Result {
        use VerbosityLevel::*;
        match self {
            Warn => (),
            Info => write!(f, "-v")?,
            Debug => write!(f, "-vv")?,
        }
        Ok(())
    }
}

pub struct GuestCommand<'a> {
    command: Command,
    guest: &'a Guest,
    capture_output: bool,
    print_cmd: bool,
    verbosity: VerbosityLevel,
}

impl<'a> GuestCommand<'a> {
    pub fn new(guest: &'a Guest) -> Self {
        Self::new_with_binary_path(guest, &clh_command("cloud-hypervisor"))
    }

    pub fn new_with_binary_path(guest: &'a Guest, binary_path: &str) -> Self {
        Self {
            command: Command::new(binary_path),
            guest,
            capture_output: false,
            print_cmd: true,
            verbosity: VerbosityLevel::Info,
        }
    }

    pub fn verbosity(&mut self, verbosity: VerbosityLevel) -> &mut Self {
        self.verbosity = verbosity;
        self
    }

    pub fn capture_output(&mut self) -> &mut Self {
        self.capture_output = true;
        self
    }

    pub fn set_print_cmd(&mut self, print_cmd: bool) -> &mut Self {
        self.print_cmd = print_cmd;
        self
    }

    pub fn spawn(&mut self) -> io::Result<Child> {
        use VerbosityLevel::*;
        match &self.verbosity {
            Warn => {}
            Info => {
                self.command.arg("-v");
            }
            Debug => {
                self.command.args(["-vv"]);
            }
        };

        if self.print_cmd {
            println!(
                "\n\n==== Start cloud-hypervisor command-line ====\n\n\
                     {:?}\n\
                     \n==== End cloud-hypervisor command-line ====\n\n",
                self.command
            );
        }

        if self.capture_output {
            // The caller should call .wait() on the returned child
            #[allow(unknown_lints)]
            #[allow(clippy::zombie_processes)]
            let child = self
                .command
                .stderr(Stdio::piped())
                .stdout(Stdio::piped())
                .spawn()
                .unwrap();

            let fd = child.stdout.as_ref().unwrap().as_raw_fd();
            let pipesize = unsafe { libc::fcntl(fd, libc::F_SETPIPE_SZ, PIPE_SIZE) };
            if pipesize == -1 {
                return Err(io::Error::last_os_error());
            }
            let fd = child.stderr.as_ref().unwrap().as_raw_fd();
            let pipesize1 = unsafe { libc::fcntl(fd, libc::F_SETPIPE_SZ, PIPE_SIZE) };
            if pipesize1 == -1 {
                return Err(io::Error::last_os_error());
            }

            if pipesize >= PIPE_SIZE && pipesize1 >= PIPE_SIZE {
                Ok(child)
            } else {
<<<<<<< HEAD
                Err(std::io::Error::other(
                    format!(
                        "resizing pipe w/ 'fnctl' failed: stdout pipesize {pipesize}, stderr pipesize {pipesize1}"
                    ),
                ))
=======
                Err(std::io::Error::other(format!(
                    "resizing pipe w/ 'fnctl' failed: stdout pipesize {pipesize}, stderr pipesize {pipesize1}"
                )))
>>>>>>> 95e3c8f8
            }
        } else {
            // The caller should call .wait() on the returned child
            #[allow(unknown_lints)]
            #[allow(clippy::zombie_processes)]
            self.command.spawn()
        }
    }

    pub fn args<I, S>(&mut self, args: I) -> &mut Self
    where
        I: IntoIterator<Item = S>,
        S: AsRef<OsStr>,
    {
        self.command.args(args);
        self
    }

    pub fn default_disks(&mut self) -> &mut Self {
        if self.guest.disk_config.disk(DiskType::CloudInit).is_some() {
            self.args([
                "--disk",
                format!(
                    "path={}",
                    self.guest
                        .disk_config
                        .disk(DiskType::OperatingSystem)
                        .unwrap()
                )
                .as_str(),
                format!(
                    "path={}",
                    self.guest.disk_config.disk(DiskType::CloudInit).unwrap()
                )
                .as_str(),
            ])
        } else {
            self.args([
                "--disk",
                format!(
                    "path={}",
                    self.guest
                        .disk_config
                        .disk(DiskType::OperatingSystem)
                        .unwrap()
                )
                .as_str(),
            ])
        }
    }

    pub fn default_net(&mut self) -> &mut Self {
        self.args(["--net", self.guest.default_net_string().as_str()])
    }
}

pub fn clh_command(cmd: &str) -> String {
    env::var("BUILD_TARGET").map_or(
        format!("target/x86_64-unknown-linux-gnu/release/{cmd}"),
        |target| format!("target/{target}/release/{cmd}"),
    )
}

pub fn parse_iperf3_output(output: &[u8], sender: bool, bandwidth: bool) -> Result<f64, Error> {
    std::panic::catch_unwind(|| {
        let s = String::from_utf8_lossy(output);
        let v: Value = serde_json::from_str(&s).expect("'iperf3' parse error: invalid json output");

        if bandwidth {
            if sender {
                v["end"]["sum_sent"]["bits_per_second"]
                    .as_f64()
                    .expect("'iperf3' parse error: missing entry 'end.sum_sent.bits_per_second'")
            } else {
                v["end"]["sum_received"]["bits_per_second"].as_f64().expect(
                    "'iperf3' parse error: missing entry 'end.sum_received.bits_per_second'",
                )
            }
        } else {
            // iperf does not distinguish sent vs received in this case.

            let lost_packets = v["end"]["sum"]["lost_packets"]
                .as_f64()
                .expect("'iperf3' parse error: missing entry 'end.sum.lost_packets'");
            let packets = v["end"]["sum"]["packets"]
                .as_f64()
                .expect("'iperf3' parse error: missing entry 'end.sum.packets'");
            let seconds = v["end"]["sum"]["seconds"]
                .as_f64()
                .expect("'iperf3' parse error: missing entry 'end.sum.seconds'");

            (packets - lost_packets) / seconds
        }
    })
    .map_err(|_| {
        eprintln!(
            "==== Start iperf3 output ===\n\n{}\n\n=== End iperf3 output ===\n\n",
            String::from_utf8_lossy(output)
        );
        Error::Iperf3Parse
    })
}

#[derive(Clone)]
pub enum FioOps {
    Read,
    RandomRead,
    Write,
    RandomWrite,
    ReadWrite,
    RandRW,
}

impl fmt::Display for FioOps {
    fn fmt(&self, f: &mut fmt::Formatter) -> fmt::Result {
        match self {
            FioOps::Read => write!(f, "read"),
            FioOps::RandomRead => write!(f, "randread"),
            FioOps::Write => write!(f, "write"),
            FioOps::RandomWrite => write!(f, "randwrite"),
            FioOps::ReadWrite => write!(f, "rw"),
            FioOps::RandRW => write!(f, "randrw"),
        }
    }
}

pub fn parse_fio_output(output: &str, fio_ops: &FioOps, num_jobs: u32) -> Result<f64, Error> {
    std::panic::catch_unwind(|| {
        let v: Value =
            serde_json::from_str(output).expect("'fio' parse error: invalid json output");
        let jobs = v["jobs"]
            .as_array()
            .expect("'fio' parse error: missing entry 'jobs'");
        assert_eq!(
            jobs.len(),
            num_jobs as usize,
            "'fio' parse error: Unexpected number of 'fio' jobs."
        );

        let (read, write) = match fio_ops {
            FioOps::Read | FioOps::RandomRead => (true, false),
            FioOps::Write | FioOps::RandomWrite => (false, true),
            FioOps::ReadWrite | FioOps::RandRW => (true, true),
        };

        let mut total_bps = 0_f64;
        for j in jobs {
            if read {
                let bytes = j["read"]["io_bytes"]
                    .as_u64()
                    .expect("'fio' parse error: missing entry 'read.io_bytes'");
                let runtime = j["read"]["runtime"]
                    .as_u64()
                    .expect("'fio' parse error: missing entry 'read.runtime'")
                    as f64
                    / 1000_f64;
                total_bps += bytes as f64 / runtime;
            }
            if write {
                let bytes = j["write"]["io_bytes"]
                    .as_u64()
                    .expect("'fio' parse error: missing entry 'write.io_bytes'");
                let runtime = j["write"]["runtime"]
                    .as_u64()
                    .expect("'fio' parse error: missing entry 'write.runtime'")
                    as f64
                    / 1000_f64;
                total_bps += bytes as f64 / runtime;
            }
        }

        total_bps
    })
    .map_err(|_| {
        eprintln!("=== Start Fio output ===\n\n{output}\n\n=== End Fio output ===\n\n");
        Error::FioOutputParse
    })
}

pub fn parse_fio_output_iops(output: &str, fio_ops: &FioOps, num_jobs: u32) -> Result<f64, Error> {
    std::panic::catch_unwind(|| {
        let v: Value =
            serde_json::from_str(output).expect("'fio' parse error: invalid json output");
        let jobs = v["jobs"]
            .as_array()
            .expect("'fio' parse error: missing entry 'jobs'");
        assert_eq!(
            jobs.len(),
            num_jobs as usize,
            "'fio' parse error: Unexpected number of 'fio' jobs."
        );

        let (read, write) = match fio_ops {
            FioOps::Read | FioOps::RandomRead => (true, false),
            FioOps::Write | FioOps::RandomWrite => (false, true),
            FioOps::ReadWrite | FioOps::RandRW => (true, true),
        };

        let mut total_iops = 0_f64;
        for j in jobs {
            if read {
                let ios = j["read"]["total_ios"]
                    .as_u64()
                    .expect("'fio' parse error: missing entry 'read.total_ios'");
                let runtime = j["read"]["runtime"]
                    .as_u64()
                    .expect("'fio' parse error: missing entry 'read.runtime'")
                    as f64
                    / 1000_f64;
                total_iops += ios as f64 / runtime;
            }
            if write {
                let ios = j["write"]["total_ios"]
                    .as_u64()
                    .expect("'fio' parse error: missing entry 'write.total_ios'");
                let runtime = j["write"]["runtime"]
                    .as_u64()
                    .expect("'fio' parse error: missing entry 'write.runtime'")
                    as f64
                    / 1000_f64;
                total_iops += ios as f64 / runtime;
            }
        }

        total_iops
    })
    .map_err(|_| {
        eprintln!("=== Start Fio output ===\n\n{output}\n\n=== End Fio output ===\n\n");
        Error::FioOutputParse
    })
}

// Wait the child process for a given timeout
fn child_wait_timeout(child: &mut Child, timeout: u64) -> Result<(), WaitTimeoutError> {
    match child.wait_timeout(Duration::from_secs(timeout)) {
        Err(e) => {
            return Err(WaitTimeoutError::General(e));
        }
        Ok(s) => match s {
            None => {
                return Err(WaitTimeoutError::Timedout);
            }
            Some(s) => {
                if !s.success() {
                    return Err(WaitTimeoutError::ExitStatus);
                }
            }
        },
    }

    Ok(())
}

pub fn measure_virtio_net_throughput(
    test_timeout: u32,
    queue_pairs: u32,
    guest: &Guest,
    receive: bool,
    bandwidth: bool,
) -> Result<f64, Error> {
    let default_port = 5201;

    // 1. start the iperf3 server on the guest
    for n in 0..queue_pairs {
        guest.ssh_command(&format!("iperf3 -s -p {} -D", default_port + n))?;
    }

    thread::sleep(Duration::new(1, 0));

    // 2. start the iperf3 client on host to measure RX through-put
    let mut clients = Vec::new();
    for n in 0..queue_pairs {
        let mut cmd = Command::new("iperf3");
        cmd.args([
            "-J", // Output in JSON format
            "-c",
            &guest.network.guest_ip,
            "-p",
            &format!("{}", default_port + n),
            "-t",
            &format!("{test_timeout}"),
            "-i",
            "0",
        ]);
        // For measuring the guest transmit throughput (as a sender),
        // use reverse mode of the iperf3 client on the host
        if !receive {
            cmd.args(["-R"]);
        }
        // Use UDP stream to measure packets per second. The bitrate is set to
        // 1T to make sure it saturates the link.
        if !bandwidth {
            cmd.args(["-u", "-b", "1T"]);
        }
        let client = cmd
            .stderr(Stdio::piped())
            .stdout(Stdio::piped())
            .spawn()
            .map_err(Error::Spawn)?;

        clients.push(client);
    }

    let mut err: Option<Error> = None;
    let mut results = Vec::new();
    let mut failed = false;
    for c in clients {
        let mut c = c;
        if let Err(e) = child_wait_timeout(&mut c, test_timeout as u64 + 5) {
            err = Some(Error::WaitTimeout(e));
            failed = true;
        }

        if !failed {
            // Safe to unwrap as we know the child has terminated successfully
            let output = c.wait_with_output().unwrap();
            results.push(parse_iperf3_output(&output.stdout, receive, bandwidth)?);
        } else {
            let _ = c.kill();
            let output = c.wait_with_output().unwrap();
            println!(
                "=============== Client output [Error] ===============\n\n{}\n\n===========end============\n\n",
                String::from_utf8_lossy(&output.stdout)
            );
        }
    }

    if let Some(e) = err {
        Err(e)
    } else {
        Ok(results.iter().sum())
    }
}

pub fn parse_ethr_latency_output(output: &[u8]) -> Result<Vec<f64>, Error> {
    std::panic::catch_unwind(|| {
        let s = String::from_utf8_lossy(output);
        let mut latency = Vec::new();
        for l in s.lines() {
            let v: Value = serde_json::from_str(l).expect("'ethr' parse error: invalid json line");
            // Skip header/summary lines
            if let Some(avg) = v["Avg"].as_str() {
                if avg.ends_with("us") {
                    latency.push(
                        avg.split("us").collect::<Vec<&str>>()[0]
                            .parse::<f64>()
                            .expect("'ethr' parse error: invalid 'Avg' entry"),
                    );
                } else if avg.ends_with("ms") {
                    latency.push(
                        avg.split("ms").collect::<Vec<&str>>()[0]
                            .parse::<f64>()
                            .expect("'ethr' parse error: invalid 'Avg' entry")
                            * 1000.0, // Convert ms to us
                    );
                } else {
                    panic!("'ethr' parse error: unsupported latency unit in 'Avg' entry");
                }
            }
        }

        assert!(
            !latency.is_empty(),
            "'ethr' parse error: no valid latency data found"
        );

        latency
    })
    .map_err(|_| {
        eprintln!(
            "=== Start ethr output ===\n\n{}\n\n=== End ethr output ===\n\n",
            String::from_utf8_lossy(output)
        );
        Error::EthrLogParse
    })
}

pub fn measure_virtio_net_latency(guest: &Guest, test_timeout: u32) -> Result<Vec<f64>, Error> {
    // copy the 'ethr' tool to the guest image
    let ethr_path = "/usr/local/bin/ethr";
    let ethr_remote_path = "/tmp/ethr";
    scp_to_guest(
        Path::new(ethr_path),
        Path::new(ethr_remote_path),
        &guest.network.guest_ip,
        //DEFAULT_SSH_RETRIES,
        1,
        DEFAULT_SSH_TIMEOUT,
    )?;

    // Start the ethr server on the guest
    guest.ssh_command(&format!("{ethr_remote_path} -s &> /dev/null &"))?;

    thread::sleep(Duration::new(10, 0));

    // Start the ethr client on the host
    let log_file = guest
        .tmp_dir
        .as_path()
        .join("ethr.client.log")
        .to_str()
        .unwrap()
        .to_string();
    let mut c = Command::new(ethr_path)
        .args([
            "-c",
            &guest.network.guest_ip,
            "-t",
            "l",
            "-o",
            &log_file, // file output is JSON format
            "-d",
            &format!("{test_timeout}s"),
        ])
        .stderr(Stdio::piped())
        .stdout(Stdio::piped())
        .spawn()
        .map_err(Error::Spawn)?;

    if let Err(e) = child_wait_timeout(&mut c, test_timeout as u64 + 5).map_err(Error::WaitTimeout)
    {
        let _ = c.kill();
        return Err(e);
    }

    // Parse the ethr latency test output
    let content = fs::read(log_file).map_err(Error::EthrLogFile)?;
    parse_ethr_latency_output(&content)
}

<<<<<<< HEAD
pub fn get_env_var(var_name: &str) -> Option<String> {
    env::var(var_name).ok()
}

pub fn is_guest_vm_type_cvm() -> bool {
    get_env_var("GUEST_VM_TYPE") == Some("CVM".to_string())
}

pub fn run_block_io_with_datadisk() -> bool {
    get_env_var("USE_DATADISK") == Some("1".to_string())
}

pub fn get_block_io_datadisk() -> Option<String> {
    get_env_var("DATADISK_NAME")
}

pub fn get_block_size() -> Option<String> {
    get_env_var("PERF_BLOCK_SIZE_KB")
}

pub fn run_block_io_without_cache() -> bool {
    get_env_var("DISABLE_DATADISK_CACHING") == Some("1".to_string())
}

pub fn generate_host_data() -> String {
    let mut rng = thread_rng();
    #[allow(clippy::format_collect)]
    let hex_string: String = (0..64)
        .map(|_| rng.gen_range(0..=15))
        .map(|num| format!("{num:x}"))
        .collect();

    hex_string
}

pub fn extend_guest_cmd<'a>(
    mut cmd: GuestCommand<'a>,
    kernel: &'a str,
    cmdline: Option<&'a str>,
    igvm: &'a str,
    platform: Option<&'a str>,
) -> GuestCommand<'a> {
    if is_guest_vm_type_cvm() {
        cmd.args(["--igvm", igvm]);
        cmd.args(["--host-data", generate_host_data().as_str()]);

        if let Some(platform_arg) = platform {
            cmd.args(["--platform", &format!("{platform_arg},sev_snp=on")]);
        } else {
            cmd.args(["--platform", "sev_snp=on"]);
        }
    } else {
        cmd.args(["--kernel", kernel]);

        if let Some(cmdline_arg) = cmdline {
            cmd.args(["--cmdline", cmdline_arg]);
        }

        if let Some(platform_arg) = platform {
            cmd.args(["--platform", platform_arg]);
        }
    }

    cmd
=======
// parse the bar address from the output of `lspci -vv`

pub fn extract_bar_address(output: &str, device_desc: &str, bar_index: usize) -> Option<String> {
    let devices: Vec<&str> = output.split("\n\n").collect();

    for device in devices {
        if device.contains(device_desc) {
            for line in device.lines() {
                let line = line.trim();
                let line_start_str = format!("Region {bar_index}: Memory at");
                // for example: Region 2: Memory at 200000000 (64-bit, non-prefetchable) [size=1M]
                if line.starts_with(line_start_str.as_str()) {
                    let parts: Vec<&str> = line.split_whitespace().collect();
                    if parts.len() >= 4 {
                        let addr_str = parts[4];
                        return Some(String::from(addr_str));
                    }
                }
            }
        }
    }
    None
>>>>>>> 95e3c8f8
}<|MERGE_RESOLUTION|>--- conflicted
+++ resolved
@@ -5,14 +5,6 @@
 
 #![allow(clippy::undocumented_unsafe_blocks)]
 
-<<<<<<< HEAD
-use once_cell::sync::Lazy;
-use rand::{thread_rng, Rng};
-use serde_json::Value;
-use ssh2::Session;
-use std::env;
-=======
->>>>>>> 95e3c8f8
 use std::ffi::OsStr;
 use std::fmt::Display;
 use std::io::{Read, Write};
@@ -26,6 +18,8 @@
 use std::time::Duration;
 use std::{env, fmt, fs, io, thread};
 
+use rand::{Rng, rng};
+pub use regex::Regex;
 use serde_json::Value;
 use ssh2::Session;
 use thiserror::Error;
@@ -1387,17 +1381,9 @@
             if pipesize >= PIPE_SIZE && pipesize1 >= PIPE_SIZE {
                 Ok(child)
             } else {
-<<<<<<< HEAD
-                Err(std::io::Error::other(
-                    format!(
-                        "resizing pipe w/ 'fnctl' failed: stdout pipesize {pipesize}, stderr pipesize {pipesize1}"
-                    ),
-                ))
-=======
                 Err(std::io::Error::other(format!(
                     "resizing pipe w/ 'fnctl' failed: stdout pipesize {pipesize}, stderr pipesize {pipesize1}"
                 )))
->>>>>>> 95e3c8f8
             }
         } else {
             // The caller should call .wait() on the returned child
@@ -1828,7 +1814,6 @@
     parse_ethr_latency_output(&content)
 }
 
-<<<<<<< HEAD
 pub fn get_env_var(var_name: &str) -> Option<String> {
     env::var(var_name).ok()
 }
@@ -1854,10 +1839,10 @@
 }
 
 pub fn generate_host_data() -> String {
-    let mut rng = thread_rng();
+    let mut rng = rng();
     #[allow(clippy::format_collect)]
     let hex_string: String = (0..64)
-        .map(|_| rng.gen_range(0..=15))
+        .map(|_| rng.random_range(0..=15))
         .map(|num| format!("{num:x}"))
         .collect();
 
@@ -1893,7 +1878,7 @@
     }
 
     cmd
-=======
+}
 // parse the bar address from the output of `lspci -vv`
 
 pub fn extract_bar_address(output: &str, device_desc: &str, bar_index: usize) -> Option<String> {
@@ -1916,5 +1901,4 @@
         }
     }
     None
->>>>>>> 95e3c8f8
 }