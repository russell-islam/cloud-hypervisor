--- conflicted
+++ resolved
@@ -5,18 +5,9 @@
 version = "0.1.0"
 
 [dependencies]
-<<<<<<< HEAD
-dirs = "5.0.1"
-epoll = "4.3.3"
-libc = "0.2.155"
 once_cell = "1.19.0"
-rand = "0.8"
-serde = { version = "1.0.197", features = ["derive", "rc"] }
-serde_json = "1.0.120"
-ssh2 = { version = "0.9.4", features = ["vendored-openssl"] }
-vmm-sys-util = "0.12.1"
-wait-timeout = "0.2.0"
-=======
+rand = "0.9.2"
+regex = "1"
 dirs = { workspace = true }
 epoll = { workspace = true }
 libc = { workspace = true }
@@ -24,5 +15,4 @@
 ssh2 = { version = "0.9.5", features = ["vendored-openssl"] }
 thiserror = { workspace = true }
 vmm-sys-util = { workspace = true }
-wait-timeout = { workspace = true }
->>>>>>> 95e3c8f8
+wait-timeout = { workspace = true }