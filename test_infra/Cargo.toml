--- conflicted
+++ resolved
@@ -7,18 +7,12 @@
 [dependencies]
 dirs = "6.0.0"
 epoll = "4.3.3"
-<<<<<<< HEAD
-libc = "0.2.155"
-once_cell = "1.19.0"
-rand = "0.8"
-serde = { version = "1.0.197", features = ["derive", "rc"] }
-serde_json = "1.0.120"
-=======
 libc = "0.2.167"
 once_cell = "1.20.2"
+rand = "0.9.1"
+regex = "1.11.1"
 serde = { version = "1.0.208", features = ["derive", "rc"] }
 serde_json = { workspace = true }
->>>>>>> c9a39cf5
 ssh2 = { version = "0.9.4", features = ["vendored-openssl"] }
 thiserror = "2.0.6"
 vmm-sys-util = { workspace = true }
