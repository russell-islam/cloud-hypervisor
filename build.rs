--- conflicted
+++ resolved
@@ -22,11 +22,7 @@
     // Append CH_EXTRA_VERSION to version if it is set.
     if let Ok(extra_version) = env::var("CH_EXTRA_VERSION") {
         println!("cargo:rerun-if-env-changed=CH_EXTRA_VERSION");
-<<<<<<< HEAD
-        version.push_str(&format!("-{}", extra_version));
-=======
         version.push_str(&format!("-{extra_version}"));
->>>>>>> c9a39cf5
     }
 
     // This println!() has a special behavior, as it will set the environment
