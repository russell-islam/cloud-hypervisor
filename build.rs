--- conflicted
+++ resolved
@@ -9,16 +9,6 @@
 fn main() {
     let mut version = "v".to_owned() + env!("CARGO_PKG_VERSION");
 
-<<<<<<< HEAD
-    if let Ok(git_out) = Command::new("git").args(["describe", "--dirty"]).output() {
-        if git_out.status.success() {
-            if let Ok(git_out_str) = String::from_utf8(git_out.stdout) {
-                version = git_out_str;
-                // Pop the trailing newline.
-                version.pop();
-            }
-        }
-=======
     if let Ok(git_out) = Command::new("git").args(["describe", "--dirty"]).output()
         && git_out.status.success()
         && let Ok(git_out_str) = String::from_utf8(git_out.stdout)
@@ -32,7 +22,6 @@
     if let Ok(extra_version) = env::var("CH_EXTRA_VERSION") {
         println!("cargo:rerun-if-env-changed=CH_EXTRA_VERSION");
         version.push_str(&format!("-{extra_version}"));
->>>>>>> 95e3c8f8
     }
 
     // Append CH_EXTRA_VERSION to version if it is set.
