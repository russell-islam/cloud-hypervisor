--- conflicted
+++ resolved
@@ -1949,8 +1949,6 @@
                     self.vm
                         .create_user_memory_region(new_mem_region)
                         .map_err(io::Error::other)?;
-<<<<<<< HEAD
-=======
 
                     // Map the moved mmio region to vfio container
                     if !self.iommu_attached {
@@ -1971,7 +1969,6 @@
                                 ))
                             })?;
                     }
->>>>>>> 62001b65
                 }
             }
         }
