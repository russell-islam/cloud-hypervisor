--- conflicted
+++ resolved
@@ -788,11 +788,6 @@
 
         Ok(())
     }
-<<<<<<< HEAD
-
-    fn file(&mut self) -> MutexGuard<'_, F>;
-=======
->>>>>>> 95e3c8f8
 }
 
 pub enum ImageType {
