// Copyright © 2021 Intel Corporation
//
// SPDX-License-Identifier: Apache-2.0 AND BSD-3-Clause

use std::collections::VecDeque;
use std::fs::File;
use std::io::{Seek, SeekFrom};
use std::os::fd::AsRawFd;

use vmm_sys_util::eventfd::EventFd;

use crate::AsyncAdaptor;
use crate::async_io::{
    AsyncIo, AsyncIoResult, BorrowedDiskFd, DiskFile, DiskFileError, DiskFileResult,
};
use crate::qcow::{QcowFile, RawFile, Result as QcowResult};

pub struct QcowDiskSync {
    qcow_file: QcowFile,
}

impl QcowDiskSync {
    pub fn new(file: File, direct_io: bool) -> QcowResult<Self> {
        Ok(QcowDiskSync {
            qcow_file: QcowFile::from(RawFile::new(file, direct_io))?,
        })
    }
}

impl DiskFile for QcowDiskSync {
    fn size(&mut self) -> DiskFileResult<u64> {
        self.qcow_file
            .seek(SeekFrom::End(0))
            .map_err(DiskFileError::Size)
    }

    fn new_async_io(&self, _ring_depth: u32) -> DiskFileResult<Box<dyn AsyncIo>> {
        Ok(Box::new(QcowSync::new(self.qcow_file.clone())) as Box<dyn AsyncIo>)
    }

    fn fd(&mut self) -> BorrowedDiskFd<'_> {
        BorrowedDiskFd::new(self.qcow_file.as_raw_fd())
    }
}

pub struct QcowSync {
    qcow_file: QcowFile,
    eventfd: EventFd,
    completion_list: VecDeque<(u64, i32)>,
}

impl QcowSync {
    pub fn new(qcow_file: QcowFile) -> Self {
        QcowSync {
            qcow_file,
            eventfd: EventFd::new(libc::EFD_NONBLOCK)
                .expect("Failed creating EventFd for QcowSync"),
            completion_list: VecDeque::new(),
        }
    }
}

<<<<<<< HEAD
impl AsyncAdaptor<QcowFile> for Arc<Mutex<QcowFile>> {
    fn file(&mut self) -> MutexGuard<'_, QcowFile> {
        self.lock().unwrap()
    }
}
=======
impl AsyncAdaptor for QcowFile {}
>>>>>>> 95e3c8f8

impl AsyncIo for QcowSync {
    fn notifier(&self) -> &EventFd {
        &self.eventfd
    }

    fn read_vectored(
        &mut self,
        offset: libc::off_t,
        iovecs: &[libc::iovec],
        user_data: u64,
    ) -> AsyncIoResult<()> {
        self.qcow_file.read_vectored_sync(
            offset,
            iovecs,
            user_data,
            &self.eventfd,
            &mut self.completion_list,
        )
    }

    fn write_vectored(
        &mut self,
        offset: libc::off_t,
        iovecs: &[libc::iovec],
        user_data: u64,
    ) -> AsyncIoResult<()> {
        self.qcow_file.write_vectored_sync(
            offset,
            iovecs,
            user_data,
            &self.eventfd,
            &mut self.completion_list,
        )
    }

    fn fsync(&mut self, user_data: Option<u64>) -> AsyncIoResult<()> {
        self.qcow_file
            .fsync_sync(user_data, &self.eventfd, &mut self.completion_list)
    }

    fn next_completed_request(&mut self) -> Option<(u64, i32)> {
        self.completion_list.pop_front()
    }
}<|MERGE_RESOLUTION|>--- conflicted
+++ resolved
@@ -60,15 +60,7 @@
     }
 }
 
-<<<<<<< HEAD
-impl AsyncAdaptor<QcowFile> for Arc<Mutex<QcowFile>> {
-    fn file(&mut self) -> MutexGuard<'_, QcowFile> {
-        self.lock().unwrap()
-    }
-}
-=======
 impl AsyncAdaptor for QcowFile {}
->>>>>>> 95e3c8f8
 
 impl AsyncIo for QcowSync {
     fn notifier(&self) -> &EventFd {
