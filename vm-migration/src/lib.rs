// Copyright © 2019 Intel Corporation
//
// SPDX-License-Identifier: Apache-2.0 AND BSD-3-Clause
//

use anyhow::anyhow;
use serde::{Deserialize, Serialize};
use thiserror::Error;

use crate::protocol::MemoryRangeTable;

pub mod protocol;

#[derive(Error, Debug)]
pub enum MigratableError {
    #[error("Failed to pause migratable component")]
    Pause(#[source] anyhow::Error),

    #[error("Failed to resume migratable component")]
    Resume(#[source] anyhow::Error),

    #[error("Failed to snapshot migratable component")]
    Snapshot(#[source] anyhow::Error),

    #[error("Failed to restore migratable component")]
    Restore(#[source] anyhow::Error),

    #[error("Failed to send migratable component snapshot")]
    MigrateSend(#[source] anyhow::Error),

    #[error("Failed to receive migratable component snapshot")]
    MigrateReceive(#[source] anyhow::Error),

    #[error("Socket error")]
    MigrateSocket(#[source] std::io::Error),

    #[error("Failed to start migration for migratable component")]
    StartDirtyLog(#[source] anyhow::Error),

    #[error("Failed to stop migration for migratable component")]
    StopDirtyLog(#[source] anyhow::Error),

    #[error("Failed to retrieve dirty ranges for migratable component")]
    DirtyLog(#[source] anyhow::Error),

    #[error("Failed to start migration for migratable component")]
    StartMigration(#[source] anyhow::Error),

    #[error("Failed to complete migration for migratable component")]
    CompleteMigration(#[source] anyhow::Error),

    #[error("Failed to release a disk lock before the migration")]
    UnlockError(#[source] anyhow::Error),
}

/// A Pausable component can be paused and resumed.
pub trait Pausable {
    /// Pause the component.
    fn pause(&mut self) -> std::result::Result<(), MigratableError> {
        Ok(())
    }

    /// Resume the component.
    fn resume(&mut self) -> std::result::Result<(), MigratableError> {
        Ok(())
    }
}

/// A Snapshottable component snapshot section.
///
/// Migratable component can split their migration snapshot into
/// separate sections.
/// Splitting a component migration data into different sections
/// allows for easier and forward compatible extensions.
#[derive(Clone, Default, Deserialize, Serialize)]
pub struct SnapshotData {
    state: String,
}

impl SnapshotData {
    /// Generate the state data from the snapshot data
    pub fn to_state<'a, T>(&'a self) -> Result<T, MigratableError>
    where
        T: Deserialize<'a>,
    {
        serde_json::from_str(&self.state)
            .map_err(|e| MigratableError::Restore(anyhow!("Error deserialising: {}", e)))
    }

    /// Create from state that can be serialized
    pub fn new_from_state<T>(state: &T) -> Result<Self, MigratableError>
    where
        T: Serialize,
    {
        let state = serde_json::to_string(state)
            .map_err(|e| MigratableError::Snapshot(anyhow!("Error serialising: {}", e)))?;

        Ok(SnapshotData { state })
    }
}

/// Data structure to describe snapshot data
///
<<<<<<< HEAD
/// A Snapshottable component's snapshot is a tree of snapshots, where leafs
=======
/// A Snapshottable component's snapshot is a tree of snapshots, where leaves
>>>>>>> 62001b65
/// contain the snapshot data. Nodes of this tree track all their children
/// through the snapshots field, which is basically their sub-components.
/// Leaves will typically have an empty snapshots map, while nodes usually
/// carry an empty snapshot_data.
///
/// For example, a device manager snapshot is the composition of all its
/// devices snapshots. The device manager Snapshot would have no snapshot_data
/// but one Snapshot child per tracked device. Then each device's Snapshot
/// would carry an empty snapshots map but a map of SnapshotData, i.e.
/// the actual device snapshot data.
#[derive(Clone, Default, Deserialize, Serialize)]
pub struct Snapshot {
    /// The Snapshottable component snapshots.
    pub snapshots: std::collections::BTreeMap<String, Snapshot>,

    /// The Snapshottable component's snapshot data.
    /// A map of snapshot sections, indexed by the section ids.
    pub snapshot_data: Option<SnapshotData>,
}

impl Snapshot {
    pub fn from_data(data: SnapshotData) -> Self {
        Snapshot {
            snapshot_data: Some(data),
            ..Default::default()
        }
    }

    /// Create from state that can be serialized
    pub fn new_from_state<T>(state: &T) -> Result<Self, MigratableError>
    where
        T: Serialize,
    {
        Ok(Snapshot::from_data(SnapshotData::new_from_state(state)?))
    }

    /// Add a sub-component's Snapshot to the Snapshot.
    pub fn add_snapshot(&mut self, id: String, snapshot: Snapshot) {
        self.snapshots.insert(id, snapshot);
    }

    /// Generate the state data from the snapshot
    pub fn to_state<'a, T>(&'a self) -> Result<T, MigratableError>
    where
        T: Deserialize<'a>,
    {
        self.snapshot_data
            .as_ref()
            .ok_or_else(|| MigratableError::Restore(anyhow!("Missing snapshot data")))?
            .to_state()
    }
}

pub fn snapshot_from_id(snapshot: Option<&Snapshot>, id: &str) -> Option<Snapshot> {
    snapshot.and_then(|s| s.snapshots.get(id).cloned())
}

pub fn state_from_id<'a, T>(s: Option<&'a Snapshot>, id: &str) -> Result<Option<T>, MigratableError>
where
    T: Deserialize<'a>,
{
    if let Some(s) = s.as_ref() {
        s.snapshots.get(id).map(|s| s.to_state()).transpose()
    } else {
        Ok(None)
    }
}

/// A snapshottable component can be snapshotted.
pub trait Snapshottable: Pausable {
    /// The snapshottable component id.
    fn id(&self) -> String {
        String::new()
    }

    /// Take a component snapshot.
    fn snapshot(&mut self) -> std::result::Result<Snapshot, MigratableError> {
        Ok(Snapshot::default())
    }
}

/// A transportable component can be sent or receive to a specific URL.
///
/// This trait is meant to be used for component that have custom
/// transport handlers.
pub trait Transportable: Pausable + Snapshottable {
    /// Send a component snapshot.
    ///
    /// # Arguments
    ///
    /// * `snapshot` - The migratable component snapshot to send.
    /// * `destination_url` - The destination URL to send the snapshot to. This
    ///   could be an HTTP endpoint, a TCP address or a local file.
    fn send(
        &self,
        _snapshot: &Snapshot,
        _destination_url: &str,
    ) -> std::result::Result<(), MigratableError> {
        Ok(())
    }

    /// Receive a component snapshot.
    ///
    /// # Arguments
    ///
    /// * `source_url` - The source URL to fetch the snapshot from. This could be an HTTP
    ///   endpoint, a TCP address or a local file.
    fn recv(&self, _source_url: &str) -> std::result::Result<Snapshot, MigratableError> {
        Ok(Snapshot::default())
    }
}

/// Trait to define shared behaviors of components that can be migrated
///
/// Examples are device, CPU, RAM, etc.
/// All migratable components are paused before being snapshotted, and then
/// eventually resumed. Thus any Migratable component must be both Pausable
/// and Snapshottable.
/// Moreover a migratable component can be transported to a remote or local
/// destination and thus must be Transportable.
pub trait Migratable: Send + Pausable + Snapshottable + Transportable {
    fn start_dirty_log(&mut self) -> std::result::Result<(), MigratableError> {
        Ok(())
    }

    fn stop_dirty_log(&mut self) -> std::result::Result<(), MigratableError> {
        Ok(())
    }

    fn dirty_log(&mut self) -> std::result::Result<MemoryRangeTable, MigratableError> {
        Ok(MemoryRangeTable::default())
    }

    fn start_migration(&mut self) -> std::result::Result<(), MigratableError> {
        Ok(())
    }

    fn complete_migration(&mut self) -> std::result::Result<(), MigratableError> {
        Ok(())
    }
}<|MERGE_RESOLUTION|>--- conflicted
+++ resolved
@@ -101,11 +101,7 @@
 
 /// Data structure to describe snapshot data
 ///
-<<<<<<< HEAD
-/// A Snapshottable component's snapshot is a tree of snapshots, where leafs
-=======
 /// A Snapshottable component's snapshot is a tree of snapshots, where leaves
->>>>>>> 62001b65
 /// contain the snapshot data. Nodes of this tree track all their children
 /// through the snapshots field, which is basically their sub-components.
 /// Leaves will typically have an empty snapshots map, while nodes usually
