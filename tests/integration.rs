--- conflicted
+++ resolved
@@ -10,19 +10,13 @@
 
 extern crate test_infra;
 
-<<<<<<< HEAD
-use net_util::MacAddr;
-use regex::Regex;
-=======
->>>>>>> 95e3c8f8
 use std::collections::HashMap;
 use std::ffi::CStr;
 use std::fs::OpenOptions;
 use std::io::{BufRead, Read, Seek, SeekFrom, Write};
 use std::net::TcpListener;
 use std::os::unix::io::AsRawFd;
-use std::path::Path;
-use std::path::PathBuf;
+use std::path::{Path, PathBuf};
 use std::process::{Child, Command, Stdio};
 use std::string::String;
 use std::sync::mpsc::Receiver;
@@ -31,7 +25,7 @@
 use std::{fs, io, thread};
 
 use net_util::MacAddr;
-use test_infra::*;
+use test_infra::{Regex, *};
 use vmm_sys_util::tempdir::TempDir;
 use vmm_sys_util::tempfile::TempFile;
 use wait_timeout::ChildExt;
@@ -3790,7 +3784,6 @@
 
         let focal = UbuntuDiskConfig::new(FOCAL_IMAGE_NAME.to_string());
         let guest = Guest::new(Box::new(focal));
-        let kernel_path = direct_kernel_boot_path();
 
         let vhdx_pathbuf = guest.tmp_dir.as_path().join(DYNAMIC_VHDX_NAME);
         let vhdx_path = vhdx_pathbuf.to_str().unwrap();
@@ -3807,17 +3800,12 @@
         // Check if the size matches with empty VHDx file size
         assert_eq!(vhdx_image_size(vhdx_path), EMPTY_VHDX_FILE_SIZE);
 
-<<<<<<< HEAD
         let focal = UbuntuDiskConfig::new(FOCAL_IMAGE_NAME.to_string());
         let guest = Guest::new(Box::new(focal));
         let kernel_path = direct_kernel_boot_path();
 
         let mut cmd = GuestCommand::new(&guest);
         cmd.args(["--cpus", "boot=1"])
-=======
-        let mut cloud_child = GuestCommand::new(&guest)
-            .args(["--cpus", "boot=1"])
->>>>>>> 95e3c8f8
             .args(["--memory", "size=512M"])
             .args([
                 "--disk",
