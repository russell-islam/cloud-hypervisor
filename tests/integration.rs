--- conflicted
+++ resolved
@@ -10,11 +10,6 @@
 
 extern crate test_infra;
 
-<<<<<<< HEAD
-use net_util::MacAddr;
-use regex::Regex;
-=======
->>>>>>> c9a39cf5
 use std::collections::HashMap;
 use std::io::{BufRead, Read, Seek, Write};
 use std::net::TcpListener;
