--- conflicted
+++ resolved
@@ -120,7 +120,18 @@
 }
 
 download_hypervisor_fw() {
-<<<<<<< HEAD
+    FW_TAG="0.5.0"
+    if [ -n "$AUTH_DOWNLOAD_TOKEN" ]; then
+        echo "Using authenticated download from GitHub"
+        FW_URL=$(curl --silent https://api.github.com/repos/cloud-hypervisor/rust-hypervisor-firmware/releases/tags/${FW_TAG} \
+            --header "Authorization: Token $AUTH_DOWNLOAD_TOKEN" \
+            --header "X-GitHub-Api-Version: 2022-11-28" | grep "browser_download_url" |
+            grep -oP '"https://[^"]*hypervisor-fw"' | sed -e 's/^"//' -e 's/"$//')
+    else
+        echo "Using anonymous download from GitHub"
+        FW_URL=$(curl --silent https://api.github.com/repos/cloud-hypervisor/rust-hypervisor-firmware/releases/tags/${FW_TAG} |
+            grep "browser_download_url" | grep -oP '"https://[^"]*hypervisor-fw"' | sed -e 's/^"//' -e 's/"$//')
+    fi
     FW="$WORKLOADS_DIR/hypervisor-fw"
     if [ ! -f $FW ]; then
         if [ -n "$AUTH_DOWNLOAD_TOKEN" ]; then
@@ -137,19 +148,6 @@
         popd
     else
         echo "File already exist: $FW"
-=======
-    FW_TAG="0.5.0"
-    if [ -n "$AUTH_DOWNLOAD_TOKEN" ]; then
-        echo "Using authenticated download from GitHub"
-        FW_URL=$(curl --silent https://api.github.com/repos/cloud-hypervisor/rust-hypervisor-firmware/releases/tags/${FW_TAG} \
-            --header "Authorization: Token $AUTH_DOWNLOAD_TOKEN" \
-            --header "X-GitHub-Api-Version: 2022-11-28" | grep "browser_download_url" |
-            grep -oP '"https://[^"]*hypervisor-fw"' | sed -e 's/^"//' -e 's/"$//')
-    else
-        echo "Using anonymous download from GitHub"
-        FW_URL=$(curl --silent https://api.github.com/repos/cloud-hypervisor/rust-hypervisor-firmware/releases/tags/${FW_TAG} |
-            grep "browser_download_url" | grep -oP '"https://[^"]*hypervisor-fw"' | sed -e 's/^"//' -e 's/"$//')
->>>>>>> 95e3c8f8
     fi
 }
 
@@ -185,11 +183,8 @@
 }
 
 download_ovmf() {
-<<<<<<< HEAD
-=======
     OVMF_FW_TAG="ch-a54f262b09"
     OVMF_FW_URL="https://github.com/cloud-hypervisor/edk2/releases/download/$OVMF_FW_TAG/CLOUDHV.fd"
->>>>>>> 95e3c8f8
     OVMF_FW="$WORKLOADS_DIR/CLOUDHV.fd"
     if [ ! -f $OVMF_FW ]; then
         OVMF_FW_TAG="ch-6624aa331f"
