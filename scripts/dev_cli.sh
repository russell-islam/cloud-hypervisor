#!/usr/bin/env bash

# Copyright 2018 Amazon.com, Inc. or its affiliates. All Rights Reserved.
# Copyright © 2020 Intel Corporation
# SPDX-License-Identifier: Apache-2.0

CLI_NAME="Cloud Hypervisor"

CTR_IMAGE_TAG="ghcr.io/cloud-hypervisor/cloud-hypervisor"

# Needs to match explicit version in docker-image.yaml workflow
<<<<<<< HEAD
CTR_IMAGE_VERSION="20250412-0"
=======
CTR_IMAGE_VERSION="20250815-0"
>>>>>>> 95e3c8f8
: "${CTR_IMAGE:=${CTR_IMAGE_TAG}:${CTR_IMAGE_VERSION}}"

DOCKER_RUNTIME="docker"

# Host paths
CLH_SCRIPTS_DIR=$(cd "$(dirname "$0")" && pwd)
CLH_ROOT_DIR=$(cd "${CLH_SCRIPTS_DIR}/.." && pwd)
CLH_BUILD_DIR="${CLH_ROOT_DIR}/build"
CLH_CARGO_TARGET="${CLH_BUILD_DIR}/cargo_target"
CLH_DOCKERFILE="${CLH_SCRIPTS_DIR}/../resources/Dockerfile"
CLH_CTR_BUILD_DIR="/tmp/cloud-hypervisor/ctr-build"
CLH_INTEGRATION_WORKLOADS="${HOME}/workloads"
SRC_IGVM_FILES_PATH="/usr/share/cloud-hypervisor/cvm"
DEST_IGVM_FILES_PATH="$CLH_INTEGRATION_WORKLOADS/igvm_files"

# Host paths for MS-IGVM and MS-VMLINUX
MS_CLH_FILES_PATH="/usr/share/cloud-hypervisor"
# Assign VMLINUX_PATH to default MSFT kernel if unset and if USE_MS_GUEST_KERNEL is set
VMLINUX_PATH="${VMLINUX_PATH:-${USE_MS_GUEST_KERNEL:+${MS_CLH_FILES_PATH}/vmlinux.bin}}"

# Assign HV_FW_PATH to default MSFT hypervisor-fw if unset and if USE_MS_HV_FW is set
HV_FW_PATH="${HV_FW_PATH:-${USE_MS_HV_FW:+${MS_CLH_FILES_PATH}/hypervisor-fw}}"

# Assign OVMF_FW_PATH to default MSFT CLOUDHV_EFI.fd if unset and if USE_MS_OVMF_FW is set
OVMF_FW_PATH="${OVMF_FW_PATH:-${USE_MS_OVMF_FW:+${MS_CLH_FILES_PATH}/CLOUDHV_EFI.fd}}"

# Assign BZ_IMAGE_PATH to default MSFT bzImage if unset and if USE_MS_BZ_IMAGE is set
BZ_IMAGE_PATH="${BZ_IMAGE_PATH:-${USE_MS_BZ_IMAGE:+${MS_CLH_FILES_PATH}/bzImage}}"

# Container paths
CTR_CLH_ROOT_DIR="/cloud-hypervisor"
CTR_CLH_CARGO_BUILT_DIR="${CTR_CLH_ROOT_DIR}/build"
CTR_CLH_CARGO_TARGET="${CTR_CLH_CARGO_BUILT_DIR}/cargo_target"
CTR_CLH_INTEGRATION_WORKLOADS="/root/workloads"
CTR_IGVM_FILES_PATH="/igvm_files"

# Container networking option
CTR_CLH_NET="bridge"

# Cargo paths
# Full path to the cargo registry dir on the host. This appears on the host
# because we want to persist the cargo registry across container invocations.
# Otherwise, any rust crates from crates.io would be downloaded again each time
# we build or test.
CARGO_REGISTRY_DIR="${CLH_BUILD_DIR}/cargo_registry"

# Full path to the cargo git registry on the host. This serves the same purpose
# as CARGO_REGISTRY_DIR, for crates downloaded from GitHub repos instead of
# crates.io.
CARGO_GIT_REGISTRY_DIR="${CLH_BUILD_DIR}/cargo_git_registry"

# Full path to the cargo target dir on the host.
CARGO_TARGET_DIR="${CLH_BUILD_DIR}/cargo_target"

# Send a decorated message to stdout, followed by a new line
#
say() {
    [ -t 1 ] && [ -n "$TERM" ] &&
        echo "$(tput setaf 2)[$CLI_NAME]$(tput sgr0) $*" ||
        echo "[$CLI_NAME] $*"
}

# Send a decorated message to stdout, without a trailing new line
#
say_noln() {
    [ -t 1 ] && [ -n "$TERM" ] &&
        echo -n "$(tput setaf 2)[$CLI_NAME]$(tput sgr0) $*" ||
        echo "[$CLI_NAME] $*"
}

# Send a text message to stderr
#
say_err() {
    [ -t 2 ] && [ -n "$TERM" ] &&
        echo "$(tput setaf 1)[$CLI_NAME] $*$(tput sgr0)" 1>&2 ||
        echo "[$CLI_NAME] $*" 1>&2
}

# Send a warning-highlighted text to stdout
say_warn() {
    [ -t 1 ] && [ -n "$TERM" ] &&
        echo "$(tput setaf 3)[$CLI_NAME] $*$(tput sgr0)" ||
        echo "[$CLI_NAME] $*"
}

# Exit with an error message and (optional) code
# Usage: die [-c <error code>] <error message>
#
die() {
    code=1
    [[ "$1" = "-c" ]] && {
        code="$2"
        shift 2
    }
    say_err "$@"
    exit "$code"
}

# Exit with an error message if the last exit code is not 0
#
ok_or_die() {
    code=$?
    [[ $code -eq 0 ]] || die -c $code "$@"
}

# Make sure the build/ dirs are available. Exit if we can't create them.
# Upon returning from this call, the caller can be certain the build/ dirs exist.
#
ensure_build_dir() {
    for dir in "$CLH_BUILD_DIR" \
        "$CLH_INTEGRATION_WORKLOADS" \
        "$CLH_CTR_BUILD_DIR" \
        "$CARGO_TARGET_DIR" \
        "$CARGO_REGISTRY_DIR" \
        "$CARGO_GIT_REGISTRY_DIR"; do
        mkdir -p "$dir" || die "Error: cannot create dir $dir"
        [ -x "$dir" ] && [ -w "$dir" ] ||
            {
                say "Wrong permissions for $dir. Attempting to fix them ..."
                chmod +x+w "$dir"
            } ||
            die "Error: wrong permissions for $dir. Should be +x+w"
    done
}

# Make sure we're using the latest dev container, by just pulling it.
ensure_latest_ctr() {
    if [ "$CTR_IMAGE_VERSION" = "local" ]; then
        build_container
    else
        if ! $DOCKER_RUNTIME pull "$CTR_IMAGE"; then
            build_container
        fi

        ok_or_die "Error pulling/building container image. Aborting."
    fi
}

# Fix main directory permissions after a container ran as root.
# Since the container ran as root, any files it creates will be owned by root.
# This fixes that by recursively changing the ownership of /cloud-hypervisor to the
# current user.
#
fix_dir_perms() {
    # Yes, running Docker to get elevated privileges, just to chown some files
    # is a dirty hack.
    $DOCKER_RUNTIME run \
        --workdir "$CTR_CLH_ROOT_DIR" \
        --rm \
        --volume /dev:/dev \
        --volume "$CLH_ROOT_DIR:$CTR_CLH_ROOT_DIR" \
        ${exported_volumes:+"$exported_volumes"} \
        "$CTR_IMAGE" \
        chown -R "$(id -u):$(id -g)" "$CTR_CLH_ROOT_DIR"

    return "$1"
}
# Process exported volumes argument, separate the volumes and make docker compatible
# Sample input: --volumes /a:/a#/b:/b
# Sample output: --volume /a:/a --volume /b:/b
#
process_volumes_args() {
    if [ -z "$arg_vols" ]; then
        return
    fi
    exported_volumes=""
    arr_vols=("${arg_vols//#/ }")
    for var in "${arr_vols[@]}"; do
        parts=("${var//:/ }")
        if [[ ! -e "${parts[0]}" ]]; then
            echo "The volume ${parts[0]} does not exist."
            exit 1
        fi
        exported_volumes="$exported_volumes --volume $var"
    done
}

process_igvm_files() {
    src=$1
    dest=$2

    if [ -d $src ]; then
        say "Moving IGVM files from $src to $dest"
        cp $src/* $dest
    else
        say_err "IGVM File path '$src' not found on host"
        exit 1
    fi

}

cmd_help() {
    echo ""
    echo "Cloud Hypervisor $(basename "$0")"
    echo "Usage: $(basename "$0") [flags] <command> [<command args>]"
    echo ""
    echo "Available flags":
    echo ""
    echo "    --local        Set the container image version being used to \"local\"."
    echo ""
    echo "Available commands:"
    echo ""
    echo "    build [--debug|--release] [--libc musl|gnu] [-- [<cargo args>]]"
    echo "        Build the Cloud Hypervisor binaries."
    echo "        --debug               Build the debug binaries. This is the default."
    echo "        --release             Build the release binaries."
    echo "        --libc                Select the C library Cloud Hypervisor will be built against. Default is gnu"
    echo "        --volumes             Hash separated volumes to be exported. Example --volumes /mnt:/mnt#/myvol:/myvol"
    echo "        --hypervisor          Underlying hypervisor. Options kvm, mshv"
    echo ""
    echo "    tests [<test type (see below)>] [--libc musl|gnu] [-- [<test scripts args>] [-- [<test binary args>]]] "
    echo "        Run the Cloud Hypervisor tests."
    echo "        --unit                       Run the unit tests."
    echo "        --integration                Run the integration tests."
    echo "        --integration-vfio           Run the VFIO integration tests."
    echo "        --integration-windows        Run the Windows guest integration tests."
    echo "        --integration-live-migration Run the live-migration integration tests."
    echo "        --integration-rate-limiter   Run the rate-limiter integration tests."
    echo "        --libc                       Select the C library Cloud Hypervisor will be built against. Default is gnu"
    echo "        --metrics                    Generate performance metrics"
    echo "        --coverage                   Generate code coverage information"
    echo "        --volumes                    Hash separated volumes to be exported. Example --volumes /mnt:/mnt#/myvol:/myvol"
    echo "        --hypervisor                 Underlying hypervisor. Options kvm, mshv"
    echo "        --all                        Run all tests."
    echo ""
    echo "    build-container [--type]"
    echo "        Build the Cloud Hypervisor container."
    echo ""
    echo "    clean [<cargo args>]]"
    echo "        Remove the Cloud Hypervisor artifacts."
    echo ""
    echo "    shell"
    echo "        Run the development container into an interactive, privileged BASH shell."
    echo "        --volumes             Hash separated volumes to be exported. Example --volumes /mnt:/mnt#/myvol:/myvol"
    echo ""
    echo "    help"
    echo "        Display this help message."
    echo ""
}

cmd_build() {
    build="debug"
    libc="gnu"
    hypervisor="kvm"
    features_build=()
    exported_device="/dev/kvm"
    while [ $# -gt 0 ]; do
        case "$1" in
        "-h" | "--help") {
            cmd_help
            exit 1
        } ;;
        "--debug") { build="debug"; } ;;
        "--release") { build="release"; } ;;
        "--runtime")
            shift
            DOCKER_RUNTIME="$1"
            export DOCKER_RUNTIME
            ;;
        "--libc")
            shift
            [[ "$1" =~ ^(musl|gnu)$ ]] ||
                die "Invalid libc: $1. Valid options are \"musl\" and \"gnu\"."
            libc="$1"
            ;;
        "--volumes")
            shift
            arg_vols="$1"
            ;;
        "--hypervisor")
            shift
            hypervisor="$1"
            ;;
        "--features")
            shift
            features_build=(--features "$1")
            ;;
        "--") {
            shift
            break
        } ;;
        *)
            die "Unknown build argument: $1. Please use --help for help."
            ;;
        esac
        shift
    done

    ensure_build_dir
    ensure_latest_ctr

    process_volumes_args
    if [[ ! ("$hypervisor" = "kvm" || "$hypervisor" = "mshv") ]]; then
        die "Hypervisor value must be kvm or mshv"
    fi
    if [[ "$hypervisor" = "mshv" ]]; then
        exported_device="/dev/mshv"
    fi
    target="$(uname -m)-unknown-linux-${libc}"

    cargo_args=("$@")
    [ $build = "release" ] && cargo_args+=("--release")
    cargo_args+=(--target "$target")

    # shellcheck disable=SC2153
    rustflags="$RUSTFLAGS"
    target_cc=""
    if [ "$(uname -m)" = "aarch64" ] && [ "$libc" = "musl" ]; then
        rustflags="$rustflags -C link-args=-Wl,-Bstatic -C link-args=-lc"
    fi

    $DOCKER_RUNTIME run \
        --user "$(id -u):$(id -g)" \
        --workdir "$CTR_CLH_ROOT_DIR" \
        --rm \
        --volume $exported_device \
        --volume "$CLH_ROOT_DIR:$CTR_CLH_ROOT_DIR" \
        ${exported_volumes:+"$exported_volumes"} \
        --env RUSTFLAGS="$rustflags" \
        --env TARGET_CC="$target_cc" \
        "$CTR_IMAGE" \
        cargo build --all "${features_build[@]}" \
        --target-dir "$CTR_CLH_CARGO_TARGET" \
        "${cargo_args[@]}" && say "Binaries placed under $CLH_CARGO_TARGET/$target/$build"
}

cmd_clean() {
    cargo_args=("$@")

    ensure_build_dir
    ensure_latest_ctr

    $DOCKER_RUNTIME run \
        --user "$(id -u):$(id -g)" \
        --workdir "$CTR_CLH_ROOT_DIR" \
        --rm \
        --volume "$CLH_ROOT_DIR:$CTR_CLH_ROOT_DIR" \
        ${exported_volumes:+"$exported_volumes"} \
        "$CTR_IMAGE" \
        cargo clean \
        --target-dir "$CTR_CLH_CARGO_TARGET" \
        "${cargo_args[@]}"
}

cmd_tests() {
    unit=false
    integration=false
    integration_vfio=false
    integration_windows=false
    integration_live_migration=false
    integration_rate_limiter=false
    metrics=false
    coverage=false
    libc="gnu"
    arg_vols=""
    hypervisor="kvm"
    exported_device="/dev/kvm"
    while [ $# -gt 0 ]; do
        case "$1" in
        "-h" | "--help") {
            cmd_help
            exit 1
        } ;;
        "--unit") { unit=true; } ;;
        "--integration") { integration=true; } ;;
        "--integration-vfio") { integration_vfio=true; } ;;
        "--integration-windows") { integration_windows=true; } ;;
        "--integration-live-migration") { integration_live_migration=true; } ;;
        "--integration-rate-limiter") { integration_rate_limiter=true; } ;;
        "--metrics") { metrics=true; } ;;
        "--coverage") { coverage=true; } ;;
        "--libc")
            shift
            [[ "$1" =~ ^(musl|gnu)$ ]] ||
                die "Invalid libc: $1. Valid options are \"musl\" and \"gnu\"."
            libc="$1"
            ;;
        "--volumes")
            shift
            arg_vols="$1"
            ;;
        "--hypervisor")
            shift
            hypervisor="$1"
            ;;
        "--all") {
            unit=true
            integration=true
        } ;;
        "--") {
            shift
            break
        } ;;
        *)
            die "Unknown tests argument: $1. Please use --help for help."
            ;;
        esac
        shift
    done
    if [[ ! ("$hypervisor" = "kvm" || "$hypervisor" = "mshv") ]]; then
        die "Hypervisor value must be kvm or mshv"
    fi

    if [[ "$hypervisor" = "mshv" ]]; then
        exported_device="/dev/mshv"
    fi

    if [ ! -e "${exported_device}" ]; then
        die "${exported_device} does not exist on the system"
    fi

    set -- '--hypervisor' "$hypervisor" "$@"

    ensure_build_dir
    ensure_latest_ctr

    process_volumes_args
    target="$(uname -m)-unknown-linux-${libc}"

    rustflags="$RUSTFLAGS"
    target_cc=""
    if [ "$(uname -m)" = "aarch64" ] && [ "$libc" = "musl" ]; then
        rustflags="$rustflags -C link-args=-Wl,-Bstatic -C link-args=-lc"
    fi

    if [[ "$unit" = true ]]; then
        say "Running unit tests for $target..."
        $DOCKER_RUNTIME run \
            --workdir "$CTR_CLH_ROOT_DIR" \
            --rm \
            --device $exported_device \
            --device /dev/net/tun \
            --cap-add net_admin \
            --volume "$CLH_ROOT_DIR:$CTR_CLH_ROOT_DIR" \
            ${exported_volumes:+"$exported_volumes"} \
            --env BUILD_TARGET="$target" \
            --env RUSTFLAGS="$rustflags" \
            --env TARGET_CC="$target_cc" \
            --env LLVM_PROFILE_FILE="$LLVM_PROFILE_FILE" \
            "$CTR_IMAGE" \
            ./scripts/run_unit_tests.sh "$@" || fix_dir_perms $? || exit $?
    fi

    if [ -n "$VMLINUX_PATH" ]; then
	    echo "Using custom kernel: $VMLINUX_PATH"
	    if [ ! -f "$VMLINUX_PATH" ]; then
		    echo "File not found: $VMLINUX_PATH"
		    exit 1
	    fi
	    sudo cp $VMLINUX_PATH $CLH_INTEGRATION_WORKLOADS/vmlinux
    fi

    if [ -n "$HV_FW_PATH" ]; then
	    echo "Using custom hypervisor-fw: $HV_FW_PATH"
	    if [ ! -f "$HV_FW_PATH" ]; then
		    echo "File not found: $HV_FW_PATH"
		    exit 1
	    fi
	    sudo cp $HV_FW_PATH $CLH_INTEGRATION_WORKLOADS/hypervisor-fw
    fi

    if [ -n "$OVMF_FW_PATH" ]; then
	    echo "Using custom OVMF fw: $OVMF_FW_PATH"
	    if [ ! -f "$OVMF_FW_PATH" ]; then
		    echo "File not found: $OVMF_FW_PATH"
		    exit 1
	    fi
	    sudo cp $OVMF_FW_PATH $CLH_INTEGRATION_WORKLOADS/CLOUDHV.fd
    fi

    if [ -n "$BZ_IMAGE_PATH" ]; then
	    echo "Using custom bzImage: $BZ_IMAGE_PATH"
	    if [ ! -f "$BZ_IMAGE_PATH" ]; then
		    echo "File not found: $BZ_IMAGE_PATH"
		    exit 1
	    fi
	    sudo cp $BZ_IMAGE_PATH $CLH_INTEGRATION_WORKLOADS/bzImage
    fi

    if [ "$integration" = true ]; then
        mkdir -p $DEST_IGVM_FILES_PATH

        # for cvm guest run please do, export GUEST_VM_TYPE=CVM
        if [ "$GUEST_VM_TYPE" = "CVM" ]; then
            process_igvm_files $SRC_IGVM_FILES_PATH $DEST_IGVM_FILES_PATH
        fi

        say "Running integration tests for $target..."
        $DOCKER_RUNTIME run \
            --workdir "$CTR_CLH_ROOT_DIR" \
            --rm \
            --privileged \
            --security-opt seccomp=unconfined \
            --ipc=host \
            --net="$CTR_CLH_NET" \
            --mount type=tmpfs,destination=/tmp \
            --volume /dev:/dev \
            --volume "$CLH_ROOT_DIR:$CTR_CLH_ROOT_DIR" \
            ${exported_volumes:+"$exported_volumes"} \
            --volume "$CLH_INTEGRATION_WORKLOADS:$CTR_CLH_INTEGRATION_WORKLOADS" \
            --volume "$DEST_IGVM_FILES_PATH:$CTR_IGVM_FILES_PATH" \
            --env USER="root" \
            --env BUILD_TARGET="$target" \
            --env RUSTFLAGS="$rustflags" \
            --env TARGET_CC="$target_cc" \
            --env AUTH_DOWNLOAD_TOKEN="$AUTH_DOWNLOAD_TOKEN" \
<<<<<<< HEAD
            --env GUEST_VM_TYPE="${GUEST_VM_TYPE}" \
=======
            --env LLVM_PROFILE_FILE="$LLVM_PROFILE_FILE" \
>>>>>>> 95e3c8f8
            "$CTR_IMAGE" \
            dbus-run-session ./scripts/run_integration_tests_"$(uname -m)".sh "$@" || fix_dir_perms $? || exit $?
    fi

    if [ "$integration_vfio" = true ]; then
        say "Running VFIO integration tests for $target..."
        $DOCKER_RUNTIME run \
            --workdir "$CTR_CLH_ROOT_DIR" \
            --rm \
            --privileged \
            --security-opt seccomp=unconfined \
            --ipc=host \
            --net="$CTR_CLH_NET" \
            --mount type=tmpfs,destination=/tmp \
            --volume /dev:/dev \
            --volume "$CLH_ROOT_DIR:$CTR_CLH_ROOT_DIR" \
            ${exported_volumes:+"$exported_volumes"} \
            --volume "$CLH_INTEGRATION_WORKLOADS:$CTR_CLH_INTEGRATION_WORKLOADS" \
            --env USER="root" \
            --env BUILD_TARGET="$target" \
            --env RUSTFLAGS="$rustflags" \
            --env TARGET_CC="$target_cc" \
            --env AUTH_DOWNLOAD_TOKEN="$AUTH_DOWNLOAD_TOKEN" \
            "$CTR_IMAGE" \
            ./scripts/run_integration_tests_vfio.sh "$@" || fix_dir_perms $? || exit $?
    fi

    if [ "$integration_windows" = true ]; then
        say "Running Windows integration tests for $target..."
        $DOCKER_RUNTIME run \
            --workdir "$CTR_CLH_ROOT_DIR" \
            --rm \
            --privileged \
            --security-opt seccomp=unconfined \
            --ipc=host \
            --net="$CTR_CLH_NET" \
            --mount type=tmpfs,destination=/tmp \
            --volume /dev:/dev \
            --volume "$CLH_ROOT_DIR:$CTR_CLH_ROOT_DIR" \
            ${exported_volumes:+"$exported_volumes"} \
            --volume "$CLH_INTEGRATION_WORKLOADS:$CTR_CLH_INTEGRATION_WORKLOADS" \
            --env USER="root" \
            --env BUILD_TARGET="$target" \
            --env RUSTFLAGS="$rustflags" \
            --env TARGET_CC="$target_cc" \
            --env AUTH_DOWNLOAD_TOKEN="$AUTH_DOWNLOAD_TOKEN" \
            "$CTR_IMAGE" \
            ./scripts/run_integration_tests_windows_"$(uname -m)".sh "$@" || fix_dir_perms $? || exit $?
    fi

    if [ "$integration_live_migration" = true ]; then
        say "Running 'live migration' integration tests for $target..."
        $DOCKER_RUNTIME run \
            --workdir "$CTR_CLH_ROOT_DIR" \
            --rm \
            --privileged \
            --security-opt seccomp=unconfined \
            --ipc=host \
            --net="$CTR_CLH_NET" \
            --mount type=tmpfs,destination=/tmp \
            --volume /dev:/dev \
            --volume "$CLH_ROOT_DIR:$CTR_CLH_ROOT_DIR" \
            ${exported_volumes:+"$exported_volumes"} \
            --volume "$CLH_INTEGRATION_WORKLOADS:$CTR_CLH_INTEGRATION_WORKLOADS" \
            --env USER="root" \
            --env BUILD_TARGET="$target" \
            --env RUSTFLAGS="$rustflags" \
            --env TARGET_CC="$target_cc" \
            --env AUTH_DOWNLOAD_TOKEN="$AUTH_DOWNLOAD_TOKEN" \
            --env LLVM_PROFILE_FILE="$LLVM_PROFILE_FILE" \
            --env MIGRATABLE_VERSION="$MIGRATABLE_VERSION" \
            "$CTR_IMAGE" \
            ./scripts/run_integration_tests_live_migration.sh "$@" || fix_dir_perms $? || exit $?
    fi

    if [ "$integration_rate_limiter" = true ]; then
        say "Running 'rate limiter' integration tests for $target..."
        $DOCKER_RUNTIME run \
            --workdir "$CTR_CLH_ROOT_DIR" \
            --rm \
            --privileged \
            --security-opt seccomp=unconfined \
            --ipc=host \
            --net="$CTR_CLH_NET" \
            --mount type=tmpfs,destination=/tmp \
            --volume /dev:/dev \
            --volume "$CLH_ROOT_DIR:$CTR_CLH_ROOT_DIR" \
            ${exported_volumes:+"$exported_volumes"} \
            --volume "$CLH_INTEGRATION_WORKLOADS:$CTR_CLH_INTEGRATION_WORKLOADS" \
            --env USER="root" \
            --env BUILD_TARGET="$target" \
            --env RUSTFLAGS="$rustflags" \
            --env TARGET_CC="$target_cc" \
            --env AUTH_DOWNLOAD_TOKEN="$AUTH_DOWNLOAD_TOKEN" \
            "$CTR_IMAGE" \
            ./scripts/run_integration_tests_rate_limiter.sh "$@" || fix_dir_perms $? || exit $?
    fi

    if [ "$metrics" = true ]; then
        say "Generating performance metrics for $target..."
        $DOCKER_RUNTIME run \
            --workdir "$CTR_CLH_ROOT_DIR" \
            --rm \
            --privileged \
            --security-opt seccomp=unconfined \
            --ipc=host \
            --net="$CTR_CLH_NET" \
            --mount type=tmpfs,destination=/tmp \
            --volume /dev:/dev \
            --volume "$CLH_ROOT_DIR:$CTR_CLH_ROOT_DIR" \
            ${exported_volumes:+"$exported_volumes"} \
            --volume "$CLH_INTEGRATION_WORKLOADS:$CTR_CLH_INTEGRATION_WORKLOADS" \
            --env USER="root" \
            --env BUILD_TARGET="$target" \
            --env RUSTFLAGS="$rustflags" \
            --env TARGET_CC="$target_cc" \
            --env RUST_BACKTRACE="${RUST_BACKTRACE}" \
            --env AUTH_DOWNLOAD_TOKEN="$AUTH_DOWNLOAD_TOKEN" \
            "$CTR_IMAGE" \
            ./scripts/run_metrics.sh "$@" || fix_dir_perms $? || exit $?
    fi

<<<<<<< HEAD
    if [ "$metrics" = true ]; then
        mkdir -p $DEST_IGVM_FILES_PATH

        # for cvm guest run please do, export GUEST_VM_TYPE=CVM
        if [ "$GUEST_VM_TYPE" = "CVM" ]; then
            process_igvm_files $SRC_IGVM_FILES_PATH $DEST_IGVM_FILES_PATH
        fi

        say "Generating performance metrics for $target..."
=======
    if [ "$coverage" = true ]; then
        say "Generating code coverage information for $target..."
>>>>>>> 95e3c8f8
        $DOCKER_RUNTIME run \
            --workdir "$CTR_CLH_ROOT_DIR" \
            --rm \
            --privileged \
            --security-opt seccomp=unconfined \
            --ipc=host \
            --net="$CTR_CLH_NET" \
            --mount type=tmpfs,destination=/tmp \
            --volume /dev:/dev \
            --volume "$CLH_ROOT_DIR:$CTR_CLH_ROOT_DIR" \
            ${exported_volumes:+"$exported_volumes"} \
            --volume "$CLH_INTEGRATION_WORKLOADS:$CTR_CLH_INTEGRATION_WORKLOADS" \
            --volume "$DEST_IGVM_FILES_PATH:$CTR_IGVM_FILES_PATH" \
            --env USER="root" \
            --env BUILD_TARGET="$target" \
            --env RUSTFLAGS="$rustflags" \
            --env TARGET_CC="$target_cc" \
            --env AUTH_DOWNLOAD_TOKEN="$AUTH_DOWNLOAD_TOKEN" \
            --env GUEST_VM_TYPE="${GUEST_VM_TYPE}" \
            --env USE_DATADISK="${USE_DATADISK}" \
            --env DATADISK_NAME="${DATADISK_NAME}" \
            --env DISABLE_DATADISK_CACHING="${DISABLE_DATADISK_CACHING}" \
            --env PERF_BLOCK_SIZE_KB="${PERF_BLOCK_SIZE_KB}" \
            "$CTR_IMAGE" \
            dbus-run-session ./scripts/run_coverage.sh "$@" || fix_dir_perms $? || exit $?
    fi

    fix_dir_perms $?
}

build_container() {
    ensure_build_dir

    BUILD_DIR=/tmp/cloud-hypervisor/container/

    mkdir -p $BUILD_DIR
    cp "$CLH_DOCKERFILE" $BUILD_DIR

    [ "$(uname -m)" = "aarch64" ] && TARGETARCH="arm64"
    [ "$(uname -m)" = "x86_64" ] && TARGETARCH="amd64"

    $DOCKER_RUNTIME build \
        --target dev \
        -t "$CTR_IMAGE" \
        -f $BUILD_DIR/Dockerfile \
        --build-arg TARGETARCH="$TARGETARCH" \
        $BUILD_DIR
}

cmd_build-container() {
    while [ $# -gt 0 ]; do
        case "$1" in
        "-h" | "--help") {
            cmd_help
            exit 1
        } ;;
        "--") {
            shift
            break
        } ;;
        *)
            die "Unknown build-container argument: $1. Please use --help for help."
            ;;
        esac
        shift
    done

    build_container
}

cmd_shell() {
    while [ $# -gt 0 ]; do
        case "$1" in
        "-h" | "--help") {
            cmd_help
            exit 1
        } ;;
        "--volumes")
            shift
            arg_vols="$1"
            ;;
        "--") {
            shift
            break
        } ;;
        *) ;;

        esac
        shift
    done
    ensure_build_dir
    ensure_latest_ctr
    process_volumes_args
    say_warn "Starting a privileged shell prompt as root ..."
    say_warn "WARNING: Your $CLH_ROOT_DIR folder will be bind-mounted in the container under $CTR_CLH_ROOT_DIR"
    $DOCKER_RUNTIME run \
        -ti \
        --workdir "$CTR_CLH_ROOT_DIR" \
        --rm \
        --privileged \
        --security-opt seccomp=unconfined \
        --ipc=host \
        --net="$CTR_CLH_NET" \
        --tmpfs /tmp:exec \
        --volume /dev:/dev \
        --volume "$CLH_ROOT_DIR:$CTR_CLH_ROOT_DIR" \
        ${exported_volumes:+"$exported_volumes"} \
        --volume "$CLH_INTEGRATION_WORKLOADS:$CTR_CLH_INTEGRATION_WORKLOADS" \
        --env USER="root" \
        --entrypoint bash \
        "$CTR_IMAGE"

    fix_dir_perms $?
}

if [ $# = 0 ]; then
    cmd_help
    say_err "Please specify command to run!"
    exit 1
fi

# Parse main command line args.
#
while [ $# -gt 0 ]; do
    case "$1" in
    -h | --help) {
        cmd_help
        exit 1
    } ;;
    --local) {
        CTR_IMAGE_VERSION="local"
        CTR_IMAGE="${CTR_IMAGE_TAG}:${CTR_IMAGE_VERSION}"
    } ;;
    -*)
        die "Unknown arg: $1. Please use \`$0 help\` for help."
        ;;
    *)
        break
        ;;
    esac
    shift
done

# $1 is now a command name. Check if it is a valid command and, if so,
# run it.
#
declare -f "cmd_$1" >/dev/null
ok_or_die "Unknown command: $1. Please use \`$0 help\` for help."

cmd=cmd_$1
shift

$cmd "$@"<|MERGE_RESOLUTION|>--- conflicted
+++ resolved
@@ -9,11 +9,7 @@
 CTR_IMAGE_TAG="ghcr.io/cloud-hypervisor/cloud-hypervisor"
 
 # Needs to match explicit version in docker-image.yaml workflow
-<<<<<<< HEAD
-CTR_IMAGE_VERSION="20250412-0"
-=======
 CTR_IMAGE_VERSION="20250815-0"
->>>>>>> 95e3c8f8
 : "${CTR_IMAGE:=${CTR_IMAGE_TAG}:${CTR_IMAGE_VERSION}}"
 
 DOCKER_RUNTIME="docker"
@@ -520,11 +516,8 @@
             --env RUSTFLAGS="$rustflags" \
             --env TARGET_CC="$target_cc" \
             --env AUTH_DOWNLOAD_TOKEN="$AUTH_DOWNLOAD_TOKEN" \
-<<<<<<< HEAD
             --env GUEST_VM_TYPE="${GUEST_VM_TYPE}" \
-=======
             --env LLVM_PROFILE_FILE="$LLVM_PROFILE_FILE" \
->>>>>>> 95e3c8f8
             "$CTR_IMAGE" \
             dbus-run-session ./scripts/run_integration_tests_"$(uname -m)".sh "$@" || fix_dir_perms $? || exit $?
     fi
@@ -624,31 +617,6 @@
     fi
 
     if [ "$metrics" = true ]; then
-        say "Generating performance metrics for $target..."
-        $DOCKER_RUNTIME run \
-            --workdir "$CTR_CLH_ROOT_DIR" \
-            --rm \
-            --privileged \
-            --security-opt seccomp=unconfined \
-            --ipc=host \
-            --net="$CTR_CLH_NET" \
-            --mount type=tmpfs,destination=/tmp \
-            --volume /dev:/dev \
-            --volume "$CLH_ROOT_DIR:$CTR_CLH_ROOT_DIR" \
-            ${exported_volumes:+"$exported_volumes"} \
-            --volume "$CLH_INTEGRATION_WORKLOADS:$CTR_CLH_INTEGRATION_WORKLOADS" \
-            --env USER="root" \
-            --env BUILD_TARGET="$target" \
-            --env RUSTFLAGS="$rustflags" \
-            --env TARGET_CC="$target_cc" \
-            --env RUST_BACKTRACE="${RUST_BACKTRACE}" \
-            --env AUTH_DOWNLOAD_TOKEN="$AUTH_DOWNLOAD_TOKEN" \
-            "$CTR_IMAGE" \
-            ./scripts/run_metrics.sh "$@" || fix_dir_perms $? || exit $?
-    fi
-
-<<<<<<< HEAD
-    if [ "$metrics" = true ]; then
         mkdir -p $DEST_IGVM_FILES_PATH
 
         # for cvm guest run please do, export GUEST_VM_TYPE=CVM
@@ -657,10 +625,6 @@
         fi
 
         say "Generating performance metrics for $target..."
-=======
-    if [ "$coverage" = true ]; then
-        say "Generating code coverage information for $target..."
->>>>>>> 95e3c8f8
         $DOCKER_RUNTIME run \
             --workdir "$CTR_CLH_ROOT_DIR" \
             --rm \
@@ -678,12 +642,36 @@
             --env BUILD_TARGET="$target" \
             --env RUSTFLAGS="$rustflags" \
             --env TARGET_CC="$target_cc" \
+            --env RUST_BACKTRACE="${RUST_BACKTRACE}" \
             --env AUTH_DOWNLOAD_TOKEN="$AUTH_DOWNLOAD_TOKEN" \
             --env GUEST_VM_TYPE="${GUEST_VM_TYPE}" \
             --env USE_DATADISK="${USE_DATADISK}" \
             --env DATADISK_NAME="${DATADISK_NAME}" \
             --env DISABLE_DATADISK_CACHING="${DISABLE_DATADISK_CACHING}" \
             --env PERF_BLOCK_SIZE_KB="${PERF_BLOCK_SIZE_KB}" \
+            "$CTR_IMAGE" \
+            ./scripts/run_metrics.sh "$@" || fix_dir_perms $? || exit $?
+    fi
+
+    if [ "$coverage" = true ]; then
+        say "Generating code coverage information for $target..."
+        $DOCKER_RUNTIME run \
+            --workdir "$CTR_CLH_ROOT_DIR" \
+            --rm \
+            --privileged \
+            --security-opt seccomp=unconfined \
+            --ipc=host \
+            --net="$CTR_CLH_NET" \
+            --mount type=tmpfs,destination=/tmp \
+            --volume /dev:/dev \
+            --volume "$CLH_ROOT_DIR:$CTR_CLH_ROOT_DIR" \
+            ${exported_volumes:+"$exported_volumes"} \
+            --volume "$CLH_INTEGRATION_WORKLOADS:$CTR_CLH_INTEGRATION_WORKLOADS" \
+            --env USER="root" \
+            --env BUILD_TARGET="$target" \
+            --env RUSTFLAGS="$rustflags" \
+            --env TARGET_CC="$target_cc" \
+            --env AUTH_DOWNLOAD_TOKEN="$AUTH_DOWNLOAD_TOKEN" \
             "$CTR_IMAGE" \
             dbus-run-session ./scripts/run_coverage.sh "$@" || fix_dir_perms $? || exit $?
     fi
