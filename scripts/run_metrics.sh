--- conflicted
+++ resolved
@@ -80,17 +80,14 @@
     guestunmount "$FOCAL_OS_RAW_IMAGE_UPDATE_TOOL_ROOT_DIR"
 fi
 
-<<<<<<< HEAD
 # Build custom kernel based on virtio-pmem and virtio-fs upstream patches
 # We will build kernel only if we are not running perf-metrics test for CVM
 VMLINUX_IMAGE="$WORKLOADS_DIR/vmlinux"
 if [ ! -f "$VMLINUX_IMAGE" ] && [ "$GUEST_VM_TYPE" != "CVM" ]; then
     build_custom_linux
 fi
-=======
 # Prepare linux image (build from source or download pre-built)
 prepare_linux
->>>>>>> c9a39cf5
 
 CFLAGS=""
 if [[ "${BUILD_TARGET}" == "${TEST_ARCH}-unknown-linux-musl" ]]; then
