// Copyright 2018 Amazon.com, Inc. or its affiliates. All Rights Reserved.
//
// Copyright © 2020 Intel Corporation
//
// SPDX-License-Identifier: Apache-2.0

use libc::{FIONBIO, TIOCGWINSZ, TUNSETOFFLOAD};
use seccompiler::SeccompCmpOp::Eq;
use seccompiler::{
    BpfProgram, Error, SeccompAction, SeccompCmpArgLen as ArgLen, SeccompCondition as Cond,
    SeccompFilter, SeccompRule,
};

pub enum Thread {
    VirtioBalloon,
    VirtioBlock,
    VirtioConsole,
    VirtioIommu,
    VirtioMem,
    VirtioNet,
    VirtioNetCtl,
    VirtioPmem,
    VirtioRng,
    VirtioVhostBlock,
    VirtioVhostFs,
    VirtioVhostNet,
    VirtioVhostNetCtl,
    VirtioVsock,
    VirtioWatchdog,
}

/// Shorthand for chaining `SeccompCondition`s with the `and` operator  in a `SeccompRule`.
/// The rule will take the `Allow` action if _all_ the conditions are true.
///
/// [`SeccompCondition`]: struct.SeccompCondition.html
/// [`SeccompRule`]: struct.SeccompRule.html
macro_rules! and {
    ($($x:expr),*) => (SeccompRule::new(vec![$($x),*]).unwrap())
}

/// Shorthand for chaining `SeccompRule`s with the `or` operator in a `SeccompFilter`.
///
/// [`SeccompFilter`]: struct.SeccompFilter.html
/// [`SeccompRule`]: struct.SeccompRule.html
macro_rules! or {
    ($($x:expr,)*) => (vec![$($x),*]);
    ($($x:expr),*) => (vec![$($x),*])
}

// See include/uapi/linux/vfio.h in the kernel code.
const VFIO_IOMMU_MAP_DMA: u64 = 0x3b71;
const VFIO_IOMMU_UNMAP_DMA: u64 = 0x3b72;

#[cfg(feature = "sev_snp")]
fn mshv_sev_snp_ioctl_seccomp_rule() -> SeccompRule {
    and![
        Cond::new(
            1,
            ArgLen::Dword,
            Eq,
            mshv_ioctls::MSHV_MODIFY_GPA_HOST_ACCESS()
        )
        .unwrap()
    ]
}

#[cfg(feature = "sev_snp")]
fn create_mshv_sev_snp_ioctl_seccomp_rule() -> Vec<SeccompRule> {
    or![mshv_sev_snp_ioctl_seccomp_rule()]
}

#[cfg(feature = "sev_snp")]
fn mshv_sev_snp_ioctl_seccomp_rule() -> SeccompRule {
    and![Cond::new(
        1,
        ArgLen::Dword,
        Eq,
        mshv_ioctls::MSHV_MODIFY_GPA_HOST_ACCESS()
    )
    .unwrap()]
}

#[cfg(feature = "sev_snp")]
fn create_mshv_sev_snp_ioctl_seccomp_rule() -> Vec<SeccompRule> {
    or![mshv_sev_snp_ioctl_seccomp_rule()]
}

fn create_virtio_console_ioctl_seccomp_rule() -> Vec<SeccompRule> {
    or![
<<<<<<< HEAD
        and![Cond::new(1, ArgLen::Dword, Eq, TIOCGWINSZ).unwrap()],
=======
        and![Cond::new(1, ArgLen::Dword, Eq, TIOCGWINSZ as _).unwrap()],
>>>>>>> 95e3c8f8
        #[cfg(feature = "sev_snp")]
        mshv_sev_snp_ioctl_seccomp_rule(),
    ]
}

fn create_virtio_iommu_ioctl_seccomp_rule() -> Vec<SeccompRule> {
    or![
        and![Cond::new(1, ArgLen::Dword, Eq, VFIO_IOMMU_MAP_DMA).unwrap()],
        and![Cond::new(1, ArgLen::Dword, Eq, VFIO_IOMMU_UNMAP_DMA).unwrap()],
    ]
}

#[allow(dead_code)]
fn create_virtio_mem_ioctl_seccomp_rule() -> Vec<SeccompRule> {
    or![
        and![Cond::new(1, ArgLen::Dword, Eq, VFIO_IOMMU_MAP_DMA).unwrap()],
        and![Cond::new(1, ArgLen::Dword, Eq, VFIO_IOMMU_UNMAP_DMA).unwrap()],
    ]
}

fn virtio_balloon_thread_rules() -> Vec<(i64, Vec<SeccompRule>)> {
    vec![(libc::SYS_fallocate, vec![])]
}

fn virtio_block_thread_rules() -> Vec<(i64, Vec<SeccompRule>)> {
    vec![
        (libc::SYS_fallocate, vec![]),
        (libc::SYS_fdatasync, vec![]),
        (libc::SYS_fsync, vec![]),
        (libc::SYS_ftruncate, vec![]),
        (libc::SYS_getrandom, vec![]),
        #[cfg(feature = "sev_snp")]
        (libc::SYS_ioctl, create_mshv_sev_snp_ioctl_seccomp_rule()),
        (libc::SYS_io_destroy, vec![]),
        (libc::SYS_io_getevents, vec![]),
        (libc::SYS_io_submit, vec![]),
        (libc::SYS_io_uring_enter, vec![]),
        (libc::SYS_lseek, vec![]),
        (libc::SYS_pread64, vec![]),
        (libc::SYS_preadv, vec![]),
        (libc::SYS_pwritev, vec![]),
        (libc::SYS_pwrite64, vec![]),
        (libc::SYS_sched_getaffinity, vec![]),
        (libc::SYS_sched_setaffinity, vec![]),
        (libc::SYS_set_robust_list, vec![]),
        (libc::SYS_timerfd_settime, vec![]),
    ]
}

fn virtio_console_thread_rules() -> Vec<(i64, Vec<SeccompRule>)> {
    vec![
        (libc::SYS_ioctl, create_virtio_console_ioctl_seccomp_rule()),
        (libc::SYS_sched_getaffinity, vec![]),
        (libc::SYS_set_robust_list, vec![]),
    ]
}

fn virtio_iommu_thread_rules() -> Vec<(i64, Vec<SeccompRule>)> {
    vec![(libc::SYS_ioctl, create_virtio_iommu_ioctl_seccomp_rule())]
}

fn virtio_mem_thread_rules() -> Vec<(i64, Vec<SeccompRule>)> {
    vec![
        (libc::SYS_fallocate, vec![]),
        (libc::SYS_ioctl, create_virtio_mem_ioctl_seccomp_rule()),
        (libc::SYS_recvfrom, vec![]),
        (libc::SYS_sendmsg, vec![]),
    ]
}

fn virtio_net_thread_rules() -> Vec<(i64, Vec<SeccompRule>)> {
    vec![
        (libc::SYS_readv, vec![]),
        (libc::SYS_timerfd_settime, vec![]),
        (libc::SYS_writev, vec![]),
        #[cfg(feature = "sev_snp")]
        (libc::SYS_ioctl, create_mshv_sev_snp_ioctl_seccomp_rule()),
    ]
}

fn create_virtio_net_ctl_ioctl_seccomp_rule() -> Vec<SeccompRule> {
    or![
<<<<<<< HEAD
        and![Cond::new(1, ArgLen::Dword, Eq, TUNSETOFFLOAD).unwrap()],
=======
        and![Cond::new(1, ArgLen::Dword, Eq, TUNSETOFFLOAD as _).unwrap()],
>>>>>>> 95e3c8f8
        #[cfg(feature = "sev_snp")]
        mshv_sev_snp_ioctl_seccomp_rule(),
    ]
}

fn virtio_net_ctl_thread_rules() -> Vec<(i64, Vec<SeccompRule>)> {
    vec![(libc::SYS_ioctl, create_virtio_net_ctl_ioctl_seccomp_rule())]
}

fn virtio_pmem_thread_rules() -> Vec<(i64, Vec<SeccompRule>)> {
    vec![(libc::SYS_fsync, vec![])]
}

fn virtio_rng_thread_rules() -> Vec<(i64, Vec<SeccompRule>)> {
    vec![
        (libc::SYS_sched_getaffinity, vec![]),
        (libc::SYS_set_robust_list, vec![]),
        #[cfg(feature = "sev_snp")]
        (libc::SYS_ioctl, create_mshv_sev_snp_ioctl_seccomp_rule()),
    ]
}

fn virtio_vhost_fs_thread_rules() -> Vec<(i64, Vec<SeccompRule>)> {
    vec![
        (libc::SYS_clock_nanosleep, vec![]),
        (libc::SYS_connect, vec![]),
        (libc::SYS_nanosleep, vec![]),
        (libc::SYS_pread64, vec![]),
        (libc::SYS_pwrite64, vec![]),
        (libc::SYS_recvmsg, vec![]),
        (libc::SYS_sendmsg, vec![]),
        (libc::SYS_sendto, vec![]),
        (libc::SYS_socket, vec![]),
    ]
}

fn virtio_vhost_net_ctl_thread_rules() -> Vec<(i64, Vec<SeccompRule>)> {
    vec![]
}

fn virtio_vhost_net_thread_rules() -> Vec<(i64, Vec<SeccompRule>)> {
    vec![
        (libc::SYS_accept4, vec![]),
        (libc::SYS_bind, vec![]),
        (libc::SYS_clock_nanosleep, vec![]),
        (libc::SYS_connect, vec![]),
        (libc::SYS_getcwd, vec![]),
        (libc::SYS_listen, vec![]),
        (libc::SYS_nanosleep, vec![]),
        (libc::SYS_recvmsg, vec![]),
        (libc::SYS_sendmsg, vec![]),
        (libc::SYS_sendto, vec![]),
        (libc::SYS_socket, vec![]),
        #[cfg(target_arch = "x86_64")]
        (libc::SYS_unlink, vec![]),
        #[cfg(target_arch = "aarch64")]
        (libc::SYS_unlinkat, vec![]),
    ]
}

fn virtio_vhost_block_thread_rules() -> Vec<(i64, Vec<SeccompRule>)> {
    vec![
        (libc::SYS_clock_nanosleep, vec![]),
        (libc::SYS_connect, vec![]),
        (libc::SYS_nanosleep, vec![]),
        (libc::SYS_recvmsg, vec![]),
        (libc::SYS_sendmsg, vec![]),
        (libc::SYS_socket, vec![]),
    ]
}

fn create_vsock_ioctl_seccomp_rule() -> Vec<SeccompRule> {
    or![
<<<<<<< HEAD
        and![Cond::new(1, ArgLen::Dword, Eq, FIONBIO,).unwrap()],
=======
        and![Cond::new(1, ArgLen::Dword, Eq, FIONBIO as _).unwrap()],
>>>>>>> 95e3c8f8
        #[cfg(feature = "sev_snp")]
        mshv_sev_snp_ioctl_seccomp_rule(),
    ]
}

fn virtio_vsock_thread_rules() -> Vec<(i64, Vec<SeccompRule>)> {
    vec![
        (libc::SYS_accept4, vec![]),
        (libc::SYS_connect, vec![]),
        (libc::SYS_ioctl, create_vsock_ioctl_seccomp_rule()),
        (libc::SYS_recvfrom, vec![]),
        (libc::SYS_socket, vec![]),
        // If debug_assertions is enabled, closing a file first checks
        // whether the FD is valid with fcntl.
        #[cfg(debug_assertions)]
        (libc::SYS_fcntl, vec![]),
    ]
}

fn virtio_watchdog_thread_rules() -> Vec<(i64, Vec<SeccompRule>)> {
    vec![
        (libc::SYS_sched_getaffinity, vec![]),
        (libc::SYS_set_robust_list, vec![]),
        (libc::SYS_timerfd_settime, vec![]),
    ]
}

fn get_seccomp_rules(thread_type: Thread) -> Vec<(i64, Vec<SeccompRule>)> {
    let mut rules = match thread_type {
        Thread::VirtioBalloon => virtio_balloon_thread_rules(),
        Thread::VirtioBlock => virtio_block_thread_rules(),
        Thread::VirtioConsole => virtio_console_thread_rules(),
        Thread::VirtioIommu => virtio_iommu_thread_rules(),
        Thread::VirtioMem => virtio_mem_thread_rules(),
        Thread::VirtioNet => virtio_net_thread_rules(),
        Thread::VirtioNetCtl => virtio_net_ctl_thread_rules(),
        Thread::VirtioPmem => virtio_pmem_thread_rules(),
        Thread::VirtioRng => virtio_rng_thread_rules(),
        Thread::VirtioVhostBlock => virtio_vhost_block_thread_rules(),
        Thread::VirtioVhostFs => virtio_vhost_fs_thread_rules(),
        Thread::VirtioVhostNet => virtio_vhost_net_thread_rules(),
        Thread::VirtioVhostNetCtl => virtio_vhost_net_ctl_thread_rules(),
        Thread::VirtioVsock => virtio_vsock_thread_rules(),
        Thread::VirtioWatchdog => virtio_watchdog_thread_rules(),
    };
    rules.append(&mut virtio_thread_common());
    rules
}

fn virtio_thread_common() -> Vec<(i64, Vec<SeccompRule>)> {
    vec![
        (libc::SYS_brk, vec![]),
        (libc::SYS_clock_gettime, vec![]),
        (libc::SYS_close, vec![]),
        (libc::SYS_dup, vec![]),
        (libc::SYS_epoll_create1, vec![]),
        (libc::SYS_epoll_ctl, vec![]),
        (libc::SYS_epoll_pwait, vec![]),
        #[cfg(target_arch = "x86_64")]
        (libc::SYS_epoll_wait, vec![]),
        (libc::SYS_exit, vec![]),
        (libc::SYS_futex, vec![]),
        (libc::SYS_madvise, vec![]),
        (libc::SYS_mmap, vec![]),
        (libc::SYS_mprotect, vec![]),
        (libc::SYS_mremap, vec![]),
        (libc::SYS_munmap, vec![]),
        (libc::SYS_openat, vec![]),
        (libc::SYS_read, vec![]),
        (libc::SYS_rt_sigprocmask, vec![]),
        (libc::SYS_rt_sigreturn, vec![]),
        (libc::SYS_sigaltstack, vec![]),
        (libc::SYS_write, vec![]),
        #[cfg(debug_assertions)]
        (libc::SYS_fcntl, vec![]),
    ]
}

/// Generate a BPF program based on the seccomp_action value
pub fn get_seccomp_filter(
    seccomp_action: &SeccompAction,
    thread_type: Thread,
) -> Result<BpfProgram, Error> {
    match seccomp_action {
        SeccompAction::Allow => Ok(vec![]),
        SeccompAction::Log => SeccompFilter::new(
            get_seccomp_rules(thread_type).into_iter().collect(),
            SeccompAction::Log,
            SeccompAction::Allow,
            std::env::consts::ARCH.try_into().unwrap(),
        )
        .and_then(|filter| filter.try_into())
        .map_err(Error::Backend),
        _ => SeccompFilter::new(
            get_seccomp_rules(thread_type).into_iter().collect(),
            SeccompAction::Trap,
            SeccompAction::Allow,
            std::env::consts::ARCH.try_into().unwrap(),
        )
        .and_then(|filter| filter.try_into())
        .map_err(Error::Backend),
    }
}<|MERGE_RESOLUTION|>--- conflicted
+++ resolved
@@ -69,29 +69,9 @@
     or![mshv_sev_snp_ioctl_seccomp_rule()]
 }
 
-#[cfg(feature = "sev_snp")]
-fn mshv_sev_snp_ioctl_seccomp_rule() -> SeccompRule {
-    and![Cond::new(
-        1,
-        ArgLen::Dword,
-        Eq,
-        mshv_ioctls::MSHV_MODIFY_GPA_HOST_ACCESS()
-    )
-    .unwrap()]
-}
-
-#[cfg(feature = "sev_snp")]
-fn create_mshv_sev_snp_ioctl_seccomp_rule() -> Vec<SeccompRule> {
-    or![mshv_sev_snp_ioctl_seccomp_rule()]
-}
-
 fn create_virtio_console_ioctl_seccomp_rule() -> Vec<SeccompRule> {
     or![
-<<<<<<< HEAD
-        and![Cond::new(1, ArgLen::Dword, Eq, TIOCGWINSZ).unwrap()],
-=======
         and![Cond::new(1, ArgLen::Dword, Eq, TIOCGWINSZ as _).unwrap()],
->>>>>>> 95e3c8f8
         #[cfg(feature = "sev_snp")]
         mshv_sev_snp_ioctl_seccomp_rule(),
     ]
@@ -174,11 +154,7 @@
 
 fn create_virtio_net_ctl_ioctl_seccomp_rule() -> Vec<SeccompRule> {
     or![
-<<<<<<< HEAD
-        and![Cond::new(1, ArgLen::Dword, Eq, TUNSETOFFLOAD).unwrap()],
-=======
         and![Cond::new(1, ArgLen::Dword, Eq, TUNSETOFFLOAD as _).unwrap()],
->>>>>>> 95e3c8f8
         #[cfg(feature = "sev_snp")]
         mshv_sev_snp_ioctl_seccomp_rule(),
     ]
@@ -252,11 +228,7 @@
 
 fn create_vsock_ioctl_seccomp_rule() -> Vec<SeccompRule> {
     or![
-<<<<<<< HEAD
-        and![Cond::new(1, ArgLen::Dword, Eq, FIONBIO,).unwrap()],
-=======
         and![Cond::new(1, ArgLen::Dword, Eq, FIONBIO as _).unwrap()],
->>>>>>> 95e3c8f8
         #[cfg(feature = "sev_snp")]
         mshv_sev_snp_ioctl_seccomp_rule(),
     ]
