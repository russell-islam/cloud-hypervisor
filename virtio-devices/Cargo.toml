[package]
authors = ["The Cloud Hypervisor Authors"]
edition.workspace = true
name = "virtio-devices"
version = "0.1.0"

[features]
default = []
<<<<<<< HEAD
=======
kvm = ["pci/kvm"]
mshv = ["pci/mshv"]
>>>>>>> 95e3c8f8
sev_snp = ["mshv-ioctls"]

[dependencies]
anyhow = { workspace = true }
block = { path = "../block" }
byteorder = { workspace = true }
epoll = { workspace = true }
event_monitor = { path = "../event_monitor" }
<<<<<<< HEAD
libc = "0.2.155"
log = "0.4.22"
mshv-ioctls = { git = "https://github.com/rust-vmm/mshv", tag = "v0.3.0", optional = true }
net_gen = { path = "../net_gen" }
=======
libc = { workspace = true }
log = { workspace = true }
mshv-ioctls = { workspace = true, optional = true }
>>>>>>> 95e3c8f8
net_util = { path = "../net_util" }
pci = { path = "../pci" }
rate_limiter = { path = "../rate_limiter" }
seccompiler = { workspace = true }
serde = { workspace = true, features = ["derive"] }
serde_with = { workspace = true, default-features = false, features = [
  "macros",
] }
serial_buffer = { path = "../serial_buffer" }
thiserror = { workspace = true }
vhost = { workspace = true, features = [
  "vhost-kern",
  "vhost-user-backend",
  "vhost-user-frontend",
  "vhost-vdpa",
] }
virtio-bindings = { workspace = true }
virtio-queue = { workspace = true }
vm-allocator = { path = "../vm-allocator" }
vm-device = { path = "../vm-device" }
vm-memory = { workspace = true, features = [
  "backend-atomic",
  "backend-bitmap",
  "backend-mmap",
] }
vm-migration = { path = "../vm-migration" }
vm-virtio = { path = "../vm-virtio" }
vmm-sys-util = { workspace = true }<|MERGE_RESOLUTION|>--- conflicted
+++ resolved
@@ -6,11 +6,8 @@
 
 [features]
 default = []
-<<<<<<< HEAD
-=======
 kvm = ["pci/kvm"]
 mshv = ["pci/mshv"]
->>>>>>> 95e3c8f8
 sev_snp = ["mshv-ioctls"]
 
 [dependencies]
@@ -19,16 +16,9 @@
 byteorder = { workspace = true }
 epoll = { workspace = true }
 event_monitor = { path = "../event_monitor" }
-<<<<<<< HEAD
-libc = "0.2.155"
-log = "0.4.22"
-mshv-ioctls = { git = "https://github.com/rust-vmm/mshv", tag = "v0.3.0", optional = true }
-net_gen = { path = "../net_gen" }
-=======
 libc = { workspace = true }
 log = { workspace = true }
 mshv-ioctls = { workspace = true, optional = true }
->>>>>>> 95e3c8f8
 net_util = { path = "../net_util" }
 pci = { path = "../pci" }
 rate_limiter = { path = "../rate_limiter" }
