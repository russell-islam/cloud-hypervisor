[package]
authors = ["The Cloud Hypervisor Authors"]
edition.workspace = true
name = "vmm"
version = "0.1.0"

[features]
dbus_api = ["blocking", "futures", "zbus"]
default = []
dhat-heap = ["dhat"] # For heap profiling
fw_cfg = ["devices/fw_cfg"]
guest_debug = ["gdbstub", "gdbstub_arch", "kvm"]
igvm = ["dep:igvm", "hex", "igvm_defs", "mshv-bindings", "range_map_vec"]
io_uring = ["block/io_uring"]
ivshmem = ["devices/ivshmem"]
kvm = [
  "arch/kvm",
  "hypervisor/kvm",
  "pci/kvm",
  "vfio-ioctls/kvm",
  "virtio-devices/kvm",
  "vm-device/kvm",
]
mshv = [
  "hypervisor/mshv",
  "pci/mshv",
  "vfio-ioctls/mshv",
  "virtio-devices/mshv",
  "vm-device/mshv",
]
pvmemcontrol = ["devices/pvmemcontrol"]
sev_snp = ["arch/sev_snp", "hypervisor/sev_snp", "virtio-devices/sev_snp"]
tdx = ["arch/tdx", "hypervisor/tdx"]
tracing = ["tracer/tracing"]

[dependencies]
acpi_tables = { workspace = true }
anyhow = { workspace = true }
arch = { path = "../arch" }
bitflags = { workspace = true }
block = { path = "../block" }
blocking = { version = "1.6.1", optional = true }
cfg-if = { workspace = true }
clap = { workspace = true }
devices = { path = "../devices" }
dhat = { workspace = true, optional = true }
epoll = { workspace = true }
event_monitor = { path = "../event_monitor" }
flume = { workspace = true }
futures = { version = "0.3.31", optional = true }
gdbstub = { version = "0.7.6", optional = true }
gdbstub_arch = { version = "0.3.2", optional = true }
hex = { version = "0.4.3", optional = true }
hypervisor = { path = "../hypervisor" }
igvm = { workspace = true, optional = true }
igvm_defs = { workspace = true, optional = true }
landlock = "0.4.2"
libc = { workspace = true }
linux-loader = { workspace = true, features = ["bzimage", "elf", "pe"] }
log = { workspace = true }
micro_http = { git = "https://github.com/firecracker-microvm/micro-http", branch = "main" }
<<<<<<< HEAD
mshv-bindings = { git = "https://github.com/rust-vmm/mshv", tag = "v0.3.0", features = [
=======
mshv-bindings = { workspace = true, features = [
>>>>>>> 95e3c8f8
  "fam-wrappers",
  "with-serde",
], optional = true }
net_util = { path = "../net_util" }
option_parser = { path = "../option_parser" }
pci = { path = "../pci" }
range_map_vec = { version = "0.2.0", optional = true }
rate_limiter = { path = "../rate_limiter" }
seccompiler = { workspace = true }
serde = { workspace = true, features = ["derive", "rc"] }
serde_json = { workspace = true }
serial_buffer = { path = "../serial_buffer" }
signal-hook = { workspace = true }
thiserror = { workspace = true }
tracer = { path = "../tracer" }
uuid = { workspace = true }
vfio-ioctls = { workspace = true, default-features = false }
vfio_user = { workspace = true }
vhost = { workspace = true }
virtio-bindings = { workspace = true }
virtio-devices = { path = "../virtio-devices" }
vm-allocator = { path = "../vm-allocator" }
vm-device = { path = "../vm-device" }
vm-memory = { workspace = true, features = [
  "backend-atomic",
  "backend-bitmap",
  "backend-mmap",
] }
vm-migration = { path = "../vm-migration" }
vm-virtio = { path = "../vm-virtio" }
vmm-sys-util = { workspace = true, features = ["with-serde"] }
zbus = { version = "5.7.1", optional = true }
zerocopy = { workspace = true, features = ["alloc", "derive"] }<|MERGE_RESOLUTION|>--- conflicted
+++ resolved
@@ -59,11 +59,7 @@
 linux-loader = { workspace = true, features = ["bzimage", "elf", "pe"] }
 log = { workspace = true }
 micro_http = { git = "https://github.com/firecracker-microvm/micro-http", branch = "main" }
-<<<<<<< HEAD
-mshv-bindings = { git = "https://github.com/rust-vmm/mshv", tag = "v0.3.0", features = [
-=======
 mshv-bindings = { workspace = true, features = [
->>>>>>> 95e3c8f8
   "fam-wrappers",
   "with-serde",
 ], optional = true }
