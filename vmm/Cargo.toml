[package]
authors = ["The Cloud Hypervisor Authors"]
edition = "2021"
name = "vmm"
version = "0.1.0"

[features]
dbus_api = ["blocking", "futures", "zbus"]
default = []
dhat-heap = ["dhat"] # For heap profiling
guest_debug = ["gdbstub", "gdbstub_arch", "kvm"]
igvm = ["dep:igvm", "hex", "igvm_defs", "mshv-bindings", "range_map_vec"]
io_uring = ["block/io_uring"]
kvm = [
  "arch/kvm",
  "hypervisor/kvm",
  "pci/kvm",
  "vfio-ioctls/kvm",
  "vm-device/kvm",
]
mshv = ["hypervisor/mshv", "pci/mshv", "vfio-ioctls/mshv", "vm-device/mshv"]
pvmemcontrol = ["devices/pvmemcontrol"]
sev_snp = ["arch/sev_snp", "hypervisor/sev_snp", "virtio-devices/sev_snp"]
tdx = ["arch/tdx", "hypervisor/tdx"]
tracing = ["tracer/tracing"]

[dependencies]
acpi_tables = { workspace = true }
anyhow = "1.0.94"
arc-swap = "1.7.1"
arch = { path = "../arch" }
bitflags = "2.9.0"
block = { path = "../block" }
blocking = { version = "1.6.1", optional = true }
cfg-if = "1.0.0"
clap = "4.5.13"
devices = { path = "../devices" }
dhat = { version = "0.3.3", optional = true }
epoll = "4.3.3"
event_monitor = { path = "../event_monitor" }
flume = "0.11.1"
futures = { version = "0.3.31", optional = true }
gdbstub = { version = "0.7.1", optional = true }
gdbstub_arch = { version = "0.3.0", optional = true }
hex = { version = "0.4.3", optional = true }
hypervisor = { path = "../hypervisor" }
igvm = { workspace = true, optional = true }
igvm_defs = { workspace = true, optional = true }
landlock = "0.4.0"
libc = "0.2.167"
linux-loader = { workspace = true, features = ["bzimage", "elf", "pe"] }
log = "0.4.22"
micro_http = { git = "https://github.com/firecracker-microvm/micro-http", branch = "main" }
<<<<<<< HEAD
mshv-bindings = { git = "https://github.com/rust-vmm/mshv", tag = "v0.3.0", features = [
=======
mshv-bindings = { workspace = true, features = [
>>>>>>> c9a39cf5
  "fam-wrappers",
  "with-serde",
], optional = true }
net_util = { path = "../net_util" }
once_cell = "1.20.2"
option_parser = { path = "../option_parser" }
pci = { path = "../pci" }
range_map_vec = { version = "0.2.0", optional = true }
rate_limiter = { path = "../rate_limiter" }
seccompiler = { workspace = true }
serde = { version = "1.0.208", features = ["derive", "rc"] }
serde_json = { workspace = true }
serial_buffer = { path = "../serial_buffer" }
signal-hook = "0.3.18"
thiserror = "2.0.6"
tracer = { path = "../tracer" }
uuid = "1.12.1"
vfio-ioctls = { workspace = true, default-features = false }
vfio_user = { workspace = true }
virtio-devices = { path = "../virtio-devices" }
virtio-queue = { workspace = true }
vm-allocator = { path = "../vm-allocator" }
vm-device = { path = "../vm-device" }
vm-memory = { workspace = true, features = [
  "backend-atomic",
  "backend-bitmap",
  "backend-mmap",
] }
vm-migration = { path = "../vm-migration" }
vm-virtio = { path = "../vm-virtio" }
vmm-sys-util = { workspace = true, features = ["with-serde"] }
zbus = { version = "4.4.0", optional = true }
zerocopy = { version = "0.8.24", features = ["alloc", "derive"] }<|MERGE_RESOLUTION|>--- conflicted
+++ resolved
@@ -51,11 +51,7 @@
 linux-loader = { workspace = true, features = ["bzimage", "elf", "pe"] }
 log = "0.4.22"
 micro_http = { git = "https://github.com/firecracker-microvm/micro-http", branch = "main" }
-<<<<<<< HEAD
-mshv-bindings = { git = "https://github.com/rust-vmm/mshv", tag = "v0.3.0", features = [
-=======
 mshv-bindings = { workspace = true, features = [
->>>>>>> c9a39cf5
   "fam-wrappers",
   "with-serde",
 ], optional = true }
