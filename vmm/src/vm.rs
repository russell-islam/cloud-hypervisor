// Copyright © 2020, Oracle and/or its affiliates.
//
// Copyright 2018 Amazon.com, Inc. or its affiliates. All Rights Reserved.
//
// Portions Copyright 2017 The Chromium OS Authors. All rights reserved.
// Use of this source code is governed by a BSD-style license that can be
// found in the LICENSE-BSD-3-Clause file.
//
// Copyright © 2019 Intel Corporation
//
// SPDX-License-Identifier: Apache-2.0 AND BSD-3-Clause
//

use std::collections::{BTreeMap, HashMap};
use std::fs::{File, OpenOptions};
use std::io::{self, Seek, SeekFrom, Write};
#[cfg(all(target_arch = "x86_64", feature = "guest_debug"))]
use std::mem::size_of;
use std::num::Wrapping;
use std::ops::Deref;
use std::os::unix::net::UnixStream;
use std::sync::{Arc, Mutex, RwLock};
#[cfg(not(target_arch = "riscv64"))]
use std::time::Instant;
use std::{cmp, result, str, thread};

use anyhow::anyhow;
#[cfg(any(target_arch = "aarch64", target_arch = "riscv64"))]
use arch::PciSpaceInfo;
#[cfg(target_arch = "x86_64")]
use arch::layout::{KVM_IDENTITY_MAP_START, KVM_TSS_START};
#[cfg(all(feature = "kvm", target_arch = "x86_64"))]
use arch::x86_64::MAX_SUPPORTED_CPUS_LEGACY;
#[cfg(feature = "tdx")]
use arch::x86_64::tdx::TdvfSection;
use arch::{EntryPoint, NumaNode, NumaNodes, get_host_cpu_phys_bits};
use devices::AcpiNotificationFlags;
#[cfg(target_arch = "aarch64")]
use devices::interrupt_controller;
#[cfg(feature = "fw_cfg")]
use devices::legacy::fw_cfg::FwCfgItem;
#[cfg(all(target_arch = "aarch64", feature = "guest_debug"))]
use gdbstub_arch::aarch64::reg::AArch64CoreRegs as CoreRegs;
#[cfg(all(target_arch = "x86_64", feature = "guest_debug"))]
use gdbstub_arch::x86::reg::X86_64CoreRegs as CoreRegs;
#[cfg(target_arch = "aarch64")]
use hypervisor::arch::aarch64::regs::AARCH64_PMU_IRQ;
use hypervisor::{HypervisorVmError, VmOps};
use libc::{SIGWINCH, termios};
use linux_loader::cmdline::Cmdline;
#[cfg(all(target_arch = "x86_64", feature = "guest_debug"))]
use linux_loader::elf;
use linux_loader::loader::KernelLoader;
#[cfg(target_arch = "x86_64")]
use linux_loader::loader::bzimage::BzImage;
#[cfg(target_arch = "x86_64")]
use linux_loader::loader::elf::PvhBootCapability::PvhEntryPresent;
#[cfg(any(target_arch = "aarch64", target_arch = "riscv64"))]
use linux_loader::loader::pe::Error::InvalidImageMagicNumber;
use seccompiler::SeccompAction;
use serde::{Deserialize, Serialize};
use thiserror::Error;
use tracer::trace_scoped;
use vm_device::Bus;
#[cfg(feature = "tdx")]
use vm_memory::{Address, ByteValued, GuestMemoryRegion, ReadVolatile};
use vm_memory::{
    Bytes, GuestAddress, GuestAddressSpace, GuestMemory, GuestMemoryAtomic, WriteVolatile,
};
use vm_migration::protocol::{MemoryRangeTable, Request, Response};
use vm_migration::{
    Migratable, MigratableError, Pausable, Snapshot, Snapshottable, Transportable, snapshot_from_id,
};
use vmm_sys_util::eventfd::EventFd;
use vmm_sys_util::sock_ctrl_msg::ScmSocket;

use crate::config::{ValidationError, add_to_config};
use crate::console_devices::{ConsoleDeviceError, ConsoleInfo};
#[cfg(all(target_arch = "x86_64", feature = "guest_debug"))]
use crate::coredump::{
    CpuElf64Writable, DumpState, Elf64Writable, GuestDebuggable, GuestDebuggableError, NoteDescType,
};
use crate::device_manager::{DeviceManager, DeviceManagerError};
use crate::device_tree::DeviceTree;
#[cfg(feature = "guest_debug")]
use crate::gdb::{Debuggable, DebuggableError, GdbRequestPayload, GdbResponsePayload};
#[cfg(feature = "igvm")]
use crate::igvm::igvm_loader;
use crate::landlock::LandlockError;
use crate::memory_manager::{
    Error as MemoryManagerError, MemoryManager, MemoryManagerSnapshotData,
};
#[cfg(target_arch = "x86_64")]
use crate::migration::get_vm_snapshot;
#[cfg(all(target_arch = "x86_64", feature = "guest_debug"))]
use crate::migration::url_to_file;
use crate::migration::{SNAPSHOT_CONFIG_FILE, SNAPSHOT_STATE_FILE, url_to_path};
#[cfg(feature = "fw_cfg")]
use crate::vm_config::FwCfgConfig;
use crate::vm_config::{
    DeviceConfig, DiskConfig, FsConfig, HotplugMethod, NetConfig, NumaConfig, PayloadConfig,
    PmemConfig, UserDeviceConfig, VdpaConfig, VmConfig, VsockConfig,
};
use crate::{
    CPU_MANAGER_SNAPSHOT_ID, DEVICE_MANAGER_SNAPSHOT_ID, GuestMemoryMmap,
    MEMORY_MANAGER_SNAPSHOT_ID, PciDeviceInfo, cpu,
};

/// Errors associated with VM management
#[derive(Debug, Error)]
pub enum Error {
    #[error("Cannot open kernel file")]
    KernelFile(#[source] io::Error),

    #[error("Cannot open initramfs file")]
    InitramfsFile(#[source] io::Error),

    #[error("Cannot load the kernel into memory")]
    KernelLoad(#[source] linux_loader::loader::Error),

    #[cfg(target_arch = "aarch64")]
    #[error("Cannot load the UEFI binary in memory")]
    UefiLoad(#[source] arch::aarch64::uefi::Error),

    #[cfg(target_arch = "riscv64")]
    #[error("Cannot load the UEFI binary in memory")]
    UefiLoad(#[source] arch::riscv64::uefi::Error),

    #[error("Cannot load the initramfs into memory")]
    InitramfsLoad,

    #[error("Cannot load the kernel command line in memory")]
    LoadCmdLine(#[source] linux_loader::loader::Error),

    #[error("Failed to apply landlock config during vm_create")]
    ApplyLandlock(#[source] LandlockError),

    #[error("Cannot modify the kernel command line")]
    CmdLineInsertStr(#[source] linux_loader::cmdline::Error),

    #[error("Cannot create the kernel command line")]
    CmdLineCreate(#[source] linux_loader::cmdline::Error),

    #[error("Cannot configure system")]
    ConfigureSystem(#[source] arch::Error),

    #[cfg(target_arch = "aarch64")]
    #[error("Cannot enable interrupt controller")]
    EnableInterruptController(#[source] interrupt_controller::Error),

    #[error("VM state is poisoned")]
    PoisonedState,

    #[error("Error from device manager")]
    DeviceManager(#[source] DeviceManagerError),

    #[error("Error initializing VM")]
    InitializeVm(#[source] hypervisor::HypervisorVmError),

    #[error("No device with id {0:?} to remove")]
    NoDeviceToRemove(String),

    #[error("Cannot spawn a signal handler thread")]
    SignalHandlerSpawn(#[source] io::Error),

    #[error("Failed to join on threads: {0:?}")]
    ThreadCleanup(std::boxed::Box<dyn std::any::Any + std::marker::Send>),

    #[error("VM config is missing")]
    VmMissingConfig,

    #[error("VM is not created")]
    VmNotCreated,

    #[error("VM is already created")]
    VmAlreadyCreated,

    #[error("VM is not running")]
    VmNotRunning,

    #[error("Cannot clone EventFd")]
    EventFdClone(#[source] io::Error),

    #[error("invalid VM state transition: {0:?} to {1:?}")]
    InvalidStateTransition(VmState, VmState),

    #[error("Error from CPU manager")]
    CpuManager(#[source] cpu::Error),

    #[error("Cannot pause devices")]
    PauseDevices(#[source] MigratableError),

    #[error("Cannot resume devices")]
    ResumeDevices(#[source] MigratableError),

    #[error("Cannot pause CPUs")]
    PauseCpus(#[source] MigratableError),

    #[error("Cannot resume cpus")]
    ResumeCpus(#[source] MigratableError),

    #[error("Cannot pause VM")]
    Pause(#[source] MigratableError),

    #[error("Cannot resume VM")]
    Resume(#[source] MigratableError),

    #[error("Memory manager error")]
    MemoryManager(#[source] MemoryManagerError),

    #[error("Eventfd write error")]
    EventfdError(#[source] std::io::Error),

    #[error("Cannot snapshot VM")]
    Snapshot(#[source] MigratableError),

    #[error("Cannot restore VM")]
    Restore(#[source] MigratableError),

    #[error("Cannot send VM snapshot")]
    SnapshotSend(#[source] MigratableError),

    #[error("Invalid restore source URL")]
    InvalidRestoreSourceUrl,

    #[error("Failed to validate config")]
    ConfigValidation(#[source] ValidationError),

    #[error("Too many virtio-vsock devices")]
    TooManyVsockDevices,

    #[error("Failed serializing into JSON")]
    SerializeJson(#[source] serde_json::Error),

    #[error("Invalid NUMA configuration")]
    InvalidNumaConfig,

    #[error("Cannot create seccomp filter")]
    CreateSeccompFilter(#[source] seccompiler::Error),

    #[error("Cannot apply seccomp filter")]
    ApplySeccompFilter(#[source] seccompiler::Error),

    #[error("Failed resizing a memory zone")]
    ResizeZone,

    #[error("Cannot activate virtio devices")]
    ActivateVirtioDevices(#[source] DeviceManagerError),

    #[error("Error triggering power button")]
    PowerButton(#[source] DeviceManagerError),

    #[error("Kernel lacks PVH header")]
    KernelMissingPvhHeader,

    #[error("Failed to allocate firmware RAM")]
    AllocateFirmwareMemory(#[source] MemoryManagerError),

    #[error("Error manipulating firmware file")]
    FirmwareFile(#[source] std::io::Error),

    #[error("Firmware too big")]
    FirmwareTooLarge,

    #[error("Failed to copy firmware to memory")]
    FirmwareLoad(#[source] vm_memory::GuestMemoryError),

    #[cfg(feature = "sev_snp")]
    #[error("Error enabling SEV-SNP VM")]
    InitializeSevSnpVm(#[source] hypervisor::HypervisorVmError),

    #[cfg(feature = "tdx")]
    #[error("Error performing I/O on TDX firmware file")]
    LoadTdvf(#[source] std::io::Error),

    #[cfg(feature = "tdx")]
    #[error("Error performing I/O on the TDX payload file")]
    LoadPayload(#[source] std::io::Error),

    #[cfg(feature = "tdx")]
    #[error("Error parsing TDVF")]
    ParseTdvf(#[source] arch::x86_64::tdx::TdvfError),

    #[cfg(feature = "tdx")]
    #[error("Error populating TDX HOB")]
    PopulateHob(#[source] arch::x86_64::tdx::TdvfError),

    #[cfg(feature = "tdx")]
    #[error("Error allocating TDVF memory")]
    AllocatingTdvfMemory(#[source] crate::memory_manager::Error),

    #[cfg(feature = "tdx")]
    #[error("Error enabling TDX VM")]
    InitializeTdxVm(#[source] hypervisor::HypervisorVmError),

    #[cfg(feature = "tdx")]
    #[error("Error enabling TDX memory region")]
    InitializeTdxMemoryRegion(#[source] hypervisor::HypervisorVmError),

    #[cfg(feature = "tdx")]
    #[error("Error finalizing TDX VM")]
    FinalizeTdx(#[source] hypervisor::HypervisorVmError),

    #[cfg(feature = "tdx")]
    #[error("TDX firmware missing")]
    TdxFirmwareMissing,

    #[cfg(feature = "tdx")]
    #[error("Invalid TDX payload type")]
    InvalidPayloadType,

    #[cfg(feature = "guest_debug")]
    #[error("Error debugging VM")]
    Debug(#[source] DebuggableError),

    #[error("Error spawning kernel loading thread")]
    KernelLoadThreadSpawn(#[source] std::io::Error),

    #[error("Error joining kernel loading thread")]
    KernelLoadThreadJoin(std::boxed::Box<dyn std::any::Any + std::marker::Send>),

    #[cfg(all(target_arch = "x86_64", feature = "guest_debug"))]
    #[error("Error coredumping VM")]
    Coredump(#[source] GuestDebuggableError),

    #[cfg(feature = "igvm")]
    #[error("Cannot open igvm file")]
    IgvmFile(#[source] io::Error),

    #[cfg(feature = "igvm")]
    #[error("Cannot load the igvm into memory")]
    IgvmLoad(#[source] igvm_loader::Error),

    #[error("Error injecting NMI")]
    ErrorNmi,

    #[error("Error resuming the VM")]
    ResumeVm(#[source] hypervisor::HypervisorVmError),

    #[error("Error creating console devices")]
    CreateConsoleDevices(#[source] ConsoleDeviceError),

    #[error("Error locking disk images: Another instance likely holds a lock")]
    LockingError(#[source] DeviceManagerError),

    #[cfg(feature = "fw_cfg")]
    #[error("Fw Cfg missing kernel")]
    MissingFwCfgKernelFile(#[source] io::Error),

    #[cfg(feature = "fw_cfg")]
    #[error("Fw Cfg missing initramfs")]
    MissingFwCfgInitramfs(#[source] io::Error),

    #[cfg(feature = "fw_cfg")]
    #[error("Fw Cfg missing kernel cmdline")]
    MissingFwCfgCmdline,

    #[cfg(feature = "fw_cfg")]
    #[error("Error creating e820 map")]
    CreatingE820Map(#[source] io::Error),

    #[cfg(feature = "fw_cfg")]
    #[error("Error creating acpi tables")]
    CreatingAcpiTables(#[source] io::Error),

    #[cfg(feature = "fw_cfg")]
    #[error("Error adding fw_cfg item")]
    AddingFwCfgItem(#[source] io::Error),

    #[cfg(feature = "fw_cfg")]
    #[error("Error populating fw_cfg")]
    ErrorPopulatingFwCfg(#[source] io::Error),

    #[cfg(feature = "fw_cfg")]
    #[error("Error using fw_cfg while disabled")]
    FwCfgDisabled,
}
pub type Result<T> = result::Result<T, Error>;

#[derive(Clone, Copy, Debug, Deserialize, Serialize, PartialEq, Eq)]
pub enum VmState {
    Created,
    Running,
    Shutdown,
    Paused,
    BreakPoint,
}

impl VmState {
    fn valid_transition(self, new_state: VmState) -> Result<()> {
        match self {
            VmState::Created => match new_state {
                VmState::Created => Err(Error::InvalidStateTransition(self, new_state)),
                VmState::Running | VmState::Paused | VmState::BreakPoint | VmState::Shutdown => {
                    Ok(())
                }
            },

            VmState::Running => match new_state {
                VmState::Created | VmState::Running => {
                    Err(Error::InvalidStateTransition(self, new_state))
                }
                VmState::Paused | VmState::Shutdown | VmState::BreakPoint => Ok(()),
            },

            VmState::Shutdown => match new_state {
                VmState::Paused | VmState::Created | VmState::Shutdown | VmState::BreakPoint => {
                    Err(Error::InvalidStateTransition(self, new_state))
                }
                VmState::Running => Ok(()),
            },

            VmState::Paused => match new_state {
                VmState::Created | VmState::Paused | VmState::BreakPoint => {
                    Err(Error::InvalidStateTransition(self, new_state))
                }
                VmState::Running | VmState::Shutdown => Ok(()),
            },
            VmState::BreakPoint => match new_state {
                VmState::Created | VmState::Running => Ok(()),
                _ => Err(Error::InvalidStateTransition(self, new_state)),
            },
        }
    }
}

struct VmOpsHandler {
    memory: GuestMemoryAtomic<GuestMemoryMmap>,
    #[cfg(target_arch = "x86_64")]
    io_bus: Arc<Bus>,
    mmio_bus: Arc<Bus>,
}

impl VmOps for VmOpsHandler {
    fn guest_mem_write(&self, gpa: u64, buf: &[u8]) -> result::Result<usize, HypervisorVmError> {
        self.memory
            .memory()
            .write(buf, GuestAddress(gpa))
            .map_err(|e| HypervisorVmError::GuestMemWrite(e.into()))
    }

    fn guest_mem_read(&self, gpa: u64, buf: &mut [u8]) -> result::Result<usize, HypervisorVmError> {
        self.memory
            .memory()
            .read(buf, GuestAddress(gpa))
            .map_err(|e| HypervisorVmError::GuestMemRead(e.into()))
    }

    fn mmio_read(&self, gpa: u64, data: &mut [u8]) -> result::Result<(), HypervisorVmError> {
        if let Err(vm_device::BusError::MissingAddressRange) = self.mmio_bus.read(gpa, data) {
            info!("Guest MMIO read to unregistered address 0x{:x}", gpa);
        }
        Ok(())
    }

    fn mmio_write(&self, gpa: u64, data: &[u8]) -> result::Result<(), HypervisorVmError> {
        match self.mmio_bus.write(gpa, data) {
            Err(vm_device::BusError::MissingAddressRange) => {
                info!("Guest MMIO write to unregistered address 0x{:x}", gpa);
            }
            Ok(Some(barrier)) => {
                info!("Waiting for barrier");
                barrier.wait();
                info!("Barrier released");
            }
            _ => {}
        };
        Ok(())
    }

    #[cfg(target_arch = "x86_64")]
    fn pio_read(&self, port: u64, data: &mut [u8]) -> result::Result<(), HypervisorVmError> {
        if let Err(vm_device::BusError::MissingAddressRange) = self.io_bus.read(port, data) {
            info!("Guest PIO read to unregistered address 0x{:x}", port);
        }
        Ok(())
    }

    #[cfg(target_arch = "x86_64")]
    fn pio_write(&self, port: u64, data: &[u8]) -> result::Result<(), HypervisorVmError> {
        match self.io_bus.write(port, data) {
            Err(vm_device::BusError::MissingAddressRange) => {
                info!("Guest PIO write to unregistered address 0x{:x}", port);
            }
            Ok(Some(barrier)) => {
                info!("Waiting for barrier");
                barrier.wait();
                info!("Barrier released");
            }
            _ => {}
        };
        Ok(())
    }
}

pub fn physical_bits(hypervisor: &Arc<dyn hypervisor::Hypervisor>, max_phys_bits: u8) -> u8 {
    let host_phys_bits = get_host_cpu_phys_bits(hypervisor);

    cmp::min(host_phys_bits, max_phys_bits)
}

pub struct Vm {
    #[cfg(feature = "tdx")]
    kernel: Option<File>,
    initramfs: Option<File>,
    threads: Vec<thread::JoinHandle<()>>,
    device_manager: Arc<Mutex<DeviceManager>>,
    config: Arc<Mutex<VmConfig>>,
    state: RwLock<VmState>,
    cpu_manager: Arc<Mutex<cpu::CpuManager>>,
    memory_manager: Arc<Mutex<MemoryManager>>,
    #[cfg_attr(any(not(feature = "kvm"), target_arch = "aarch64"), allow(dead_code))]
    // The hypervisor abstracted virtual machine.
    vm: Arc<dyn hypervisor::Vm>,
    #[cfg(target_arch = "x86_64")]
    saved_clock: Option<hypervisor::ClockData>,
<<<<<<< HEAD
    #[allow(dead_code)]
=======
    #[cfg(not(target_arch = "riscv64"))]
>>>>>>> 95e3c8f8
    numa_nodes: NumaNodes,
    #[cfg_attr(any(not(feature = "kvm"), target_arch = "aarch64"), allow(dead_code))]
    #[cfg(not(target_arch = "riscv64"))]
    hypervisor: Arc<dyn hypervisor::Hypervisor>,
    stop_on_boot: bool,
    load_payload_handle: Option<thread::JoinHandle<Result<EntryPoint>>>,
    sev_snp_enabled: bool,
}

impl Vm {
    pub const HANDLED_SIGNALS: [i32; 1] = [SIGWINCH];

    #[allow(clippy::too_many_arguments)]
    pub fn new_from_memory_manager(
        config: Arc<Mutex<VmConfig>>,
        memory_manager: Arc<Mutex<MemoryManager>>,
        vm: Arc<dyn hypervisor::Vm>,
        exit_evt: EventFd,
        reset_evt: EventFd,
        #[cfg(feature = "guest_debug")] vm_debug_evt: EventFd,
        seccomp_action: &SeccompAction,
        hypervisor: Arc<dyn hypervisor::Hypervisor>,
        activate_evt: EventFd,
        #[cfg(not(target_arch = "riscv64"))] timestamp: Instant,
        console_info: Option<ConsoleInfo>,
        console_resize_pipe: Option<Arc<File>>,
        original_termios: Arc<Mutex<Option<termios>>>,
        snapshot: Option<Snapshot>,
    ) -> Result<Self> {
        trace_scoped!("Vm::new_from_memory_manager");

        let boot_id_list = config
            .lock()
            .unwrap()
            .validate()
            .map_err(Error::ConfigValidation)?;

        info!("Booting VM from config: {:?}", &config);

        // Create NUMA nodes based on NumaConfig.
        let numa_nodes =
            Self::create_numa_nodes(config.lock().unwrap().numa.clone(), &memory_manager)?;

        #[cfg(feature = "tdx")]
        let tdx_enabled = config.lock().unwrap().is_tdx_enabled();
        #[cfg(not(feature = "sev_snp"))]
        let sev_snp_enabled = false;
        #[cfg(feature = "sev_snp")]
        let sev_snp_enabled = config.lock().unwrap().is_sev_snp_enabled();
        #[cfg(feature = "tdx")]
        let force_iommu = tdx_enabled;
        #[cfg(feature = "sev_snp")]
        let force_iommu = sev_snp_enabled;
        #[cfg(not(any(feature = "tdx", feature = "sev_snp")))]
        let force_iommu = false;
        #[cfg(feature = "guest_debug")]
        let stop_on_boot = config.lock().unwrap().gdb;
        #[cfg(not(feature = "guest_debug"))]
        let stop_on_boot = false;

        let memory = memory_manager.lock().unwrap().guest_memory();
        let io_bus = Arc::new(Bus::new());
        let mmio_bus = Arc::new(Bus::new());

        let vm_ops: Arc<dyn VmOps> = Arc::new(VmOpsHandler {
            memory,
            #[cfg(target_arch = "x86_64")]
            io_bus: io_bus.clone(),
            mmio_bus: mmio_bus.clone(),
        });

        let cpus_config = { &config.lock().unwrap().cpus.clone() };
        let cpu_manager = cpu::CpuManager::new(
            cpus_config,
            vm.clone(),
            exit_evt.try_clone().map_err(Error::EventFdClone)?,
            reset_evt.try_clone().map_err(Error::EventFdClone)?,
            #[cfg(feature = "guest_debug")]
            vm_debug_evt,
            &hypervisor,
            seccomp_action.clone(),
            vm_ops,
            #[cfg(feature = "tdx")]
            tdx_enabled,
            &numa_nodes,
            #[cfg(feature = "sev_snp")]
            sev_snp_enabled,
        )
        .map_err(Error::CpuManager)?;

        #[cfg(target_arch = "x86_64")]
        cpu_manager
            .lock()
            .unwrap()
            .populate_cpuid(
                &hypervisor,
                #[cfg(feature = "tdx")]
                tdx_enabled,
            )
            .map_err(Error::CpuManager)?;

<<<<<<< HEAD
        cpu_manager
            .lock()
            .unwrap()
            .create_boot_vcpus(snapshot_from_id(snapshot.as_ref(), CPU_MANAGER_SNAPSHOT_ID))
            .map_err(Error::CpuManager)?;

        // This initial SEV-SNP configuration must be done immediately after
        // vCPUs are created. As part of this initialization we are
        // transitioning the guest into secure state.
        #[cfg(feature = "sev_snp")]
        if sev_snp_enabled {
            println!("Coming into sev_snp_init");
            vm.sev_snp_init().map_err(Error::InitializeSevSnpVm)?;
        }

        // Loading the igvm file is pushed down here because
        // igvm parser needs cpu_manager to retrieve cpuid leaf.
        // For the regular case, we can start loading early, but for
        // igvm case we have to wait until cpu_manager is created.
        // Currently, Microsoft Hypervisor does not provide any
        // Hypervisor specific common cpuid, we need to call get_cpuid_values
        // per cpuid through cpu_manager.
        #[cfg(feature = "igvm")]
        let load_payload_handle = if snapshot.is_none() {
            Self::load_payload_async(
                &memory_manager,
                &config,
                &cpu_manager,
                #[cfg(feature = "sev_snp")]
                sev_snp_enabled,
            )?
        } else {
            None
        };
=======
>>>>>>> 95e3c8f8
        // The initial TDX configuration must be done before the vCPUs are
        // created
        #[cfg(feature = "tdx")]
        if tdx_enabled {
            let cpuid = cpu_manager.lock().unwrap().common_cpuid();
            let max_vcpus = cpu_manager.lock().unwrap().max_vcpus();
            vm.tdx_init(&cpuid, max_vcpus)
                .map_err(Error::InitializeTdxVm)?;
        }

        #[cfg(feature = "tdx")]
        let dynamic = !tdx_enabled;
        #[cfg(not(feature = "tdx"))]
        let dynamic = true;

        #[cfg(feature = "kvm")]
        let is_kvm = matches!(
            hypervisor.hypervisor_type(),
            hypervisor::HypervisorType::Kvm
        );
        #[cfg(feature = "mshv")]
        let is_mshv = matches!(
            hypervisor.hypervisor_type(),
            hypervisor::HypervisorType::Mshv
        );

        let device_manager = DeviceManager::new(
            io_bus,
            mmio_bus,
            hypervisor.clone(),
            vm.clone(),
            config.clone(),
            memory_manager.clone(),
            cpu_manager.clone(),
            exit_evt.try_clone().map_err(Error::EventFdClone)?,
            reset_evt,
            seccomp_action.clone(),
            numa_nodes.clone(),
            &activate_evt,
            force_iommu,
            boot_id_list,
            #[cfg(not(target_arch = "riscv64"))]
            timestamp,
            snapshot_from_id(snapshot.as_ref(), DEVICE_MANAGER_SNAPSHOT_ID),
            dynamic,
        )
        .map_err(Error::DeviceManager)?;

        // For MSHV, we need to create the interrupt controller before we initialize the VM.
        // Because we need to set the base address of GICD before we initialize the VM.
        #[cfg(feature = "mshv")]
        {
            if is_mshv {
                let ic = device_manager
                    .lock()
                    .unwrap()
                    .create_interrupt_controller()
                    .map_err(Error::DeviceManager)?;

                vm.init().map_err(Error::InitializeVm)?;

                device_manager
                    .lock()
                    .unwrap()
                    .create_devices(
                        console_info.clone(),
                        console_resize_pipe.clone(),
                        original_termios.clone(),
                        ic,
                    )
                    .map_err(Error::DeviceManager)?;
            }
        }

        memory_manager
            .lock()
            .unwrap()
            .allocate_address_space()
            .map_err(Error::MemoryManager)?;

        #[cfg(target_arch = "aarch64")]
        memory_manager
            .lock()
            .unwrap()
            .add_uefi_flash()
            .map_err(Error::MemoryManager)?;

        // Loading the igvm file is pushed down here because
        // igvm parser needs cpu_manager to retrieve cpuid leaf.
        // Currently, Microsoft Hypervisor does not provide any
        // Hypervisor specific common cpuid, we need to call get_cpuid_values
        // per cpuid through cpu_manager.
        let load_payload_handle = if snapshot.is_none() {
            Self::load_payload_async(
                &memory_manager,
                &config,
                #[cfg(feature = "igvm")]
                &cpu_manager,
                #[cfg(feature = "sev_snp")]
                sev_snp_enabled,
            )?
        } else {
            None
        };

        cpu_manager
            .lock()
            .unwrap()
            .create_boot_vcpus(snapshot_from_id(snapshot.as_ref(), CPU_MANAGER_SNAPSHOT_ID))
            .map_err(Error::CpuManager)?;

        // For KVM, we need to create interrupt controller after we create boot vcpus.
        // Because we restore GIC state from the snapshot as part of boot vcpu creation.
        // This means that we need to create interrupt controller after we restore in case of KVM guests.
        #[cfg(feature = "kvm")]
        {
            if is_kvm {
                let ic = device_manager
                    .lock()
                    .unwrap()
                    .create_interrupt_controller()
                    .map_err(Error::DeviceManager)?;

                vm.init().map_err(Error::InitializeVm)?;

                device_manager
                    .lock()
                    .unwrap()
                    .create_devices(console_info, console_resize_pipe, original_termios, ic)
                    .map_err(Error::DeviceManager)?;
            }
        }

        // This initial SEV-SNP configuration must be done immediately after
        // vCPUs are created. As part of this initialization we are
        // transitioning the guest into secure state.
        #[cfg(feature = "sev_snp")]
        if sev_snp_enabled {
            vm.sev_snp_init().map_err(Error::InitializeSevSnpVm)?;
        }

        #[cfg(feature = "fw_cfg")]
        {
            let fw_cfg_config = config
                .lock()
                .unwrap()
                .payload
                .as_ref()
                .map(|p| p.fw_cfg_config.is_some())
                .unwrap_or(false);
            if fw_cfg_config {
                device_manager
                    .lock()
                    .unwrap()
                    .create_fw_cfg_device()
                    .map_err(Error::DeviceManager)?;
            }
        }

        #[cfg(feature = "tdx")]
        let kernel = config
            .lock()
            .unwrap()
            .payload
            .as_ref()
            .map(|p| p.kernel.as_ref().map(File::open))
            .unwrap_or_default()
            .transpose()
            .map_err(Error::KernelFile)?;

        let initramfs = config
            .lock()
            .unwrap()
            .payload
            .as_ref()
            .map(|p| p.initramfs.as_ref().map(File::open))
            .unwrap_or_default()
            .transpose()
            .map_err(Error::InitramfsFile)?;

        #[cfg(target_arch = "x86_64")]
        let saved_clock = if let Some(snapshot) = snapshot.as_ref() {
            let vm_snapshot = get_vm_snapshot(snapshot).map_err(Error::Restore)?;
            vm_snapshot.clock
        } else {
            None
        };

        let vm_state = if snapshot.is_some() {
            VmState::Paused
        } else {
            VmState::Created
        };

        Ok(Vm {
            #[cfg(feature = "tdx")]
            kernel,
            initramfs,
            device_manager,
            config,
            threads: Vec::with_capacity(1),
            state: RwLock::new(vm_state),
            cpu_manager,
            memory_manager,
            vm,
            #[cfg(target_arch = "x86_64")]
            saved_clock,
            #[cfg(not(target_arch = "riscv64"))]
            numa_nodes,
            #[cfg(not(target_arch = "riscv64"))]
            hypervisor,
            stop_on_boot,
            load_payload_handle,
            sev_snp_enabled,
        })
    }

    #[cfg(feature = "fw_cfg")]
    fn populate_fw_cfg(
        fw_cfg_config: &FwCfgConfig,
        device_manager: &Arc<Mutex<DeviceManager>>,
        config: &Arc<Mutex<VmConfig>>,
    ) -> Result<()> {
        let mut e820_option: Option<usize> = None;
        if fw_cfg_config.e820 {
            e820_option = Some(config.lock().unwrap().memory.size as usize);
        }
        let mut kernel_option: Option<File> = None;
        if fw_cfg_config.kernel {
            let kernel = config
                .lock()
                .unwrap()
                .payload
                .as_ref()
                .map(|p| p.kernel.as_ref().map(File::open))
                .unwrap_or_default()
                .transpose()
                .map_err(Error::MissingFwCfgKernelFile)?;
            kernel_option = kernel;
        }
        let mut cmdline_option: Option<std::ffi::CString> = None;
        if fw_cfg_config.cmdline {
            let cmdline = Vm::generate_cmdline(
                config.lock().unwrap().payload.as_ref().unwrap(),
                #[cfg(target_arch = "aarch64")]
                device_manager,
            )
            .map_err(|_| Error::MissingFwCfgCmdline)?
            .as_cstring()
            .map_err(|_| Error::MissingFwCfgCmdline)?;
            cmdline_option = Some(cmdline);
        }
        let mut initramfs_option: Option<File> = None;
        if fw_cfg_config.initramfs {
            let initramfs = config
                .lock()
                .unwrap()
                .payload
                .as_ref()
                .map(|p| p.initramfs.as_ref().map(File::open))
                .unwrap_or_default()
                .transpose()
                .map_err(Error::MissingFwCfgInitramfs)?;
            // We measure the initramfs when running Oak Containers in SNP mode (initramfs = Stage1)
            // o/w use Stage0 to launch cloud disk images
            initramfs_option = initramfs;
        }
        let mut fw_cfg_item_list_option: Option<Vec<FwCfgItem>> = None;
        if let Some(fw_cfg_files) = &fw_cfg_config.items {
            let mut fw_cfg_item_list = vec![];
            for fw_cfg_file in fw_cfg_files.item_list.clone() {
                fw_cfg_item_list.push(FwCfgItem {
                    name: fw_cfg_file.name,
                    content: devices::legacy::fw_cfg::FwCfgContent::File(
                        0,
                        File::open(fw_cfg_file.file).map_err(Error::AddingFwCfgItem)?,
                    ),
                });
            }
            fw_cfg_item_list_option = Some(fw_cfg_item_list);
        }

        let device_manager_binding = device_manager.lock().unwrap();
        let Some(fw_cfg) = device_manager_binding.fw_cfg() else {
            return Err(Error::FwCfgDisabled);
        };

        fw_cfg
            .lock()
            .unwrap()
            .populate_fw_cfg(
                e820_option,
                kernel_option,
                initramfs_option,
                cmdline_option,
                fw_cfg_item_list_option,
            )
            .map_err(Error::ErrorPopulatingFwCfg)?;
        Ok(())
    }

    fn create_numa_nodes(
        configs: Option<Vec<NumaConfig>>,
        memory_manager: &Arc<Mutex<MemoryManager>>,
    ) -> Result<NumaNodes> {
        let mm = memory_manager.lock().unwrap();
        let mm_zones = mm.memory_zones();
        let mut numa_nodes = BTreeMap::new();

        if let Some(configs) = &configs {
            for config in configs.iter() {
                if numa_nodes.contains_key(&config.guest_numa_id) {
                    error!("Can't define twice the same NUMA node");
                    return Err(Error::InvalidNumaConfig);
                }

                let mut node = NumaNode::default();

                if let Some(memory_zones) = &config.memory_zones {
                    for memory_zone in memory_zones.iter() {
                        if let Some(mm_zone) = mm_zones.get(memory_zone) {
                            node.memory_regions.extend(mm_zone.regions().clone());
                            if let Some(virtiomem_zone) = mm_zone.virtio_mem_zone() {
                                node.hotplug_regions.push(virtiomem_zone.region().clone());
                            }
                            node.memory_zones.push(memory_zone.clone());
                        } else {
                            error!("Unknown memory zone '{}'", memory_zone);
                            return Err(Error::InvalidNumaConfig);
                        }
                    }
                }

                if let Some(cpus) = &config.cpus {
                    node.cpus.extend(cpus);
                }

                if let Some(pci_segments) = &config.pci_segments {
                    node.pci_segments.extend(pci_segments);
                }

                if let Some(distances) = &config.distances {
                    for distance in distances.iter() {
                        let dest = distance.destination;
                        let dist = distance.distance;

                        if !configs.iter().any(|cfg| cfg.guest_numa_id == dest) {
                            error!("Unknown destination NUMA node {}", dest);
                            return Err(Error::InvalidNumaConfig);
                        }

                        if node.distances.contains_key(&dest) {
                            error!("Destination NUMA node {} has been already set", dest);
                            return Err(Error::InvalidNumaConfig);
                        }

                        node.distances.insert(dest, dist);
                    }
                }

                numa_nodes.insert(config.guest_numa_id, node);
            }
        }

        Ok(numa_nodes)
    }

    #[allow(clippy::too_many_arguments)]
    pub fn new(
        vm_config: Arc<Mutex<VmConfig>>,
        exit_evt: EventFd,
        reset_evt: EventFd,
        #[cfg(feature = "guest_debug")] vm_debug_evt: EventFd,
        seccomp_action: &SeccompAction,
        hypervisor: Arc<dyn hypervisor::Hypervisor>,
        activate_evt: EventFd,
        console_info: Option<ConsoleInfo>,
        console_resize_pipe: Option<Arc<File>>,
        original_termios: Arc<Mutex<Option<termios>>>,
        snapshot: Option<Snapshot>,
        source_url: Option<&str>,
        prefault: Option<bool>,
    ) -> Result<Self> {
        trace_scoped!("Vm::new");

        #[cfg(not(target_arch = "riscv64"))]
        let timestamp = Instant::now();

        #[cfg(feature = "tdx")]
        let tdx_enabled = if snapshot.is_some() {
            false
        } else {
            vm_config.lock().unwrap().is_tdx_enabled()
        };

        #[cfg(feature = "sev_snp")]
        let sev_snp_enabled = if snapshot.is_some() {
            false
        } else {
            vm_config.lock().unwrap().is_sev_snp_enabled()
        };

        let vm = Self::create_hypervisor_vm(
            &hypervisor,
            #[cfg(feature = "tdx")]
            tdx_enabled,
            #[cfg(feature = "sev_snp")]
            sev_snp_enabled,
            #[cfg(feature = "sev_snp")]
            vm_config.lock().unwrap().memory.total_size(),
        )?;

        #[cfg(all(feature = "kvm", target_arch = "x86_64"))]
        if vm_config.lock().unwrap().max_apic_id() > MAX_SUPPORTED_CPUS_LEGACY {
            vm.enable_x2apic_api().unwrap();
        }

        let phys_bits = physical_bits(&hypervisor, vm_config.lock().unwrap().cpus.max_phys_bits);

        let memory_manager = if let Some(snapshot) =
            snapshot_from_id(snapshot.as_ref(), MEMORY_MANAGER_SNAPSHOT_ID)
        {
            MemoryManager::new_from_snapshot(
                &snapshot,
                vm.clone(),
                &vm_config.lock().unwrap().memory.clone(),
                source_url,
                prefault.unwrap(),
                phys_bits,
            )
            .map_err(Error::MemoryManager)?
        } else {
            MemoryManager::new(
                vm.clone(),
                &vm_config.lock().unwrap().memory.clone(),
                None,
                phys_bits,
                #[cfg(feature = "tdx")]
                tdx_enabled,
                None,
                None,
            )
            .map_err(Error::MemoryManager)?
        };

        Vm::new_from_memory_manager(
            vm_config,
            memory_manager,
            vm,
            exit_evt,
            reset_evt,
            #[cfg(feature = "guest_debug")]
            vm_debug_evt,
            seccomp_action,
            hypervisor,
            activate_evt,
            #[cfg(not(target_arch = "riscv64"))]
            timestamp,
            console_info,
            console_resize_pipe,
            original_termios,
            snapshot,
        )
    }

    pub fn create_hypervisor_vm(
        hypervisor: &Arc<dyn hypervisor::Hypervisor>,
        #[cfg(feature = "tdx")] tdx_enabled: bool,
        #[cfg(feature = "sev_snp")] sev_snp_enabled: bool,
        #[cfg(feature = "sev_snp")] mem_size: u64,
    ) -> Result<Arc<dyn hypervisor::Vm>> {
        hypervisor.check_required_extensions().unwrap();

        cfg_if::cfg_if! {
            if #[cfg(feature = "tdx")] {
                // Passing KVM_X86_TDX_VM: 1 if tdx_enabled is true
                // Otherwise KVM_X86_LEGACY_VM: 0
                // value of tdx_enabled is mapped to KVM_X86_TDX_VM or KVM_X86_LEGACY_VM
                let vm = hypervisor
                    .create_vm_with_type(u64::from(tdx_enabled))
                    .unwrap();
            } else if #[cfg(feature = "sev_snp")] {
                // Passing SEV_SNP_ENABLED: 1 if sev_snp_enabled is true
                // Otherwise SEV_SNP_DISABLED: 0
                // value of sev_snp_enabled is mapped to SEV_SNP_ENABLED for true or SEV_SNP_DISABLED for false
                let vm = hypervisor
<<<<<<< HEAD
                    .create_vm_with_type(u64::from(sev_snp_enabled), mem_size)
=======
                    .create_vm_with_type_and_memory(u64::from(sev_snp_enabled), mem_size)
>>>>>>> 95e3c8f8
                    .unwrap();
            } else {
                let vm = hypervisor.create_vm().unwrap();
            }
        }

        #[cfg(target_arch = "x86_64")]
        {
            vm.set_identity_map_address(KVM_IDENTITY_MAP_START.0)
                .unwrap();
            vm.set_tss_address(KVM_TSS_START.0 as usize).unwrap();
            vm.enable_split_irq().unwrap();
        }

        Ok(vm)
    }

    fn load_initramfs(&mut self, guest_mem: &GuestMemoryMmap) -> Result<arch::InitramfsConfig> {
        let initramfs = self.initramfs.as_mut().unwrap();
        let size: usize = initramfs
            .seek(SeekFrom::End(0))
            .map_err(|_| Error::InitramfsLoad)?
            .try_into()
            .unwrap();
        initramfs.rewind().map_err(|_| Error::InitramfsLoad)?;

        let address =
            arch::initramfs_load_addr(guest_mem, size).map_err(|_| Error::InitramfsLoad)?;
        let address = GuestAddress(address);

        guest_mem
            .read_volatile_from(address, initramfs, size)
            .map_err(|_| Error::InitramfsLoad)?;

        info!("Initramfs loaded: address = 0x{:x}", address.0);
        Ok(arch::InitramfsConfig { address, size })
    }

    pub fn generate_cmdline(
        payload: &PayloadConfig,
        #[cfg(any(target_arch = "aarch64", target_arch = "riscv64"))] device_manager: &Arc<
            Mutex<DeviceManager>,
        >,
    ) -> Result<Cmdline> {
        let mut cmdline = Cmdline::new(arch::CMDLINE_MAX_SIZE).map_err(Error::CmdLineCreate)?;
        if let Some(s) = payload.cmdline.as_ref() {
            cmdline.insert_str(s).map_err(Error::CmdLineInsertStr)?;
        }

        #[cfg(any(target_arch = "aarch64", target_arch = "riscv64"))]
        for entry in device_manager.lock().unwrap().cmdline_additions() {
            cmdline.insert_str(entry).map_err(Error::CmdLineInsertStr)?;
        }
        Ok(cmdline)
    }

    #[cfg(any(target_arch = "aarch64", target_arch = "riscv64"))]
    fn load_firmware(
        mut firmware: &File,
        memory_manager: Arc<Mutex<MemoryManager>>,
    ) -> Result<EntryPoint> {
        let uefi_flash = memory_manager.lock().as_ref().unwrap().uefi_flash();
        let mem = uefi_flash.memory();
        arch::uefi::load_uefi(mem.deref(), arch::layout::UEFI_START, &mut firmware)
            .map_err(Error::UefiLoad)?;
        Ok(EntryPoint {
            entry_addr: arch::layout::UEFI_START,
        })
    }

    #[cfg(any(target_arch = "aarch64", target_arch = "riscv64"))]
    fn load_kernel(
        mut kernel: File,
        memory_manager: Arc<Mutex<MemoryManager>>,
    ) -> Result<EntryPoint> {
        let guest_memory = memory_manager.lock().as_ref().unwrap().guest_memory();
        let mem = guest_memory.memory();
        let alignment = 0x20_0000;
        // round up
        let aligned_kernel_addr = arch::layout::KERNEL_START.0.div_ceil(alignment) * alignment;
        let entry_addr = {
            match linux_loader::loader::pe::PE::load(
                mem.deref(),
                Some(GuestAddress(aligned_kernel_addr)),
                &mut kernel,
                None,
            ) {
                Ok(entry_addr) => entry_addr.kernel_load,
                // Try to load the binary as kernel PE file at first.
                // If failed, retry to load it as UEFI binary.
                // As the UEFI binary is formatless, it must be the last option to try.
                Err(linux_loader::loader::Error::Pe(InvalidImageMagicNumber)) => {
                    Self::load_firmware(&kernel, memory_manager)?;
                    arch::layout::UEFI_START
                }
                Err(e) => {
                    return Err(Error::KernelLoad(e));
                }
            }
        };

        Ok(EntryPoint { entry_addr })
    }

    #[cfg(feature = "igvm")]
    fn load_igvm(
        igvm: File,
        memory_manager: Arc<Mutex<MemoryManager>>,
        cpu_manager: Arc<Mutex<cpu::CpuManager>>,
        #[cfg(feature = "sev_snp")] host_data: &Option<String>,
    ) -> Result<EntryPoint> {
        let res = igvm_loader::load_igvm(
            &igvm,
            memory_manager,
            cpu_manager.clone(),
            "",
            #[cfg(feature = "sev_snp")]
            host_data,
        )
        .map_err(Error::IgvmLoad)?;

        cfg_if::cfg_if! {
            if #[cfg(feature = "sev_snp")] {
                let entry_point = if cpu_manager.lock().unwrap().sev_snp_enabled() {
                    EntryPoint { entry_addr: vm_memory::GuestAddress(res.vmsa_gpa), setup_header: None }
                } else {
                    EntryPoint {entry_addr: vm_memory::GuestAddress(res.vmsa.rip), setup_header: None }
                };
            } else {
               let entry_point = EntryPoint { entry_addr: vm_memory::GuestAddress(res.vmsa.rip), setup_header: None };
            }
        };
        Ok(entry_point)
    }

    /// Loads the kernel or a firmware file.
    ///
    /// For x86_64, the boot path is the same.
    #[cfg(target_arch = "x86_64")]
    fn load_kernel(
        mut kernel: File,
        cmdline: Option<Cmdline>,
        memory_manager: Arc<Mutex<MemoryManager>>,
    ) -> Result<EntryPoint> {
        info!("Loading kernel");

        let mem = {
            let guest_memory = memory_manager.lock().as_ref().unwrap().guest_memory();
            guest_memory.memory()
        };

        // Try ELF binary with PVH boot.
        let entry_addr = linux_loader::loader::elf::Elf::load(
            mem.deref(),
            None,
            &mut kernel,
            Some(arch::layout::HIGH_RAM_START),
        )
        // Try loading kernel as bzImage.
        .or_else(|_| {
            BzImage::load(
                mem.deref(),
                None,
                &mut kernel,
                Some(arch::layout::HIGH_RAM_START),
            )
        })
        .map_err(Error::KernelLoad)?;

        if let Some(cmdline) = cmdline {
            linux_loader::loader::load_cmdline(mem.deref(), arch::layout::CMDLINE_START, &cmdline)
                .map_err(Error::LoadCmdLine)?;
        }

        if let PvhEntryPresent(entry_addr) = entry_addr.pvh_boot_cap {
            // Use the PVH kernel entry point to boot the guest
            info!("PVH kernel loaded: entry_addr = 0x{:x}", entry_addr.0);
            Ok(EntryPoint {
                entry_addr,
                setup_header: None,
            })
        } else if entry_addr.setup_header.is_some() {
            // Use the bzImage 32bit entry point to boot the guest
            info!(
                "bzImage kernel loaded: entry_addr = 0x{:x}",
                entry_addr.kernel_load.0
            );
            Ok(EntryPoint {
                entry_addr: entry_addr.kernel_load,
                setup_header: entry_addr.setup_header,
            })
        } else {
            Err(Error::KernelMissingPvhHeader)
        }
    }

    #[cfg(target_arch = "x86_64")]
    fn load_payload(
        payload: &PayloadConfig,
        memory_manager: Arc<Mutex<MemoryManager>>,
        #[cfg(feature = "igvm")] cpu_manager: Arc<Mutex<cpu::CpuManager>>,
        #[cfg(feature = "sev_snp")] sev_snp_enabled: bool,
    ) -> Result<EntryPoint> {
        trace_scoped!("load_payload");
        #[cfg(feature = "igvm")]
        {
            if let Some(_igvm_file) = &payload.igvm {
                let igvm = File::open(_igvm_file).map_err(Error::IgvmFile)?;
                #[cfg(feature = "sev_snp")]
                if sev_snp_enabled {
                    return Self::load_igvm(igvm, memory_manager, cpu_manager, &payload.host_data);
                }
                #[cfg(not(feature = "sev_snp"))]
                return Self::load_igvm(igvm, memory_manager, cpu_manager);
            }
        }
        match (&payload.firmware, &payload.kernel) {
            (Some(firmware), None) => {
                let firmware = File::open(firmware).map_err(Error::FirmwareFile)?;
                Self::load_kernel(firmware, None, memory_manager)
            }
            (None, Some(kernel)) => {
                let kernel = File::open(kernel).map_err(Error::KernelFile)?;
                let cmdline = Self::generate_cmdline(payload)?;
                Self::load_kernel(kernel, Some(cmdline), memory_manager)
            }
            _ => unreachable!(
                "Unsupported boot configuration: programming error from 'PayloadConfigError::validate()'"
            ),
        }
    }

    #[cfg(any(target_arch = "aarch64", target_arch = "riscv64"))]
    fn load_payload(
        payload: &PayloadConfig,
        memory_manager: Arc<Mutex<MemoryManager>>,
    ) -> Result<EntryPoint> {
        match (&payload.firmware, &payload.kernel) {
            (Some(firmware), None) => {
                let firmware = File::open(firmware).map_err(Error::FirmwareFile)?;
                Self::load_firmware(&firmware, memory_manager)
            }
            (None, Some(kernel)) => {
                let kernel = File::open(kernel).map_err(Error::KernelFile)?;
                Self::load_kernel(kernel, memory_manager)
            }
            _ => unreachable!(
                "Unsupported boot configuration: programming error from 'PayloadConfigError::validate()'"
            ),
        }
    }

    fn load_payload_async(
        memory_manager: &Arc<Mutex<MemoryManager>>,
        config: &Arc<Mutex<VmConfig>>,
        #[cfg(feature = "igvm")] cpu_manager: &Arc<Mutex<cpu::CpuManager>>,
        #[cfg(feature = "sev_snp")] sev_snp_enabled: bool,
    ) -> Result<Option<thread::JoinHandle<Result<EntryPoint>>>> {
        // Kernel with TDX is loaded in a different manner
        #[cfg(feature = "tdx")]
        if config.lock().unwrap().is_tdx_enabled() {
            return Ok(None);
        }

        config
            .lock()
            .unwrap()
            .payload
            .as_ref()
            .map(|payload| {
                let memory_manager = memory_manager.clone();
                let payload = payload.clone();
                #[cfg(feature = "igvm")]
                let cpu_manager = cpu_manager.clone();

                std::thread::Builder::new()
                    .name("payload_loader".into())
                    .spawn(move || {
                        Self::load_payload(
                            &payload,
                            memory_manager,
                            #[cfg(feature = "igvm")]
                            cpu_manager,
                            #[cfg(feature = "sev_snp")]
                            sev_snp_enabled,
                        )
                    })
                    .map_err(Error::KernelLoadThreadSpawn)
            })
            .transpose()
    }

    #[cfg(target_arch = "x86_64")]
    fn configure_system(&mut self, rsdp_addr: GuestAddress, entry_addr: EntryPoint) -> Result<()> {
        trace_scoped!("configure_system");
        info!("Configuring system");
        let mem = self.memory_manager.lock().unwrap().boot_guest_memory();

        let initramfs_config = match self.initramfs {
            Some(_) => Some(self.load_initramfs(&mem)?),
            None => None,
        };

        let boot_vcpus = self.cpu_manager.lock().unwrap().boot_vcpus();
        let rsdp_addr = Some(rsdp_addr);

        let serial_number = self
            .config
            .lock()
            .unwrap()
            .platform
            .as_ref()
            .and_then(|p| p.serial_number.clone());

        let uuid = self
            .config
            .lock()
            .unwrap()
            .platform
            .as_ref()
            .and_then(|p| p.uuid.clone());

        let oem_strings = self
            .config
            .lock()
            .unwrap()
            .platform
            .as_ref()
            .and_then(|p| p.oem_strings.clone());

        let oem_strings = oem_strings
            .as_deref()
            .map(|strings| strings.iter().map(|s| s.as_ref()).collect::<Vec<&str>>());

        let topology = self.cpu_manager.lock().unwrap().get_vcpu_topology();

        arch::configure_system(
            &mem,
            arch::layout::CMDLINE_START,
            arch::layout::CMDLINE_MAX_SIZE,
            &initramfs_config,
            boot_vcpus,
            entry_addr.setup_header,
            rsdp_addr,
            serial_number.as_deref(),
            uuid.as_deref(),
            oem_strings.as_deref(),
            topology,
        )
        .map_err(Error::ConfigureSystem)?;
        Ok(())
    }

    #[cfg(target_arch = "aarch64")]
    fn configure_system(
        &mut self,
        _rsdp_addr: GuestAddress,
        _entry_addr: EntryPoint,
    ) -> Result<()> {
        let cmdline = Self::generate_cmdline(
            self.config.lock().unwrap().payload.as_ref().unwrap(),
            &self.device_manager,
        )?;
        let vcpu_mpidrs = self.cpu_manager.lock().unwrap().get_mpidrs();
        let vcpu_topology = self.cpu_manager.lock().unwrap().get_vcpu_topology();
        let mem = self.memory_manager.lock().unwrap().boot_guest_memory();
        let mut pci_space_info: Vec<PciSpaceInfo> = Vec::new();
        let initramfs_config = match self.initramfs {
            Some(_) => Some(self.load_initramfs(&mem)?),
            None => None,
        };

        let device_info = &self
            .device_manager
            .lock()
            .unwrap()
            .get_device_info()
            .clone();

        for pci_segment in self.device_manager.lock().unwrap().pci_segments().iter() {
            let pci_space = PciSpaceInfo {
                pci_segment_id: pci_segment.id,
                mmio_config_address: pci_segment.mmio_config_address,
                pci_device_space_start: pci_segment.start_of_mem64_area,
                pci_device_space_size: pci_segment.end_of_mem64_area
                    - pci_segment.start_of_mem64_area
                    + 1,
            };
            pci_space_info.push(pci_space);
        }

        let virtio_iommu_bdf = self
            .device_manager
            .lock()
            .unwrap()
            .iommu_attached_devices()
            .as_ref()
            .map(|(v, _)| *v);

        let vgic = self
            .device_manager
            .lock()
            .unwrap()
            .get_interrupt_controller()
            .unwrap()
            .lock()
            .unwrap()
            .get_vgic()
            .map_err(|_| {
                Error::ConfigureSystem(arch::Error::PlatformSpecific(
                    arch::aarch64::Error::SetupGic,
                ))
            })?;

        // PMU interrupt sticks to PPI, so need to be added by 16 to get real irq number.
        let pmu_supported = self
            .cpu_manager
            .lock()
            .unwrap()
            .init_pmu(AARCH64_PMU_IRQ + 16)
            .map_err(|_| {
                Error::ConfigureSystem(arch::Error::PlatformSpecific(
                    arch::aarch64::Error::VcpuInitPmu,
                ))
            })?;

        arch::configure_system(
            &mem,
            cmdline.as_cstring().unwrap().to_str().unwrap(),
            vcpu_mpidrs,
            vcpu_topology,
            device_info,
            &initramfs_config,
            &pci_space_info,
            virtio_iommu_bdf.map(|bdf| bdf.into()),
            &vgic,
            &self.numa_nodes,
            pmu_supported,
        )
        .map_err(Error::ConfigureSystem)?;

        Ok(())
    }

    #[cfg(target_arch = "riscv64")]
    fn configure_system(&mut self) -> Result<()> {
        let cmdline = Self::generate_cmdline(
            self.config.lock().unwrap().payload.as_ref().unwrap(),
            &self.device_manager,
        )?;
        let num_vcpu = self.cpu_manager.lock().unwrap().vcpus().len();
        let mem = self.memory_manager.lock().unwrap().boot_guest_memory();
        let mut pci_space_info: Vec<PciSpaceInfo> = Vec::new();
        let initramfs_config = match self.initramfs {
            Some(_) => Some(self.load_initramfs(&mem)?),
            None => None,
        };

        let device_info = &self
            .device_manager
            .lock()
            .unwrap()
            .get_device_info()
            .clone();

        for pci_segment in self.device_manager.lock().unwrap().pci_segments().iter() {
            let pci_space = PciSpaceInfo {
                pci_segment_id: pci_segment.id,
                mmio_config_address: pci_segment.mmio_config_address,
                pci_device_space_start: pci_segment.start_of_mem64_area,
                pci_device_space_size: pci_segment.end_of_mem64_area
                    - pci_segment.start_of_mem64_area
                    + 1,
            };
            pci_space_info.push(pci_space);
        }

        // TODO: IOMMU for riscv64 is not yet support in kernel.

        let vaia = self
            .device_manager
            .lock()
            .unwrap()
            .get_interrupt_controller()
            .unwrap()
            .lock()
            .unwrap()
            .get_vaia()
            .map_err(|_| {
                Error::ConfigureSystem(arch::Error::PlatformSpecific(
                    arch::riscv64::Error::SetupAia,
                ))
            })?;

        // TODO: PMU support for riscv64 is scheduled to next stage.

        arch::configure_system(
            &mem,
            cmdline.as_cstring().unwrap().to_str().unwrap(),
            num_vcpu as u32,
            device_info,
            &initramfs_config,
            &pci_space_info,
            &vaia,
        )
        .map_err(Error::ConfigureSystem)?;

        Ok(())
    }

    pub fn console_resize_pipe(&self) -> Option<Arc<File>> {
        self.device_manager.lock().unwrap().console_resize_pipe()
    }

    pub fn shutdown(&mut self) -> Result<()> {
        let mut state = self.state.try_write().map_err(|_| Error::PoisonedState)?;
        let new_state = VmState::Shutdown;

        state.valid_transition(new_state)?;

        // Wake up the DeviceManager threads so they will get terminated cleanly
        self.device_manager
            .lock()
            .unwrap()
            .resume()
            .map_err(Error::Resume)?;

        self.cpu_manager
            .lock()
            .unwrap()
            .shutdown()
            .map_err(Error::CpuManager)?;

        // Wait for all the threads to finish
        for thread in self.threads.drain(..) {
            thread.join().map_err(Error::ThreadCleanup)?
        }
        *state = new_state;

        Ok(())
    }

    pub fn resize(
        &mut self,
        desired_vcpus: Option<u32>,
        desired_memory: Option<u64>,
        desired_balloon: Option<u64>,
    ) -> Result<()> {
        event!("vm", "resizing");

        if let Some(desired_vcpus) = desired_vcpus {
            if self
                .cpu_manager
                .lock()
                .unwrap()
                .resize(desired_vcpus)
                .map_err(Error::CpuManager)?
            {
                self.device_manager
                    .lock()
                    .unwrap()
                    .notify_hotplug(AcpiNotificationFlags::CPU_DEVICES_CHANGED)
                    .map_err(Error::DeviceManager)?;
            }
            self.config.lock().unwrap().cpus.boot_vcpus = desired_vcpus;
        }

        if let Some(desired_memory) = desired_memory {
            let new_region = self
                .memory_manager
                .lock()
                .unwrap()
                .resize(desired_memory)
                .map_err(Error::MemoryManager)?;

            let memory_config = &mut self.config.lock().unwrap().memory;

            if let Some(new_region) = &new_region {
                self.device_manager
                    .lock()
                    .unwrap()
                    .update_memory(new_region)
                    .map_err(Error::DeviceManager)?;

                match memory_config.hotplug_method {
                    HotplugMethod::Acpi => {
                        self.device_manager
                            .lock()
                            .unwrap()
                            .notify_hotplug(AcpiNotificationFlags::MEMORY_DEVICES_CHANGED)
                            .map_err(Error::DeviceManager)?;
                    }
                    HotplugMethod::VirtioMem => {}
                }
            }

            // We update the VM config regardless of the actual guest resize
            // operation result (happened or not), so that if the VM reboots
            // it will be running with the last configure memory size.
            match memory_config.hotplug_method {
                HotplugMethod::Acpi => memory_config.size = desired_memory,
                HotplugMethod::VirtioMem => {
                    if desired_memory > memory_config.size {
                        memory_config.hotplugged_size = Some(desired_memory - memory_config.size);
                    } else {
                        memory_config.hotplugged_size = None;
                    }
                }
            }
        }

        if let Some(desired_balloon) = desired_balloon {
            self.device_manager
                .lock()
                .unwrap()
                .resize_balloon(desired_balloon)
                .map_err(Error::DeviceManager)?;

            // Update the configuration value for the balloon size to ensure
            // a reboot would use the right value.
            if let Some(balloon_config) = &mut self.config.lock().unwrap().balloon {
                balloon_config.size = desired_balloon;
            }
        }

        event!("vm", "resized");

        Ok(())
    }

    pub fn resize_zone(&mut self, id: String, desired_memory: u64) -> Result<()> {
        let memory_config = &mut self.config.lock().unwrap().memory;

        if let Some(zones) = &mut memory_config.zones {
            for zone in zones.iter_mut() {
                if zone.id == id {
                    if desired_memory >= zone.size {
                        let hotplugged_size = desired_memory - zone.size;
                        self.memory_manager
                            .lock()
                            .unwrap()
                            .resize_zone(&id, desired_memory - zone.size)
                            .map_err(Error::MemoryManager)?;
                        // We update the memory zone config regardless of the
                        // actual 'resize-zone' operation result (happened or
                        // not), so that if the VM reboots it will be running
                        // with the last configured memory zone size.
                        zone.hotplugged_size = Some(hotplugged_size);

                        return Ok(());
                    } else {
                        error!(
                            "Invalid to ask less ({}) than boot RAM ({}) for \
                            this memory zone",
                            desired_memory, zone.size,
                        );
                        return Err(Error::ResizeZone);
                    }
                }
            }
        }

        error!("Could not find the memory zone {} for the resize", id);
        Err(Error::ResizeZone)
    }

    pub fn add_device(&mut self, mut device_cfg: DeviceConfig) -> Result<PciDeviceInfo> {
        let pci_device_info = self
            .device_manager
            .lock()
            .unwrap()
            .add_device(&mut device_cfg)
            .map_err(Error::DeviceManager)?;

        // Update VmConfig by adding the new device. This is important to
        // ensure the device would be created in case of a reboot.
        {
            let mut config = self.config.lock().unwrap();
            add_to_config(&mut config.devices, device_cfg);
        }

        self.device_manager
            .lock()
            .unwrap()
            .notify_hotplug(AcpiNotificationFlags::PCI_DEVICES_CHANGED)
            .map_err(Error::DeviceManager)?;

        Ok(pci_device_info)
    }

    pub fn add_user_device(&mut self, mut device_cfg: UserDeviceConfig) -> Result<PciDeviceInfo> {
        let pci_device_info = self
            .device_manager
            .lock()
            .unwrap()
            .add_user_device(&mut device_cfg)
            .map_err(Error::DeviceManager)?;

        // Update VmConfig by adding the new device. This is important to
        // ensure the device would be created in case of a reboot.
        {
            let mut config = self.config.lock().unwrap();
            add_to_config(&mut config.user_devices, device_cfg);
        }

        self.device_manager
            .lock()
            .unwrap()
            .notify_hotplug(AcpiNotificationFlags::PCI_DEVICES_CHANGED)
            .map_err(Error::DeviceManager)?;

        Ok(pci_device_info)
    }

    pub fn remove_device(&mut self, id: String) -> Result<()> {
        self.device_manager
            .lock()
            .unwrap()
            .remove_device(id.clone())
            .map_err(Error::DeviceManager)?;

        // Update VmConfig by removing the device. This is important to
        // ensure the device would not be created in case of a reboot.
        self.config.lock().unwrap().remove_device(&id);

        self.device_manager
            .lock()
            .unwrap()
            .notify_hotplug(AcpiNotificationFlags::PCI_DEVICES_CHANGED)
            .map_err(Error::DeviceManager)?;
        Ok(())
    }

    pub fn add_disk(&mut self, mut disk_cfg: DiskConfig) -> Result<PciDeviceInfo> {
        let pci_device_info = self
            .device_manager
            .lock()
            .unwrap()
            .add_disk(&mut disk_cfg)
            .map_err(Error::DeviceManager)?;

        // Update VmConfig by adding the new device. This is important to
        // ensure the device would be created in case of a reboot.
        {
            let mut config = self.config.lock().unwrap();
            add_to_config(&mut config.disks, disk_cfg);
        }

        self.device_manager
            .lock()
            .unwrap()
            .notify_hotplug(AcpiNotificationFlags::PCI_DEVICES_CHANGED)
            .map_err(Error::DeviceManager)?;

        Ok(pci_device_info)
    }

    pub fn add_fs(&mut self, mut fs_cfg: FsConfig) -> Result<PciDeviceInfo> {
        let pci_device_info = self
            .device_manager
            .lock()
            .unwrap()
            .add_fs(&mut fs_cfg)
            .map_err(Error::DeviceManager)?;

        // Update VmConfig by adding the new device. This is important to
        // ensure the device would be created in case of a reboot.
        {
            let mut config = self.config.lock().unwrap();
            add_to_config(&mut config.fs, fs_cfg);
        }

        self.device_manager
            .lock()
            .unwrap()
            .notify_hotplug(AcpiNotificationFlags::PCI_DEVICES_CHANGED)
            .map_err(Error::DeviceManager)?;

        Ok(pci_device_info)
    }

    pub fn add_pmem(&mut self, mut pmem_cfg: PmemConfig) -> Result<PciDeviceInfo> {
        let pci_device_info = self
            .device_manager
            .lock()
            .unwrap()
            .add_pmem(&mut pmem_cfg)
            .map_err(Error::DeviceManager)?;

        // Update VmConfig by adding the new device. This is important to
        // ensure the device would be created in case of a reboot.
        {
            let mut config = self.config.lock().unwrap();
            add_to_config(&mut config.pmem, pmem_cfg);
        }

        self.device_manager
            .lock()
            .unwrap()
            .notify_hotplug(AcpiNotificationFlags::PCI_DEVICES_CHANGED)
            .map_err(Error::DeviceManager)?;

        Ok(pci_device_info)
    }

    pub fn add_net(&mut self, mut net_cfg: NetConfig) -> Result<PciDeviceInfo> {
        let pci_device_info = self
            .device_manager
            .lock()
            .unwrap()
            .add_net(&mut net_cfg)
            .map_err(Error::DeviceManager)?;

        // Update VmConfig by adding the new device. This is important to
        // ensure the device would be created in case of a reboot.
        {
            let mut config = self.config.lock().unwrap();
            add_to_config(&mut config.net, net_cfg);
        }

        self.device_manager
            .lock()
            .unwrap()
            .notify_hotplug(AcpiNotificationFlags::PCI_DEVICES_CHANGED)
            .map_err(Error::DeviceManager)?;

        Ok(pci_device_info)
    }

    pub fn add_vdpa(&mut self, mut vdpa_cfg: VdpaConfig) -> Result<PciDeviceInfo> {
        let pci_device_info = self
            .device_manager
            .lock()
            .unwrap()
            .add_vdpa(&mut vdpa_cfg)
            .map_err(Error::DeviceManager)?;

        // Update VmConfig by adding the new device. This is important to
        // ensure the device would be created in case of a reboot.
        {
            let mut config = self.config.lock().unwrap();
            add_to_config(&mut config.vdpa, vdpa_cfg);
        }

        self.device_manager
            .lock()
            .unwrap()
            .notify_hotplug(AcpiNotificationFlags::PCI_DEVICES_CHANGED)
            .map_err(Error::DeviceManager)?;

        Ok(pci_device_info)
    }

    pub fn add_vsock(&mut self, mut vsock_cfg: VsockConfig) -> Result<PciDeviceInfo> {
        let pci_device_info = self
            .device_manager
            .lock()
            .unwrap()
            .add_vsock(&mut vsock_cfg)
            .map_err(Error::DeviceManager)?;

        // Update VmConfig by adding the new device. This is important to
        // ensure the device would be created in case of a reboot.
        {
            let mut config = self.config.lock().unwrap();
            config.vsock = Some(vsock_cfg);
        }

        self.device_manager
            .lock()
            .unwrap()
            .notify_hotplug(AcpiNotificationFlags::PCI_DEVICES_CHANGED)
            .map_err(Error::DeviceManager)?;

        Ok(pci_device_info)
    }

    pub fn counters(&self) -> Result<HashMap<String, HashMap<&'static str, Wrapping<u64>>>> {
        Ok(self.device_manager.lock().unwrap().counters())
    }

    #[cfg(feature = "tdx")]
    fn extract_tdvf_sections(&mut self) -> Result<(Vec<TdvfSection>, bool)> {
        use arch::x86_64::tdx::*;

        let firmware_path = self
            .config
            .lock()
            .unwrap()
            .payload
            .as_ref()
            .unwrap()
            .firmware
            .clone()
            .ok_or(Error::TdxFirmwareMissing)?;
        // The TDVF file contains a table of section as well as code
        let mut firmware_file = File::open(firmware_path).map_err(Error::LoadTdvf)?;

        // For all the sections allocate some RAM backing them
        parse_tdvf_sections(&mut firmware_file).map_err(Error::ParseTdvf)
    }

    #[cfg(feature = "tdx")]
    fn hob_memory_resources(
        mut sorted_sections: Vec<TdvfSection>,
        guest_memory: &GuestMemoryMmap,
    ) -> Vec<(u64, u64, bool)> {
        let mut list = Vec::new();

        let mut current_section = sorted_sections.pop();

        // RAM regions interleaved with TDVF sections
        let mut next_start_addr = 0;
        for region in guest_memory.iter() {
            let region_start = region.start_addr().0;
            let region_end = region.last_addr().0;
            if region_start > next_start_addr {
                next_start_addr = region_start;
            }

            loop {
                let (start, size, ram) = if let Some(section) = &current_section {
                    if section.address <= next_start_addr {
                        (section.address, section.size, false)
                    } else {
                        let last_addr = std::cmp::min(section.address - 1, region_end);
                        (next_start_addr, last_addr - next_start_addr + 1, true)
                    }
                } else {
                    (next_start_addr, region_end - next_start_addr + 1, true)
                };

                list.push((start, size, ram));

                if !ram {
                    current_section = sorted_sections.pop();
                }

                next_start_addr = start + size;

                if region_start > next_start_addr {
                    next_start_addr = region_start;
                }

                if next_start_addr > region_end {
                    break;
                }
            }
        }

        // Once all the interleaved sections have been processed, let's simply
        // pull the remaining ones.
        if let Some(section) = current_section {
            list.push((section.address, section.size, false));
        }
        while let Some(section) = sorted_sections.pop() {
            list.push((section.address, section.size, false));
        }

        list
    }

    #[cfg(feature = "tdx")]
    fn populate_tdx_sections(
        &mut self,
        sections: &[TdvfSection],
        guid_found: bool,
    ) -> Result<Option<u64>> {
        use arch::x86_64::tdx::*;
        // Get the memory end *before* we start adding TDVF ram regions
        let boot_guest_memory = self
            .memory_manager
            .lock()
            .as_ref()
            .unwrap()
            .boot_guest_memory();
        for section in sections {
            // No need to allocate if the section falls within guest RAM ranges
            if boot_guest_memory.address_in_range(GuestAddress(section.address)) {
                info!(
                    "Not allocating TDVF Section: {:x?} since it is already part of guest RAM",
                    section
                );
                continue;
            }

            info!("Allocating TDVF Section: {:x?}", section);
            self.memory_manager
                .lock()
                .unwrap()
                .add_ram_region(GuestAddress(section.address), section.size as usize)
                .map_err(Error::AllocatingTdvfMemory)?;
        }

        // The TDVF file contains a table of section as well as code
        let firmware_path = self
            .config
            .lock()
            .unwrap()
            .payload
            .as_ref()
            .unwrap()
            .firmware
            .clone()
            .ok_or(Error::TdxFirmwareMissing)?;
        let mut firmware_file = File::open(firmware_path).map_err(Error::LoadTdvf)?;

        // The guest memory at this point now has all the required regions so it
        // is safe to copy from the TDVF file into it.
        let guest_memory = self.memory_manager.lock().as_ref().unwrap().guest_memory();
        let mem = guest_memory.memory();
        let mut payload_info = None;
        let mut hob_offset = None;
        for section in sections {
            info!("Populating TDVF Section: {:x?}", section);
            match section.r#type {
                TdvfSectionType::Bfv | TdvfSectionType::Cfv => {
                    info!("Copying section to guest memory");
                    firmware_file
                        .seek(SeekFrom::Start(section.data_offset as u64))
                        .map_err(Error::LoadTdvf)?;
                    mem.read_volatile_from(
                        GuestAddress(section.address),
                        &mut firmware_file,
                        section.data_size as usize,
                    )
                    .unwrap();
                }
                TdvfSectionType::TdHob => {
                    hob_offset = Some(section.address);
                }
                TdvfSectionType::Payload => {
                    info!("Copying payload to guest memory");
                    if let Some(payload_file) = self.kernel.as_mut() {
                        let payload_size = payload_file
                            .seek(SeekFrom::End(0))
                            .map_err(Error::LoadPayload)?;

                        payload_file
                            .seek(SeekFrom::Start(0x1f1))
                            .map_err(Error::LoadPayload)?;

                        let mut payload_header = linux_loader::bootparam::setup_header::default();
                        payload_file
                            .read_volatile(&mut payload_header.as_bytes())
                            .unwrap();

                        if payload_header.header != 0x5372_6448 {
                            return Err(Error::InvalidPayloadType);
                        }

                        if (payload_header.version < 0x0200)
                            || ((payload_header.loadflags & 0x1) == 0x0)
                        {
                            return Err(Error::InvalidPayloadType);
                        }

                        payload_file.rewind().map_err(Error::LoadPayload)?;
                        mem.read_volatile_from(
                            GuestAddress(section.address),
                            payload_file,
                            payload_size as usize,
                        )
                        .unwrap();

                        // Create the payload info that will be inserted into
                        // the HOB.
                        payload_info = Some(PayloadInfo {
                            image_type: PayloadImageType::BzImage,
                            entry_point: section.address,
                        });
                    }
                }
                TdvfSectionType::PayloadParam => {
                    info!("Copying payload parameters to guest memory");
                    let cmdline = Self::generate_cmdline(
                        self.config.lock().unwrap().payload.as_ref().unwrap(),
                    )?;
                    mem.write_slice(
                        cmdline.as_cstring().unwrap().as_bytes_with_nul(),
                        GuestAddress(section.address),
                    )
                    .unwrap();
                }
                _ => {}
            }
        }

        // Generate HOB
        let mut hob = TdHob::start(hob_offset.unwrap());

        let mut sorted_sections = sections.to_vec();
        sorted_sections.retain(|section| matches!(section.r#type, TdvfSectionType::TempMem));

        sorted_sections.sort_by_key(|section| section.address);
        sorted_sections.reverse();

        for (start, size, ram) in Vm::hob_memory_resources(sorted_sections, &boot_guest_memory) {
            hob.add_memory_resource(&mem, start, size, ram, guid_found)
                .map_err(Error::PopulateHob)?;
        }

        // MMIO regions
        hob.add_mmio_resource(
            &mem,
            arch::layout::MEM_32BIT_DEVICES_START.raw_value(),
            arch::layout::APIC_START.raw_value()
                - arch::layout::MEM_32BIT_DEVICES_START.raw_value(),
        )
        .map_err(Error::PopulateHob)?;
        let start_of_device_area = self
            .memory_manager
            .lock()
            .unwrap()
            .start_of_device_area()
            .raw_value();
        let end_of_device_area = self
            .memory_manager
            .lock()
            .unwrap()
            .end_of_device_area()
            .raw_value();
        hob.add_mmio_resource(
            &mem,
            start_of_device_area,
            end_of_device_area - start_of_device_area,
        )
        .map_err(Error::PopulateHob)?;

        // Loop over the ACPI tables and copy them to the HOB.

        for acpi_table in crate::acpi::create_acpi_tables_tdx(
            &self.device_manager,
            &self.cpu_manager,
            &self.memory_manager,
            &self.numa_nodes,
        ) {
            hob.add_acpi_table(&mem, acpi_table.as_slice())
                .map_err(Error::PopulateHob)?;
        }

        // If a payload info has been created, let's insert it into the HOB.
        if let Some(payload_info) = payload_info {
            hob.add_payload(&mem, payload_info)
                .map_err(Error::PopulateHob)?;
        }

        hob.finish(&mem).map_err(Error::PopulateHob)?;

        Ok(hob_offset)
    }

    #[cfg(feature = "tdx")]
    fn init_tdx_memory(&mut self, sections: &[TdvfSection]) -> Result<()> {
        let guest_memory = self.memory_manager.lock().as_ref().unwrap().guest_memory();
        let mem = guest_memory.memory();

        for section in sections {
            self.vm
                .tdx_init_memory_region(
                    mem.get_host_address(GuestAddress(section.address)).unwrap() as u64,
                    section.address,
                    section.size,
                    /* TDVF_SECTION_ATTRIBUTES_EXTENDMR */
                    section.attributes == 1,
                )
                .map_err(Error::InitializeTdxMemoryRegion)?;
        }

        Ok(())
    }

    // Creates ACPI tables
    // In case of TDX being used, this is a no-op since the tables will be
    // created and passed when populating the HOB.

<<<<<<< HEAD
    #[allow(dead_code)]
=======
    #[cfg(not(target_arch = "riscv64"))]
>>>>>>> 95e3c8f8
    fn create_acpi_tables(&self) -> Option<GuestAddress> {
        #[cfg(feature = "tdx")]
        if self.config.lock().unwrap().is_tdx_enabled() {
            return None;
        }
        let mem = self.memory_manager.lock().unwrap().guest_memory().memory();
        let tpm_enabled = self.config.lock().unwrap().tpm.is_some();
        let rsdp_addr = crate::acpi::create_acpi_tables(
            &mem,
            &self.device_manager,
            &self.cpu_manager,
            &self.memory_manager,
            &self.numa_nodes,
            tpm_enabled,
        );
        info!("Created ACPI tables: rsdp_addr = 0x{:x}", rsdp_addr.0);

        Some(rsdp_addr)
    }

    fn entry_point(&mut self) -> Result<Option<EntryPoint>> {
        trace_scoped!("entry_point");

        self.load_payload_handle
            .take()
            .map(|handle| handle.join().map_err(Error::KernelLoadThreadJoin)?)
            .transpose()
    }

    pub fn boot(&mut self) -> Result<()> {
        trace_scoped!("Vm::boot");
        let current_state = self.get_state()?;
        if current_state == VmState::Paused {
            return self.resume().map_err(Error::Resume);
        }

        // We acquire all advisory disk image locks here and not on device creation
        // to enable live-migration without locking issues.
        self.device_manager
            .lock()
            .unwrap()
            .try_lock_disks()
            .map_err(Error::LockingError)?;

        let new_state = if self.stop_on_boot {
            VmState::BreakPoint
        } else {
            VmState::Running
        };

        current_state.valid_transition(new_state)?;

        #[cfg(feature = "fw_cfg")]
        {
            let fw_cfg_enabled = self
                .config
                .lock()
                .unwrap()
                .payload
                .as_ref()
                .map(|p| p.fw_cfg_config.is_some())
                .unwrap_or(false);
            if fw_cfg_enabled {
                let fw_cfg_config = self
                    .config
                    .lock()
                    .unwrap()
                    .payload
                    .as_ref()
                    .map(|p| p.fw_cfg_config.clone())
                    .unwrap_or_default()
                    .ok_or(Error::VmMissingConfig)?;
                Self::populate_fw_cfg(&fw_cfg_config, &self.device_manager, &self.config)?;

                if fw_cfg_config.acpi_tables {
                    let tpm_enabled = self.config.lock().unwrap().tpm.is_some();
                    crate::acpi::create_acpi_tables_for_fw_cfg(
                        &self.device_manager,
                        &self.cpu_manager,
                        &self.memory_manager,
                        &self.numa_nodes,
                        tpm_enabled,
                    )?
                }
            }
        }

        // Do earlier to parallelise with loading kernel
        #[cfg(target_arch = "x86_64")]
        cfg_if::cfg_if! {
            if #[cfg(feature = "sev_snp")] {
                let sev_snp_enabled = self.config.lock().unwrap().is_sev_snp_enabled();
                let rsdp_addr = if sev_snp_enabled {
                    // In case of SEV-SNP guest ACPI tables are provided via
                    // IGVM. So skip the creation of ACPI tables and set the
                    // rsdp addr to None.
                    None
                } else {
                    self.create_acpi_tables()
                };
            } else {
                let rsdp_addr = self.create_acpi_tables();
            }
        }

        // Load kernel synchronously or if asynchronous then wait for load to
        // finish.
        let entry_point = self.entry_point()?;

        #[cfg(feature = "tdx")]
        let tdx_enabled = self.config.lock().unwrap().is_tdx_enabled();

        #[cfg(target_arch = "aarch64")]
        let vgic = self
            .device_manager
            .lock()
            .unwrap()
            .get_interrupt_controller()
            .unwrap()
            .lock()
            .unwrap()
            .get_vgic()
            .unwrap();

        #[cfg(target_arch = "aarch64")]
        let redist_addr = vgic.lock().unwrap().device_properties();

        // Configure the vcpus that have been created
        let vcpus = self.cpu_manager.lock().unwrap().vcpus();
        for vcpu in vcpus {
            let guest_memory = &self.memory_manager.lock().as_ref().unwrap().guest_memory();
            let boot_setup = entry_point.map(|e| (e, guest_memory));
            self.cpu_manager
                .lock()
                .unwrap()
                .configure_vcpu(vcpu.clone(), boot_setup)
                .map_err(Error::CpuManager)?;

            #[cfg(target_arch = "aarch64")]
            vcpu.lock()
                .unwrap()
                .set_gic_redistributor_addr(redist_addr[2], redist_addr[3])
                .map_err(Error::CpuManager)?;
        }

        #[cfg(feature = "tdx")]
        let (sections, guid_found) = if tdx_enabled {
            self.extract_tdvf_sections()?
        } else {
            (Vec::new(), false)
        };

        // Configuring the TDX regions requires that the vCPUs are created.
        #[cfg(feature = "tdx")]
        let hob_address = if tdx_enabled {
            // TDX sections are written to memory.
            self.populate_tdx_sections(&sections, guid_found)?
        } else {
            None
        };

        // On aarch64 the ACPI tables depend on the vCPU mpidr which is only
        // available after they are configured
        #[cfg(target_arch = "aarch64")]
        let rsdp_addr = self.create_acpi_tables();

<<<<<<< HEAD
        // Configure shared state based on loaded kernel
        if !self.sev_snp_enabled {
            entry_point
                .map(|entry_point| {
                    // Safe to unwrap rsdp_addr as we know it can't be None when
                    // the entry_point is Some.
                    self.configure_system(rsdp_addr.unwrap(), entry_point)
                })
                .transpose()?;
        }

        #[cfg(target_arch = "x86_64")]
        // Note: For x86, always call this function before invoking start boot vcpus.
        // Otherwise guest would fail to boot because we haven't created the
        // userspace mappings to update the hypervisor about the memory mappings.
        // These mappings must be created before we start the vCPU threads for
        // the very first time.
        if !self.sev_snp_enabled {
            self.memory_manager
                .lock()
                .unwrap()
                .allocate_address_space()
                .map_err(Error::MemoryManager)?;
        }
=======
        #[cfg(not(target_arch = "riscv64"))]
        {
            #[cfg(not(feature = "sev_snp"))]
            assert!(rsdp_addr.is_some());
            // Configure shared state based on loaded kernel
            if let Some(rsdp_adr) = rsdp_addr {
                entry_point
                    .map(|entry_point| self.configure_system(rsdp_adr, entry_point))
                    .transpose()?;
            }
        }
        #[cfg(target_arch = "riscv64")]
        self.configure_system().unwrap();
>>>>>>> 95e3c8f8

        #[cfg(feature = "tdx")]
        if let Some(hob_address) = hob_address {
            // With the HOB address extracted the vCPUs can have
            // their TDX state configured.
            self.cpu_manager
                .lock()
                .unwrap()
                .initialize_tdx(hob_address)
                .map_err(Error::CpuManager)?;
            // Let the hypervisor know which memory ranges are shared with the
            // guest. This prevents the guest from ignoring/discarding memory
            // regions provided by the host.
            self.init_tdx_memory(&sections)?;
            // With TDX memory and CPU state configured TDX setup is complete
            self.vm.tdx_finalize().map_err(Error::FinalizeTdx)?;
        }

        // Resume the vm for MSHV
        if current_state == VmState::Created {
            self.vm.resume().map_err(Error::ResumeVm)?;
        }

        self.cpu_manager
            .lock()
            .unwrap()
            .start_boot_vcpus(new_state == VmState::BreakPoint)
            .map_err(Error::CpuManager)?;

        let mut state = self.state.try_write().map_err(|_| Error::PoisonedState)?;
        *state = new_state;
        Ok(())
    }

    pub fn restore(&mut self) -> Result<()> {
        event!("vm", "restoring");

        // We acquire all advisory disk image locks again.
        self.device_manager
            .lock()
            .unwrap()
            .try_lock_disks()
            .map_err(Error::LockingError)?;

        // Now we can start all vCPUs from here.
        self.cpu_manager
            .lock()
            .unwrap()
            .start_restored_vcpus()
            .map_err(Error::CpuManager)?;

        event!("vm", "restored");
        Ok(())
    }

    /// Gets a thread-safe reference counted pointer to the VM configuration.
    pub fn get_config(&self) -> Arc<Mutex<VmConfig>> {
        Arc::clone(&self.config)
    }

    /// Get the VM state. Returns an error if the state is poisoned.
    pub fn get_state(&self) -> Result<VmState> {
        self.state
            .try_read()
            .map_err(|_| Error::PoisonedState)
            .map(|state| *state)
    }

    /// Gets the actual size of the balloon.
    pub fn balloon_size(&self) -> u64 {
        self.device_manager.lock().unwrap().balloon_size()
    }

    pub fn send_memory_fds(
        &mut self,
        socket: &mut UnixStream,
    ) -> std::result::Result<(), MigratableError> {
        for (slot, fd) in self
            .memory_manager
            .lock()
            .unwrap()
            .memory_slot_fds()
            .drain()
        {
            Request::memory_fd(std::mem::size_of_val(&slot) as u64)
                .write_to(socket)
                .map_err(|e| {
                    MigratableError::MigrateSend(anyhow!("Error sending memory fd request: {}", e))
                })?;
            socket
                .send_with_fd(&slot.to_le_bytes()[..], fd)
                .map_err(|e| {
                    MigratableError::MigrateSend(anyhow!("Error sending memory fd: {}", e))
                })?;

            Response::read_from(socket)?.ok_or_abandon(
                socket,
                MigratableError::MigrateSend(anyhow!("Error during memory fd migration")),
            )?;
        }

        Ok(())
    }

    pub fn send_memory_regions<F>(
        &mut self,
        ranges: &MemoryRangeTable,
        fd: &mut F,
    ) -> std::result::Result<(), MigratableError>
    where
        F: WriteVolatile,
    {
        let guest_memory = self.memory_manager.lock().as_ref().unwrap().guest_memory();
        let mem = guest_memory.memory();

        for range in ranges.regions() {
            let mut offset: u64 = 0;
            // Here we are manually handling the retry in case we can't the
            // whole region at once because we can't use the implementation
            // from vm-memory::GuestMemory of write_all_to() as it is not
            // following the correct behavior. For more info about this issue
            // see: https://github.com/rust-vmm/vm-memory/issues/174
            loop {
                let bytes_written = mem
                    .write_volatile_to(
                        GuestAddress(range.gpa + offset),
                        fd,
                        (range.length - offset) as usize,
                    )
                    .map_err(|e| {
                        MigratableError::MigrateSend(anyhow!(
                            "Error transferring memory to socket: {}",
                            e
                        ))
                    })?;
                offset += bytes_written as u64;

                if offset == range.length {
                    break;
                }
            }
        }

        Ok(())
    }

    pub fn memory_range_table(&self) -> std::result::Result<MemoryRangeTable, MigratableError> {
        self.memory_manager
            .lock()
            .unwrap()
            .memory_range_table(false)
    }

    pub fn device_tree(&self) -> Arc<Mutex<DeviceTree>> {
        self.device_manager.lock().unwrap().device_tree()
    }

    /// Release all advisory locks held for the disk images.
    ///
    /// This should only be called when the VM is stopped and the VMM supposed
    /// to shut down. A new VMM, either after a live migration or a
    /// state save/resume cycle, should then acquire all locks before the VM
    /// starts to run.
    pub fn release_disk_locks(&self) -> Result<()> {
        self.device_manager
            .lock()
            .unwrap()
            .release_disk_locks()
            .map_err(Error::LockingError)?;
        Ok(())
    }

    pub fn activate_virtio_devices(&self) -> Result<()> {
        self.device_manager
            .lock()
            .unwrap()
            .activate_virtio_devices()
            .map_err(Error::ActivateVirtioDevices)
    }

    #[cfg(target_arch = "x86_64")]
    pub fn power_button(&self) -> Result<()> {
        return self
            .device_manager
            .lock()
            .unwrap()
            .notify_power_button()
            .map_err(Error::PowerButton);
    }

    #[cfg(target_arch = "aarch64")]
    pub fn power_button(&self) -> Result<()> {
        self.device_manager
            .lock()
            .unwrap()
            .notify_power_button()
            .map_err(Error::PowerButton)
    }

    #[cfg(target_arch = "riscv64")]
    pub fn power_button(&self) -> Result<()> {
        unimplemented!()
    }

    pub fn memory_manager_data(&self) -> MemoryManagerSnapshotData {
        self.memory_manager.lock().unwrap().snapshot_data()
    }

    #[cfg(feature = "guest_debug")]
    pub fn debug_request(
        &mut self,
        gdb_request: &GdbRequestPayload,
        cpu_id: usize,
    ) -> Result<GdbResponsePayload> {
        use GdbRequestPayload::*;
        match gdb_request {
            SetSingleStep(single_step) => {
                self.set_guest_debug(cpu_id, &[], *single_step)
                    .map_err(Error::Debug)?;
            }
            SetHwBreakPoint(addrs) => {
                self.set_guest_debug(cpu_id, addrs, false)
                    .map_err(Error::Debug)?;
            }
            Pause => {
                self.debug_pause().map_err(Error::Debug)?;
            }
            Resume => {
                self.debug_resume().map_err(Error::Debug)?;
            }
            ReadRegs => {
                let regs = self.read_regs(cpu_id).map_err(Error::Debug)?;
                return Ok(GdbResponsePayload::RegValues(Box::new(regs)));
            }
            WriteRegs(regs) => {
                self.write_regs(cpu_id, regs).map_err(Error::Debug)?;
            }
            ReadMem(vaddr, len) => {
                let guest_memory = self.memory_manager.lock().as_ref().unwrap().guest_memory();
                let mem = self
                    .read_mem(&guest_memory, cpu_id, *vaddr, *len)
                    .map_err(Error::Debug)?;
                return Ok(GdbResponsePayload::MemoryRegion(mem));
            }
            WriteMem(vaddr, data) => {
                let guest_memory = self.memory_manager.lock().as_ref().unwrap().guest_memory();
                self.write_mem(&guest_memory, cpu_id, vaddr, data)
                    .map_err(Error::Debug)?;
            }
            ActiveVcpus => {
                let active_vcpus = self.active_vcpus();
                return Ok(GdbResponsePayload::ActiveVcpus(active_vcpus));
            }
        }
        Ok(GdbResponsePayload::CommandComplete)
    }

    #[cfg(all(target_arch = "x86_64", feature = "guest_debug"))]
    fn get_dump_state(
        &mut self,
        destination_url: &str,
    ) -> std::result::Result<DumpState, GuestDebuggableError> {
        let nr_cpus = self.config.lock().unwrap().cpus.boot_vcpus;
        let elf_note_size = self.get_note_size(NoteDescType::ElfAndVmm, nr_cpus) as isize;
        let mut elf_phdr_num = 1;
        let elf_sh_info = 0;
        let coredump_file_path = url_to_file(destination_url)?;
        let mapping_num = self.memory_manager.lock().unwrap().num_guest_ram_mappings();

        if mapping_num < UINT16_MAX - 2 {
            elf_phdr_num += mapping_num as u16;
        } else {
            panic!("mapping num beyond 65535 not supported");
        }
        let coredump_file = OpenOptions::new()
            .read(true)
            .write(true)
            .create_new(true)
            .open(coredump_file_path)
            .map_err(|e| GuestDebuggableError::Coredump(e.into()))?;

        let mem_offset = self.coredump_get_mem_offset(elf_phdr_num, elf_note_size);
        let mem_data = self
            .memory_manager
            .lock()
            .unwrap()
            .coredump_memory_regions(mem_offset);

        Ok(DumpState {
            elf_note_size,
            elf_phdr_num,
            elf_sh_info,
            mem_offset,
            mem_info: Some(mem_data),
            file: Some(coredump_file),
        })
    }

    #[cfg(all(target_arch = "x86_64", feature = "guest_debug"))]
    fn coredump_get_mem_offset(&self, phdr_num: u16, note_size: isize) -> u64 {
        size_of::<elf::Elf64_Ehdr>() as u64
            + note_size as u64
            + size_of::<elf::Elf64_Phdr>() as u64 * phdr_num as u64
    }

    pub fn nmi(&self) -> Result<()> {
        return self
            .cpu_manager
            .lock()
            .unwrap()
            .nmi()
            .map_err(|_| Error::ErrorNmi);
    }
}

impl Pausable for Vm {
    fn pause(&mut self) -> std::result::Result<(), MigratableError> {
        event!("vm", "pausing");
        let mut state = self
            .state
            .try_write()
            .map_err(|e| MigratableError::Pause(anyhow!("Could not get VM state: {}", e)))?;
        let new_state = VmState::Paused;

        state
            .valid_transition(new_state)
            .map_err(|e| MigratableError::Pause(anyhow!("Invalid transition: {:?}", e)))?;

        #[cfg(target_arch = "x86_64")]
        {
            let mut clock = self
                .vm
                .get_clock()
                .map_err(|e| MigratableError::Pause(anyhow!("Could not get VM clock: {}", e)))?;
            clock.reset_flags();
            self.saved_clock = Some(clock);
        }

        // Before pausing the vCPUs activate any pending virtio devices that might
        // need activation between starting the pause (or e.g. a migration it's part of)
        self.activate_virtio_devices().map_err(|e| {
            MigratableError::Pause(anyhow!("Error activating pending virtio devices: {:?}", e))
        })?;

        self.cpu_manager.lock().unwrap().pause()?;
        self.device_manager.lock().unwrap().pause()?;

        self.vm
            .pause()
            .map_err(|e| MigratableError::Pause(anyhow!("Could not pause the VM: {}", e)))?;

        *state = new_state;

        event!("vm", "paused");
        Ok(())
    }

    fn resume(&mut self) -> std::result::Result<(), MigratableError> {
        event!("vm", "resuming");
        let current_state = self.get_state().unwrap();
        let mut state = self
            .state
            .try_write()
            .map_err(|e| MigratableError::Resume(anyhow!("Could not get VM state: {}", e)))?;
        let new_state = VmState::Running;

        state
            .valid_transition(new_state)
            .map_err(|e| MigratableError::Resume(anyhow!("Invalid transition: {:?}", e)))?;

        self.cpu_manager.lock().unwrap().resume()?;
        #[cfg(target_arch = "x86_64")]
        {
            if let Some(clock) = &self.saved_clock {
                self.vm.set_clock(clock).map_err(|e| {
                    MigratableError::Resume(anyhow!("Could not set VM clock: {}", e))
                })?;
            }
        }

        if current_state == VmState::Paused {
            self.vm
                .resume()
                .map_err(|e| MigratableError::Resume(anyhow!("Could not resume the VM: {}", e)))?;
        }

        self.device_manager.lock().unwrap().resume()?;

        // And we're back to the Running state.
        *state = new_state;
        event!("vm", "resumed");
        Ok(())
    }
}

#[derive(Serialize, Deserialize)]
pub struct VmSnapshot {
    #[cfg(target_arch = "x86_64")]
    pub clock: Option<hypervisor::ClockData>,
    #[cfg(all(feature = "kvm", target_arch = "x86_64"))]
    pub common_cpuid: Vec<hypervisor::arch::x86::CpuIdEntry>,
}

pub const VM_SNAPSHOT_ID: &str = "vm";
impl Snapshottable for Vm {
    fn id(&self) -> String {
        VM_SNAPSHOT_ID.to_string()
    }

    fn snapshot(&mut self) -> std::result::Result<Snapshot, MigratableError> {
        event!("vm", "snapshotting");

        #[cfg(feature = "tdx")]
        {
            if self.config.lock().unwrap().is_tdx_enabled() {
                return Err(MigratableError::Snapshot(anyhow!(
                    "Snapshot not possible with TDX VM"
                )));
            }
        }

        let current_state = self.get_state().unwrap();
        if current_state != VmState::Paused {
            return Err(MigratableError::Snapshot(anyhow!(
                "Trying to snapshot while VM is running"
            )));
        }

        #[cfg(all(feature = "kvm", target_arch = "x86_64"))]
        let common_cpuid = {
            let amx = self.config.lock().unwrap().cpus.features.amx;
            let phys_bits = physical_bits(
                &self.hypervisor,
                self.config.lock().unwrap().cpus.max_phys_bits,
            );
            arch::generate_common_cpuid(
                &self.hypervisor,
                &arch::CpuidConfig {
                    phys_bits,
                    kvm_hyperv: self.config.lock().unwrap().cpus.kvm_hyperv,
                    #[cfg(feature = "tdx")]
                    tdx: false,
                    amx,
                },
            )
            .map_err(|e| {
                MigratableError::MigrateReceive(anyhow!("Error generating common cpuid: {:?}", e))
            })?
        };

        let vm_snapshot_state = VmSnapshot {
            #[cfg(target_arch = "x86_64")]
            clock: self.saved_clock,
            #[cfg(all(feature = "kvm", target_arch = "x86_64"))]
            common_cpuid,
        };

        let mut vm_snapshot = Snapshot::new_from_state(&vm_snapshot_state)?;

        let (id, snapshot) = {
            let mut cpu_manager = self.cpu_manager.lock().unwrap();
            (cpu_manager.id(), cpu_manager.snapshot()?)
        };
        vm_snapshot.add_snapshot(id, snapshot);
        let (id, snapshot) = {
            let mut memory_manager = self.memory_manager.lock().unwrap();
            (memory_manager.id(), memory_manager.snapshot()?)
        };
        vm_snapshot.add_snapshot(id, snapshot);
        let (id, snapshot) = {
            let mut device_manager = self.device_manager.lock().unwrap();
            (device_manager.id(), device_manager.snapshot()?)
        };
        vm_snapshot.add_snapshot(id, snapshot);

        event!("vm", "snapshotted");
        Ok(vm_snapshot)
    }
}

impl Transportable for Vm {
    fn send(
        &self,
        snapshot: &Snapshot,
        destination_url: &str,
    ) -> std::result::Result<(), MigratableError> {
        let mut snapshot_config_path = url_to_path(destination_url)?;
        snapshot_config_path.push(SNAPSHOT_CONFIG_FILE);

        // Create the snapshot config file
        let mut snapshot_config_file = OpenOptions::new()
            .read(true)
            .write(true)
            .create_new(true)
            .open(snapshot_config_path)
            .map_err(|e| MigratableError::MigrateSend(e.into()))?;

        // Serialize and write the snapshot config
        let vm_config = serde_json::to_string(self.config.lock().unwrap().deref())
            .map_err(|e| MigratableError::MigrateSend(e.into()))?;

        snapshot_config_file
            .write(vm_config.as_bytes())
            .map_err(|e| MigratableError::MigrateSend(e.into()))?;

        let mut snapshot_state_path = url_to_path(destination_url)?;
        snapshot_state_path.push(SNAPSHOT_STATE_FILE);

        // Create the snapshot state file
        let mut snapshot_state_file = OpenOptions::new()
            .read(true)
            .write(true)
            .create_new(true)
            .open(snapshot_state_path)
            .map_err(|e| MigratableError::MigrateSend(e.into()))?;

        // Serialize and write the snapshot state
        let vm_state =
            serde_json::to_vec(snapshot).map_err(|e| MigratableError::MigrateSend(e.into()))?;

        snapshot_state_file
            .write(&vm_state)
            .map_err(|e| MigratableError::MigrateSend(e.into()))?;

        // Tell the memory manager to also send/write its own snapshot.
        if let Some(memory_manager_snapshot) = snapshot.snapshots.get(MEMORY_MANAGER_SNAPSHOT_ID) {
            self.memory_manager
                .lock()
                .unwrap()
                .send(&memory_manager_snapshot.clone(), destination_url)?;
        } else {
            return Err(MigratableError::Restore(anyhow!(
                "Missing memory manager snapshot"
            )));
        }

        Ok(())
    }
}

impl Migratable for Vm {
    fn start_dirty_log(&mut self) -> std::result::Result<(), MigratableError> {
        self.memory_manager.lock().unwrap().start_dirty_log()?;
        self.device_manager.lock().unwrap().start_dirty_log()
    }

    fn stop_dirty_log(&mut self) -> std::result::Result<(), MigratableError> {
        self.memory_manager.lock().unwrap().stop_dirty_log()?;
        self.device_manager.lock().unwrap().stop_dirty_log()
    }

    fn dirty_log(&mut self) -> std::result::Result<MemoryRangeTable, MigratableError> {
        Ok(MemoryRangeTable::new_from_tables(vec![
            self.memory_manager.lock().unwrap().dirty_log()?,
            self.device_manager.lock().unwrap().dirty_log()?,
        ]))
    }

    fn start_migration(&mut self) -> std::result::Result<(), MigratableError> {
        self.memory_manager.lock().unwrap().start_migration()?;
        self.device_manager.lock().unwrap().start_migration()
    }

    fn complete_migration(&mut self) -> std::result::Result<(), MigratableError> {
        self.memory_manager.lock().unwrap().complete_migration()?;
        self.device_manager.lock().unwrap().complete_migration()
    }
}

#[cfg(feature = "guest_debug")]
impl Debuggable for Vm {
    fn set_guest_debug(
        &self,
        cpu_id: usize,
        addrs: &[GuestAddress],
        singlestep: bool,
    ) -> std::result::Result<(), DebuggableError> {
        self.cpu_manager
            .lock()
            .unwrap()
            .set_guest_debug(cpu_id, addrs, singlestep)
    }

    fn debug_pause(&mut self) -> std::result::Result<(), DebuggableError> {
        if *self.state.read().unwrap() == VmState::Running {
            self.pause().map_err(DebuggableError::Pause)?;
        }

        let mut state = self
            .state
            .try_write()
            .map_err(|_| DebuggableError::PoisonedState)?;
        *state = VmState::BreakPoint;
        Ok(())
    }

    fn debug_resume(&mut self) -> std::result::Result<(), DebuggableError> {
        if *self.state.read().unwrap() == VmState::BreakPoint {
            self.resume().map_err(DebuggableError::Pause)?;
        }

        Ok(())
    }

    fn read_regs(&self, cpu_id: usize) -> std::result::Result<CoreRegs, DebuggableError> {
        self.cpu_manager.lock().unwrap().read_regs(cpu_id)
    }

    fn write_regs(
        &self,
        cpu_id: usize,
        regs: &CoreRegs,
    ) -> std::result::Result<(), DebuggableError> {
        self.cpu_manager.lock().unwrap().write_regs(cpu_id, regs)
    }

    fn read_mem(
        &self,
        guest_memory: &GuestMemoryAtomic<GuestMemoryMmap>,
        cpu_id: usize,
        vaddr: GuestAddress,
        len: usize,
    ) -> std::result::Result<Vec<u8>, DebuggableError> {
        self.cpu_manager
            .lock()
            .unwrap()
            .read_mem(guest_memory, cpu_id, vaddr, len)
    }

    fn write_mem(
        &self,
        guest_memory: &GuestMemoryAtomic<GuestMemoryMmap>,
        cpu_id: usize,
        vaddr: &GuestAddress,
        data: &[u8],
    ) -> std::result::Result<(), DebuggableError> {
        self.cpu_manager
            .lock()
            .unwrap()
            .write_mem(guest_memory, cpu_id, vaddr, data)
    }

    fn active_vcpus(&self) -> usize {
        let active_vcpus = self.cpu_manager.lock().unwrap().active_vcpus();
        if active_vcpus > 0 {
            active_vcpus
        } else {
            // The VM is not booted yet. Report boot_vcpus() instead.
            self.cpu_manager.lock().unwrap().boot_vcpus() as usize
        }
    }
}

#[cfg(feature = "guest_debug")]
pub const UINT16_MAX: u32 = 65535;

#[cfg(all(target_arch = "x86_64", feature = "guest_debug"))]
impl Elf64Writable for Vm {}

#[cfg(all(target_arch = "x86_64", feature = "guest_debug"))]
impl GuestDebuggable for Vm {
    fn coredump(&mut self, destination_url: &str) -> std::result::Result<(), GuestDebuggableError> {
        event!("vm", "coredumping");

        let mut resume = false;

        #[cfg(feature = "tdx")]
        {
            if let Some(ref platform) = self.config.lock().unwrap().platform
                && platform.tdx
            {
                return Err(GuestDebuggableError::Coredump(anyhow!(
                    "Coredump not possible with TDX VM"
                )));
            }
        }

        match self.get_state().unwrap() {
            VmState::Running => {
                self.pause().map_err(GuestDebuggableError::Pause)?;
                resume = true;
            }
            VmState::Paused => {}
            _ => {
                return Err(GuestDebuggableError::Coredump(anyhow!(
                    "Trying to coredump while VM is not running or paused"
                )));
            }
        }

        let coredump_state = self.get_dump_state(destination_url)?;

        self.write_header(&coredump_state)?;
        self.write_note(&coredump_state)?;
        self.write_loads(&coredump_state)?;

        self.cpu_manager
            .lock()
            .unwrap()
            .cpu_write_elf64_note(&coredump_state)?;
        self.cpu_manager
            .lock()
            .unwrap()
            .cpu_write_vmm_note(&coredump_state)?;

        self.memory_manager
            .lock()
            .unwrap()
            .coredump_iterate_save_mem(&coredump_state)?;

        if resume {
            self.resume().map_err(GuestDebuggableError::Resume)?;
        }

        Ok(())
    }
}

#[cfg(all(feature = "kvm", target_arch = "x86_64"))]
#[cfg(test)]
mod tests {
    use super::*;

    fn test_vm_state_transitions(state: VmState) {
        match state {
            VmState::Created => {
                // Check the transitions from Created
                state.valid_transition(VmState::Created).unwrap_err();
                state.valid_transition(VmState::Running).unwrap();
                state.valid_transition(VmState::Shutdown).unwrap();
                state.valid_transition(VmState::Paused).unwrap();
                state.valid_transition(VmState::BreakPoint).unwrap();
            }
            VmState::Running => {
                // Check the transitions from Running
                state.valid_transition(VmState::Created).unwrap_err();
                state.valid_transition(VmState::Running).unwrap_err();
                state.valid_transition(VmState::Shutdown).unwrap();
                state.valid_transition(VmState::Paused).unwrap();
                state.valid_transition(VmState::BreakPoint).unwrap();
            }
            VmState::Shutdown => {
                // Check the transitions from Shutdown
                state.valid_transition(VmState::Created).unwrap_err();
                state.valid_transition(VmState::Running).unwrap();
                state.valid_transition(VmState::Shutdown).unwrap_err();
                state.valid_transition(VmState::Paused).unwrap_err();
                state.valid_transition(VmState::BreakPoint).unwrap_err();
            }
            VmState::Paused => {
                // Check the transitions from Paused
                state.valid_transition(VmState::Created).unwrap_err();
                state.valid_transition(VmState::Running).unwrap();
                state.valid_transition(VmState::Shutdown).unwrap();
                state.valid_transition(VmState::Paused).unwrap_err();
                state.valid_transition(VmState::BreakPoint).unwrap_err();
            }
            VmState::BreakPoint => {
                // Check the transitions from Breakpoint
                state.valid_transition(VmState::Created).unwrap();
                state.valid_transition(VmState::Running).unwrap();
                state.valid_transition(VmState::Shutdown).unwrap_err();
                state.valid_transition(VmState::Paused).unwrap_err();
                state.valid_transition(VmState::BreakPoint).unwrap_err();
            }
        }
    }

    #[test]
    fn test_vm_created_transitions() {
        test_vm_state_transitions(VmState::Created);
    }

    #[test]
    fn test_vm_running_transitions() {
        test_vm_state_transitions(VmState::Running);
    }

    #[test]
    fn test_vm_shutdown_transitions() {
        test_vm_state_transitions(VmState::Shutdown);
    }

    #[test]
    fn test_vm_paused_transitions() {
        test_vm_state_transitions(VmState::Paused);
    }

    #[cfg(feature = "tdx")]
    #[test]
    fn test_hob_memory_resources() {
        // Case 1: Two TDVF sections in the middle of the RAM
        let sections = vec![
            TdvfSection {
                address: 0xc000,
                size: 0x1000,
                ..Default::default()
            },
            TdvfSection {
                address: 0x1000,
                size: 0x4000,
                ..Default::default()
            },
        ];
        let guest_ranges: Vec<(GuestAddress, usize)> = vec![(GuestAddress(0), 0x1000_0000)];
        let expected = vec![
            (0, 0x1000, true),
            (0x1000, 0x4000, false),
            (0x5000, 0x7000, true),
            (0xc000, 0x1000, false),
            (0xd000, 0x0fff_3000, true),
        ];
        assert_eq!(
            expected,
            Vm::hob_memory_resources(
                sections,
                &GuestMemoryMmap::from_ranges(&guest_ranges).unwrap()
            )
        );

        // Case 2: Two TDVF sections with no conflict with the RAM
        let sections = vec![
            TdvfSection {
                address: 0x1000_1000,
                size: 0x1000,
                ..Default::default()
            },
            TdvfSection {
                address: 0,
                size: 0x1000,
                ..Default::default()
            },
        ];
        let guest_ranges: Vec<(GuestAddress, usize)> = vec![(GuestAddress(0x1000), 0x1000_0000)];
        let expected = vec![
            (0, 0x1000, false),
            (0x1000, 0x1000_0000, true),
            (0x1000_1000, 0x1000, false),
        ];
        assert_eq!(
            expected,
            Vm::hob_memory_resources(
                sections,
                &GuestMemoryMmap::from_ranges(&guest_ranges).unwrap()
            )
        );

        // Case 3: Two TDVF sections with partial conflicts with the RAM
        let sections = vec![
            TdvfSection {
                address: 0x1000_0000,
                size: 0x2000,
                ..Default::default()
            },
            TdvfSection {
                address: 0,
                size: 0x2000,
                ..Default::default()
            },
        ];
        let guest_ranges: Vec<(GuestAddress, usize)> = vec![(GuestAddress(0x1000), 0x1000_0000)];
        let expected = vec![
            (0, 0x2000, false),
            (0x2000, 0x0fff_e000, true),
            (0x1000_0000, 0x2000, false),
        ];
        assert_eq!(
            expected,
            Vm::hob_memory_resources(
                sections,
                &GuestMemoryMmap::from_ranges(&guest_ranges).unwrap()
            )
        );

        // Case 4: Two TDVF sections with no conflict before the RAM and two
        // more additional sections with no conflict after the RAM.
        let sections = vec![
            TdvfSection {
                address: 0x2000_1000,
                size: 0x1000,
                ..Default::default()
            },
            TdvfSection {
                address: 0x2000_0000,
                size: 0x1000,
                ..Default::default()
            },
            TdvfSection {
                address: 0x1000,
                size: 0x1000,
                ..Default::default()
            },
            TdvfSection {
                address: 0,
                size: 0x1000,
                ..Default::default()
            },
        ];
        let guest_ranges: Vec<(GuestAddress, usize)> = vec![(GuestAddress(0x4000), 0x1000_0000)];
        let expected = vec![
            (0, 0x1000, false),
            (0x1000, 0x1000, false),
            (0x4000, 0x1000_0000, true),
            (0x2000_0000, 0x1000, false),
            (0x2000_1000, 0x1000, false),
        ];
        assert_eq!(
            expected,
            Vm::hob_memory_resources(
                sections,
                &GuestMemoryMmap::from_ranges(&guest_ranges).unwrap()
            )
        );

        // Case 5: One TDVF section overriding the entire RAM
        let sections = vec![TdvfSection {
            address: 0,
            size: 0x2000_0000,
            ..Default::default()
        }];
        let guest_ranges: Vec<(GuestAddress, usize)> = vec![(GuestAddress(0x1000), 0x1000_0000)];
        let expected = vec![(0, 0x2000_0000, false)];
        assert_eq!(
            expected,
            Vm::hob_memory_resources(
                sections,
                &GuestMemoryMmap::from_ranges(&guest_ranges).unwrap()
            )
        );

        // Case 6: Two TDVF sections with no conflict with 2 RAM regions
        let sections = vec![
            TdvfSection {
                address: 0x1000_2000,
                size: 0x2000,
                ..Default::default()
            },
            TdvfSection {
                address: 0,
                size: 0x2000,
                ..Default::default()
            },
        ];
        let guest_ranges: Vec<(GuestAddress, usize)> = vec![
            (GuestAddress(0x2000), 0x1000_0000),
            (GuestAddress(0x1000_4000), 0x1000_0000),
        ];
        let expected = vec![
            (0, 0x2000, false),
            (0x2000, 0x1000_0000, true),
            (0x1000_2000, 0x2000, false),
            (0x1000_4000, 0x1000_0000, true),
        ];
        assert_eq!(
            expected,
            Vm::hob_memory_resources(
                sections,
                &GuestMemoryMmap::from_ranges(&guest_ranges).unwrap()
            )
        );

        // Case 7: Two TDVF sections with partial conflicts with 2 RAM regions
        let sections = vec![
            TdvfSection {
                address: 0x1000_0000,
                size: 0x4000,
                ..Default::default()
            },
            TdvfSection {
                address: 0,
                size: 0x4000,
                ..Default::default()
            },
        ];
        let guest_ranges: Vec<(GuestAddress, usize)> = vec![
            (GuestAddress(0x1000), 0x1000_0000),
            (GuestAddress(0x1000_3000), 0x1000_0000),
        ];
        let expected = vec![
            (0, 0x4000, false),
            (0x4000, 0x0fff_c000, true),
            (0x1000_0000, 0x4000, false),
            (0x1000_4000, 0x0fff_f000, true),
        ];
        assert_eq!(
            expected,
            Vm::hob_memory_resources(
                sections,
                &GuestMemoryMmap::from_ranges(&guest_ranges).unwrap()
            )
        );
    }
}

#[cfg(target_arch = "aarch64")]
#[cfg(test)]
mod tests {
    use arch::aarch64::fdt::create_fdt;
    use arch::aarch64::layout;
    use arch::{DeviceType, MmioDeviceInfo};
    use devices::gic::Gic;

    use super::*;

    const LEN: u64 = 4096;

    #[test]
    fn test_create_fdt_with_devices() {
        let regions = vec![(layout::RAM_START, (layout::FDT_MAX_SIZE + 0x1000) as usize)];
        let mem = GuestMemoryMmap::from_ranges(&regions).expect("Cannot initialize memory");

        let dev_info: HashMap<(DeviceType, std::string::String), MmioDeviceInfo> = [
            (
                (DeviceType::Serial, DeviceType::Serial.to_string()),
                MmioDeviceInfo {
                    addr: 0x00,
                    len: LEN,
                    irq: 33,
                },
            ),
            (
                (DeviceType::Virtio(1), "virtio".to_string()),
                MmioDeviceInfo {
                    addr: LEN,
                    len: LEN,
                    irq: 34,
                },
            ),
            (
                (DeviceType::Rtc, "rtc".to_string()),
                MmioDeviceInfo {
                    addr: 2 * LEN,
                    len: LEN,
                    irq: 35,
                },
            ),
        ]
        .iter()
        .cloned()
        .collect();

        let hv = hypervisor::new().unwrap();
        let vm = hv.create_vm().unwrap();
        let gic = vm
            .create_vgic(Gic::create_default_config(1))
            .expect("Cannot create gic");
        create_fdt(
            &mem,
            "console=tty0",
            vec![0],
            Some((0, 0, 0, 0)),
            &dev_info,
            &gic,
            &None,
            &Vec::new(),
            &BTreeMap::new(),
            None,
            true,
        )
        .unwrap();
    }
}

#[cfg(all(feature = "kvm", target_arch = "x86_64"))]
#[cfg(not(feature = "sev_snp"))]
#[test]
pub fn test_vm() {
    use hypervisor::VmExit;
    use vm_memory::{Address, GuestMemory, GuestMemoryRegion};
    // This example based on https://lwn.net/Articles/658511/
    let code = [
        0xba, 0xf8, 0x03, /* mov $0x3f8, %dx */
        0x00, 0xd8, /* add %bl, %al */
        0x04, b'0', /* add $'0', %al */
        0xee, /* out %al, (%dx) */
        0xb0, b'\n', /* mov $'\n', %al */
        0xee,  /* out %al, (%dx) */
        0xf4,  /* hlt */
    ];

    let mem_size = 0x1000;
    let load_addr = GuestAddress(0x1000);
    let mem = GuestMemoryMmap::from_ranges(&[(load_addr, mem_size)]).unwrap();

    let hv = hypervisor::new().unwrap();
    let vm = hv.create_vm().expect("new VM creation failed");

    for (index, region) in mem.iter().enumerate() {
        let mem_region = vm.make_user_memory_region(
            index as u32,
            region.start_addr().raw_value(),
            region.len(),
            region.as_ptr() as u64,
            false,
            false,
        );

        vm.create_user_memory_region(mem_region)
            .expect("Cannot configure guest memory");
    }
    mem.write_slice(&code, load_addr)
        .expect("Writing code to memory failed");

    let vcpu = vm.create_vcpu(0, None).expect("new Vcpu failed");

    let mut vcpu_sregs = vcpu.get_sregs().expect("get sregs failed");
    vcpu_sregs.cs.base = 0;
    vcpu_sregs.cs.selector = 0;
    vcpu.set_sregs(&vcpu_sregs).expect("set sregs failed");

    let mut vcpu_regs = vcpu.get_regs().expect("get regs failed");
    vcpu_regs.set_rip(0x1000);
    vcpu_regs.set_rax(2);
    vcpu_regs.set_rbx(3);
    vcpu_regs.set_rflags(2);
    vcpu.set_regs(&vcpu_regs).expect("set regs failed");

    loop {
        match vcpu.run().expect("run failed") {
            VmExit::Reset => {
                println!("HLT");
                break;
            }
            VmExit::Ignore => {}
            r => panic!("unexpected exit reason: {r:?}"),
        }
    }
}<|MERGE_RESOLUTION|>--- conflicted
+++ resolved
@@ -514,18 +514,13 @@
     vm: Arc<dyn hypervisor::Vm>,
     #[cfg(target_arch = "x86_64")]
     saved_clock: Option<hypervisor::ClockData>,
-<<<<<<< HEAD
-    #[allow(dead_code)]
-=======
     #[cfg(not(target_arch = "riscv64"))]
->>>>>>> 95e3c8f8
     numa_nodes: NumaNodes,
     #[cfg_attr(any(not(feature = "kvm"), target_arch = "aarch64"), allow(dead_code))]
     #[cfg(not(target_arch = "riscv64"))]
     hypervisor: Arc<dyn hypervisor::Hypervisor>,
     stop_on_boot: bool,
     load_payload_handle: Option<thread::JoinHandle<Result<EntryPoint>>>,
-    sev_snp_enabled: bool,
 }
 
 impl Vm {
@@ -564,8 +559,6 @@
 
         #[cfg(feature = "tdx")]
         let tdx_enabled = config.lock().unwrap().is_tdx_enabled();
-        #[cfg(not(feature = "sev_snp"))]
-        let sev_snp_enabled = false;
         #[cfg(feature = "sev_snp")]
         let sev_snp_enabled = config.lock().unwrap().is_sev_snp_enabled();
         #[cfg(feature = "tdx")]
@@ -620,43 +613,6 @@
             )
             .map_err(Error::CpuManager)?;
 
-<<<<<<< HEAD
-        cpu_manager
-            .lock()
-            .unwrap()
-            .create_boot_vcpus(snapshot_from_id(snapshot.as_ref(), CPU_MANAGER_SNAPSHOT_ID))
-            .map_err(Error::CpuManager)?;
-
-        // This initial SEV-SNP configuration must be done immediately after
-        // vCPUs are created. As part of this initialization we are
-        // transitioning the guest into secure state.
-        #[cfg(feature = "sev_snp")]
-        if sev_snp_enabled {
-            println!("Coming into sev_snp_init");
-            vm.sev_snp_init().map_err(Error::InitializeSevSnpVm)?;
-        }
-
-        // Loading the igvm file is pushed down here because
-        // igvm parser needs cpu_manager to retrieve cpuid leaf.
-        // For the regular case, we can start loading early, but for
-        // igvm case we have to wait until cpu_manager is created.
-        // Currently, Microsoft Hypervisor does not provide any
-        // Hypervisor specific common cpuid, we need to call get_cpuid_values
-        // per cpuid through cpu_manager.
-        #[cfg(feature = "igvm")]
-        let load_payload_handle = if snapshot.is_none() {
-            Self::load_payload_async(
-                &memory_manager,
-                &config,
-                &cpu_manager,
-                #[cfg(feature = "sev_snp")]
-                sev_snp_enabled,
-            )?
-        } else {
-            None
-        };
-=======
->>>>>>> 95e3c8f8
         // The initial TDX configuration must be done before the vCPUs are
         // created
         #[cfg(feature = "tdx")]
@@ -704,46 +660,32 @@
             dynamic,
         )
         .map_err(Error::DeviceManager)?;
-
         // For MSHV, we need to create the interrupt controller before we initialize the VM.
         // Because we need to set the base address of GICD before we initialize the VM.
-        #[cfg(feature = "mshv")]
+        #[cfg(all(feature = "mshv", not(target_arch = "aarch64")))]
         {
             if is_mshv {
-                let ic = device_manager
-                    .lock()
-                    .unwrap()
-                    .create_interrupt_controller()
-                    .map_err(Error::DeviceManager)?;
-
                 vm.init().map_err(Error::InitializeVm)?;
-
-                device_manager
-                    .lock()
-                    .unwrap()
-                    .create_devices(
-                        console_info.clone(),
-                        console_resize_pipe.clone(),
-                        original_termios.clone(),
-                        ic,
-                    )
-                    .map_err(Error::DeviceManager)?;
-            }
-        }
-
-        memory_manager
-            .lock()
-            .unwrap()
-            .allocate_address_space()
-            .map_err(Error::MemoryManager)?;
-
-        #[cfg(target_arch = "aarch64")]
-        memory_manager
-            .lock()
-            .unwrap()
-            .add_uefi_flash()
-            .map_err(Error::MemoryManager)?;
-
+            }
+        }
+        #[cfg(feature = "sev_snp")]
+        if sev_snp_enabled {
+            cpu_manager
+                .lock()
+                .unwrap()
+                .create_boot_vcpus(snapshot_from_id(snapshot.as_ref(), CPU_MANAGER_SNAPSHOT_ID))
+                .map_err(Error::CpuManager)?;
+        }
+
+        // This initial SEV-SNP configuration must be done immediately after
+        // vCPUs are created. As part of this initialization we are
+        // transitioning the guest into secure state.
+        #[cfg(feature = "sev_snp")]
+        if sev_snp_enabled {
+            vm.sev_snp_init().map_err(Error::InitializeSevSnpVm)?;
+        }
+
+        #[cfg(feature = "sev_snp")]
         // Loading the igvm file is pushed down here because
         // igvm parser needs cpu_manager to retrieve cpuid leaf.
         // Currently, Microsoft Hypervisor does not provide any
@@ -761,12 +703,79 @@
         } else {
             None
         };
-
+        #[cfg(feature = "mshv")]
+        {
+            if is_mshv {
+                let ic = device_manager
+                    .lock()
+                    .unwrap()
+                    .create_interrupt_controller()
+                    .map_err(Error::DeviceManager)?;
+                #[cfg(target_arch = "aarch64")]
+                vm.init().map_err(Error::InitializeVm)?;
+                device_manager
+                    .lock()
+                    .unwrap()
+                    .create_devices(
+                        console_info.clone(),
+                        console_resize_pipe.clone(),
+                        original_termios.clone(),
+                        ic,
+                    )
+                    .map_err(Error::DeviceManager)?;
+            }
+        }
+
+        #[cfg(not(feature = "sev_snp"))]
+        memory_manager
+            .lock()
+            .unwrap()
+            .allocate_address_space()
+            .map_err(Error::MemoryManager)?;
+
+        #[cfg(feature = "sev_snp")]
+        if !sev_snp_enabled {
+            memory_manager
+                .lock()
+                .unwrap()
+                .allocate_address_space()
+                .map_err(Error::MemoryManager)?;
+        }
+
+        #[cfg(target_arch = "aarch64")]
+        memory_manager
+            .lock()
+            .unwrap()
+            .add_uefi_flash()
+            .map_err(Error::MemoryManager)?;
+
+        #[cfg(not(feature = "sev_snp"))]
+        let load_payload_handle = if snapshot.is_none() {
+            Self::load_payload_async(
+                &memory_manager,
+                &config,
+                #[cfg(feature = "igvm")]
+                &cpu_manager,
+                #[cfg(feature = "sev_snp")]
+                sev_snp_enabled,
+            )?
+        } else {
+            None
+        };
+        #[cfg(not(feature = "sev_snp"))]
         cpu_manager
             .lock()
             .unwrap()
             .create_boot_vcpus(snapshot_from_id(snapshot.as_ref(), CPU_MANAGER_SNAPSHOT_ID))
             .map_err(Error::CpuManager)?;
+        #[cfg(feature = "sev_snp")]
+        if !sev_snp_enabled {
+            cpu_manager
+                .lock()
+                .unwrap()
+                .create_boot_vcpus(snapshot_from_id(snapshot.as_ref(), CPU_MANAGER_SNAPSHOT_ID))
+                .map_err(Error::CpuManager)?;
+        }
 
         // For KVM, we need to create interrupt controller after we create boot vcpus.
         // Because we restore GIC state from the snapshot as part of boot vcpu creation.
@@ -788,14 +797,6 @@
                     .create_devices(console_info, console_resize_pipe, original_termios, ic)
                     .map_err(Error::DeviceManager)?;
             }
-        }
-
-        // This initial SEV-SNP configuration must be done immediately after
-        // vCPUs are created. As part of this initialization we are
-        // transitioning the guest into secure state.
-        #[cfg(feature = "sev_snp")]
-        if sev_snp_enabled {
-            vm.sev_snp_init().map_err(Error::InitializeSevSnpVm)?;
         }
 
         #[cfg(feature = "fw_cfg")]
@@ -870,7 +871,6 @@
             hypervisor,
             stop_on_boot,
             load_payload_handle,
-            sev_snp_enabled,
         })
     }
 
@@ -1143,11 +1143,7 @@
                 // Otherwise SEV_SNP_DISABLED: 0
                 // value of sev_snp_enabled is mapped to SEV_SNP_ENABLED for true or SEV_SNP_DISABLED for false
                 let vm = hypervisor
-<<<<<<< HEAD
-                    .create_vm_with_type(u64::from(sev_snp_enabled), mem_size)
-=======
                     .create_vm_with_type_and_memory(u64::from(sev_snp_enabled), mem_size)
->>>>>>> 95e3c8f8
                     .unwrap();
             } else {
                 let vm = hypervisor.create_vm().unwrap();
@@ -2324,11 +2320,7 @@
     // In case of TDX being used, this is a no-op since the tables will be
     // created and passed when populating the HOB.
 
-<<<<<<< HEAD
-    #[allow(dead_code)]
-=======
     #[cfg(not(target_arch = "riscv64"))]
->>>>>>> 95e3c8f8
     fn create_acpi_tables(&self) -> Option<GuestAddress> {
         #[cfg(feature = "tdx")]
         if self.config.lock().unwrap().is_tdx_enabled() {
@@ -2495,32 +2487,6 @@
         #[cfg(target_arch = "aarch64")]
         let rsdp_addr = self.create_acpi_tables();
 
-<<<<<<< HEAD
-        // Configure shared state based on loaded kernel
-        if !self.sev_snp_enabled {
-            entry_point
-                .map(|entry_point| {
-                    // Safe to unwrap rsdp_addr as we know it can't be None when
-                    // the entry_point is Some.
-                    self.configure_system(rsdp_addr.unwrap(), entry_point)
-                })
-                .transpose()?;
-        }
-
-        #[cfg(target_arch = "x86_64")]
-        // Note: For x86, always call this function before invoking start boot vcpus.
-        // Otherwise guest would fail to boot because we haven't created the
-        // userspace mappings to update the hypervisor about the memory mappings.
-        // These mappings must be created before we start the vCPU threads for
-        // the very first time.
-        if !self.sev_snp_enabled {
-            self.memory_manager
-                .lock()
-                .unwrap()
-                .allocate_address_space()
-                .map_err(Error::MemoryManager)?;
-        }
-=======
         #[cfg(not(target_arch = "riscv64"))]
         {
             #[cfg(not(feature = "sev_snp"))]
@@ -2534,7 +2500,6 @@
         }
         #[cfg(target_arch = "riscv64")]
         self.configure_system().unwrap();
->>>>>>> 95e3c8f8
 
         #[cfg(feature = "tdx")]
         if let Some(hob_address) = hob_address {
