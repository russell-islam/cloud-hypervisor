// Copyright © 2020, Oracle and/or its affiliates.
//
// Copyright 2018 Amazon.com, Inc. or its affiliates. All Rights Reserved.
//
// Portions Copyright 2017 The Chromium OS Authors. All rights reserved.
// Use of this source code is governed by a BSD-style license that can be
// found in the LICENSE-BSD-3-Clause file.
//
// Copyright © 2019 Intel Corporation
//
// SPDX-License-Identifier: Apache-2.0 AND BSD-3-Clause
//

use std::collections::{BTreeMap, HashMap};
use std::fs::{File, OpenOptions};
use std::io::{self, Seek, SeekFrom, Write};
#[cfg(all(target_arch = "x86_64", feature = "guest_debug"))]
use std::mem::size_of;
use std::num::Wrapping;
use std::ops::Deref;
use std::os::unix::net::UnixStream;
use std::sync::{Arc, Mutex, RwLock};
#[cfg(not(target_arch = "riscv64"))]
use std::time::Instant;
use std::{cmp, result, str, thread};

use anyhow::anyhow;
#[cfg(target_arch = "x86_64")]
use arch::layout::{KVM_IDENTITY_MAP_START, KVM_TSS_START};
#[cfg(feature = "tdx")]
use arch::x86_64::tdx::TdvfSection;
#[cfg(any(target_arch = "aarch64", target_arch = "riscv64"))]
use arch::PciSpaceInfo;
use arch::{get_host_cpu_phys_bits, EntryPoint, NumaNode, NumaNodes};
#[cfg(target_arch = "aarch64")]
use devices::interrupt_controller;
use devices::AcpiNotificationFlags;
#[cfg(all(target_arch = "aarch64", feature = "guest_debug"))]
use gdbstub_arch::aarch64::reg::AArch64CoreRegs as CoreRegs;
#[cfg(all(target_arch = "x86_64", feature = "guest_debug"))]
use gdbstub_arch::x86::reg::X86_64CoreRegs as CoreRegs;
#[cfg(target_arch = "aarch64")]
use hypervisor::arch::aarch64::regs::AARCH64_PMU_IRQ;
use hypervisor::{HypervisorVmError, VmOps};
use libc::{termios, SIGWINCH};
use linux_loader::cmdline::Cmdline;
#[cfg(all(target_arch = "x86_64", feature = "guest_debug"))]
use linux_loader::elf;
#[cfg(target_arch = "x86_64")]
use linux_loader::loader::bzimage::BzImage;
#[cfg(target_arch = "x86_64")]
use linux_loader::loader::elf::PvhBootCapability::PvhEntryPresent;
#[cfg(any(target_arch = "aarch64", target_arch = "riscv64"))]
use linux_loader::loader::pe::Error::InvalidImageMagicNumber;
use linux_loader::loader::KernelLoader;
use seccompiler::SeccompAction;
use serde::{Deserialize, Serialize};
use thiserror::Error;
use tracer::trace_scoped;
use vm_device::Bus;
#[cfg(feature = "tdx")]
use vm_memory::{Address, ByteValued, GuestMemoryRegion, ReadVolatile};
use vm_memory::{
    Bytes, GuestAddress, GuestAddressSpace, GuestMemory, GuestMemoryAtomic, WriteVolatile,
};
use vm_migration::protocol::{MemoryRangeTable, Request, Response};
use vm_migration::{
    snapshot_from_id, Migratable, MigratableError, Pausable, Snapshot, Snapshottable, Transportable,
};
use vmm_sys_util::eventfd::EventFd;
use vmm_sys_util::sock_ctrl_msg::ScmSocket;

use crate::config::{add_to_config, ValidationError};
use crate::console_devices::{ConsoleDeviceError, ConsoleInfo};
#[cfg(all(target_arch = "x86_64", feature = "guest_debug"))]
use crate::coredump::{
    CpuElf64Writable, DumpState, Elf64Writable, GuestDebuggable, GuestDebuggableError, NoteDescType,
};
use crate::device_manager::{DeviceManager, DeviceManagerError};
use crate::device_tree::DeviceTree;
#[cfg(feature = "guest_debug")]
use crate::gdb::{Debuggable, DebuggableError, GdbRequestPayload, GdbResponsePayload};
#[cfg(feature = "igvm")]
use crate::igvm::igvm_loader;
use crate::landlock::LandlockError;
use crate::memory_manager::{
    Error as MemoryManagerError, MemoryManager, MemoryManagerSnapshotData,
};
#[cfg(target_arch = "x86_64")]
use crate::migration::get_vm_snapshot;
#[cfg(all(target_arch = "x86_64", feature = "guest_debug"))]
use crate::migration::url_to_file;
use crate::migration::{url_to_path, SNAPSHOT_CONFIG_FILE, SNAPSHOT_STATE_FILE};
use crate::vm_config::{
    DeviceConfig, DiskConfig, FsConfig, HotplugMethod, NetConfig, NumaConfig, PayloadConfig,
    PmemConfig, UserDeviceConfig, VdpaConfig, VmConfig, VsockConfig,
};
use crate::{
    cpu, GuestMemoryMmap, PciDeviceInfo, CPU_MANAGER_SNAPSHOT_ID, DEVICE_MANAGER_SNAPSHOT_ID,
    MEMORY_MANAGER_SNAPSHOT_ID,
};

/// Errors associated with VM management
#[derive(Debug, Error)]
pub enum Error {
    #[error("Cannot open kernel file")]
    KernelFile(#[source] io::Error),

    #[error("Cannot open initramfs file")]
    InitramfsFile(#[source] io::Error),

    #[error("Cannot load the kernel into memory")]
    KernelLoad(#[source] linux_loader::loader::Error),

    #[cfg(target_arch = "aarch64")]
    #[error("Cannot load the UEFI binary in memory")]
    UefiLoad(#[source] arch::aarch64::uefi::Error),

    #[error("Cannot load the initramfs into memory")]
    InitramfsLoad,

    #[error("Cannot load the kernel command line in memory")]
    LoadCmdLine(#[source] linux_loader::loader::Error),

    #[error("Failed to apply landlock config during vm_create")]
    ApplyLandlock(#[source] LandlockError),

    #[error("Cannot modify the kernel command line")]
    CmdLineInsertStr(#[source] linux_loader::cmdline::Error),

    #[error("Cannot create the kernel command line")]
    CmdLineCreate(#[source] linux_loader::cmdline::Error),

    #[error("Cannot configure system")]
    ConfigureSystem(#[source] arch::Error),

    #[cfg(target_arch = "aarch64")]
    #[error("Cannot enable interrupt controller")]
    EnableInterruptController(#[source] interrupt_controller::Error),

    #[error("VM state is poisoned")]
    PoisonedState,

    #[error("Error from device manager")]
    DeviceManager(#[source] DeviceManagerError),

    #[error("Error initializing VM")]
    InitializeVm(#[source] hypervisor::HypervisorVmError),

    #[error("No device with id {0:?} to remove")]
    NoDeviceToRemove(String),

    #[error("Cannot spawn a signal handler thread")]
    SignalHandlerSpawn(#[source] io::Error),

    #[error("Failed to join on threads: {0:?}")]
    ThreadCleanup(std::boxed::Box<dyn std::any::Any + std::marker::Send>),

    #[error("VM config is missing")]
    VmMissingConfig,

    #[error("VM is not created")]
    VmNotCreated,

    #[error("VM is already created")]
    VmAlreadyCreated,

    #[error("VM is not running")]
    VmNotRunning,

    #[error("Cannot clone EventFd")]
    EventFdClone(#[source] io::Error),

    #[error("invalid VM state transition: {0:?} to {1:?}")]
    InvalidStateTransition(VmState, VmState),

    #[error("Error from CPU manager")]
    CpuManager(#[source] cpu::Error),

    #[error("Cannot pause devices")]
    PauseDevices(#[source] MigratableError),

    #[error("Cannot resume devices")]
    ResumeDevices(#[source] MigratableError),

    #[error("Cannot pause CPUs")]
    PauseCpus(#[source] MigratableError),

    #[error("Cannot resume cpus")]
    ResumeCpus(#[source] MigratableError),

    #[error("Cannot pause VM")]
    Pause(#[source] MigratableError),

    #[error("Cannot resume VM")]
    Resume(#[source] MigratableError),

    #[error("Memory manager error")]
    MemoryManager(#[source] MemoryManagerError),

    #[error("Eventfd write error")]
    EventfdError(#[source] std::io::Error),

    #[error("Cannot snapshot VM")]
    Snapshot(#[source] MigratableError),

    #[error("Cannot restore VM")]
    Restore(#[source] MigratableError),

    #[error("Cannot send VM snapshot")]
    SnapshotSend(#[source] MigratableError),

    #[error("Invalid restore source URL")]
    InvalidRestoreSourceUrl,

    #[error("Failed to validate config")]
    ConfigValidation(#[source] ValidationError),

    #[error("Too many virtio-vsock devices")]
    TooManyVsockDevices,

    #[error("Failed serializing into JSON")]
    SerializeJson(#[source] serde_json::Error),

    #[error("Invalid NUMA configuration")]
    InvalidNumaConfig,

    #[error("Cannot create seccomp filter")]
    CreateSeccompFilter(#[source] seccompiler::Error),

    #[error("Cannot apply seccomp filter")]
    ApplySeccompFilter(#[source] seccompiler::Error),

    #[error("Failed resizing a memory zone")]
    ResizeZone,

    #[error("Cannot activate virtio devices")]
    ActivateVirtioDevices(#[source] DeviceManagerError),

    #[error("Error triggering power button")]
    PowerButton(#[source] DeviceManagerError),

    #[error("Kernel lacks PVH header")]
    KernelMissingPvhHeader,

    #[error("Failed to allocate firmware RAM")]
    AllocateFirmwareMemory(#[source] MemoryManagerError),

    #[error("Error manipulating firmware file")]
    FirmwareFile(#[source] std::io::Error),

    #[error("Firmware too big")]
    FirmwareTooLarge,

    #[error("Failed to copy firmware to memory")]
    FirmwareLoad(#[source] vm_memory::GuestMemoryError),

    #[cfg(feature = "sev_snp")]
    #[error("Error enabling SEV-SNP VM")]
    InitializeSevSnpVm(#[source] hypervisor::HypervisorVmError),

    #[cfg(feature = "tdx")]
    #[error("Error performing I/O on TDX firmware file")]
    LoadTdvf(#[source] std::io::Error),

    #[cfg(feature = "tdx")]
    #[error("Error performing I/O on the TDX payload file")]
    LoadPayload(#[source] std::io::Error),

    #[cfg(feature = "tdx")]
    #[error("Error parsing TDVF")]
    ParseTdvf(#[source] arch::x86_64::tdx::TdvfError),

    #[cfg(feature = "tdx")]
    #[error("Error populating TDX HOB")]
    PopulateHob(#[source] arch::x86_64::tdx::TdvfError),

    #[cfg(feature = "tdx")]
    #[error("Error allocating TDVF memory")]
    AllocatingTdvfMemory(#[source] crate::memory_manager::Error),

    #[cfg(feature = "tdx")]
    #[error("Error enabling TDX VM")]
    InitializeTdxVm(#[source] hypervisor::HypervisorVmError),

    #[cfg(feature = "tdx")]
    #[error("Error enabling TDX memory region")]
    InitializeTdxMemoryRegion(#[source] hypervisor::HypervisorVmError),

    #[cfg(feature = "tdx")]
    #[error("Error finalizing TDX VM")]
    FinalizeTdx(#[source] hypervisor::HypervisorVmError),

    #[cfg(feature = "tdx")]
    #[error("TDX firmware missing")]
    TdxFirmwareMissing,

    #[cfg(feature = "tdx")]
    #[error("Invalid TDX payload type")]
    InvalidPayloadType,

    #[cfg(feature = "guest_debug")]
    #[error("Error debugging VM")]
    Debug(#[source] DebuggableError),

    #[error("Error spawning kernel loading thread")]
    KernelLoadThreadSpawn(#[source] std::io::Error),

    #[error("Error joining kernel loading thread")]
    KernelLoadThreadJoin(std::boxed::Box<dyn std::any::Any + std::marker::Send>),

    #[error("Payload configuration is not bootable")]
    InvalidPayload,

    #[cfg(all(target_arch = "x86_64", feature = "guest_debug"))]
    #[error("Error coredumping VM")]
    Coredump(#[source] GuestDebuggableError),

    #[cfg(feature = "igvm")]
    #[error("Cannot open igvm file")]
    IgvmFile(#[source] io::Error),

    #[cfg(feature = "igvm")]
    #[error("Cannot load the igvm into memory")]
    IgvmLoad(#[source] igvm_loader::Error),

    #[error("Error injecting NMI")]
    ErrorNmi,

    #[error("Error resuming the VM")]
    ResumeVm(#[source] hypervisor::HypervisorVmError),

    #[error("Error creating console devices")]
    CreateConsoleDevices(#[source] ConsoleDeviceError),

    #[error("Error locking disk images: Another instance likely holds a lock")]
    LockingError(#[source] DeviceManagerError),
}
pub type Result<T> = result::Result<T, Error>;

#[derive(Clone, Copy, Debug, Deserialize, Serialize, PartialEq, Eq)]
pub enum VmState {
    Created,
    Running,
    Shutdown,
    Paused,
    BreakPoint,
}

impl VmState {
    fn valid_transition(self, new_state: VmState) -> Result<()> {
        match self {
            VmState::Created => match new_state {
                VmState::Created => Err(Error::InvalidStateTransition(self, new_state)),
                VmState::Running | VmState::Paused | VmState::BreakPoint | VmState::Shutdown => {
                    Ok(())
                }
            },

            VmState::Running => match new_state {
                VmState::Created | VmState::Running => {
                    Err(Error::InvalidStateTransition(self, new_state))
                }
                VmState::Paused | VmState::Shutdown | VmState::BreakPoint => Ok(()),
            },

            VmState::Shutdown => match new_state {
                VmState::Paused | VmState::Created | VmState::Shutdown | VmState::BreakPoint => {
                    Err(Error::InvalidStateTransition(self, new_state))
                }
                VmState::Running => Ok(()),
            },

            VmState::Paused => match new_state {
                VmState::Created | VmState::Paused | VmState::BreakPoint => {
                    Err(Error::InvalidStateTransition(self, new_state))
                }
                VmState::Running | VmState::Shutdown => Ok(()),
            },
            VmState::BreakPoint => match new_state {
                VmState::Created | VmState::Running => Ok(()),
                _ => Err(Error::InvalidStateTransition(self, new_state)),
            },
        }
    }
}

struct VmOpsHandler {
    memory: GuestMemoryAtomic<GuestMemoryMmap>,
    #[cfg(target_arch = "x86_64")]
    io_bus: Arc<Bus>,
    mmio_bus: Arc<Bus>,
}

impl VmOps for VmOpsHandler {
    fn guest_mem_write(&self, gpa: u64, buf: &[u8]) -> result::Result<usize, HypervisorVmError> {
        self.memory
            .memory()
            .write(buf, GuestAddress(gpa))
            .map_err(|e| HypervisorVmError::GuestMemWrite(e.into()))
    }

    fn guest_mem_read(&self, gpa: u64, buf: &mut [u8]) -> result::Result<usize, HypervisorVmError> {
        self.memory
            .memory()
            .read(buf, GuestAddress(gpa))
            .map_err(|e| HypervisorVmError::GuestMemRead(e.into()))
    }

    fn mmio_read(&self, gpa: u64, data: &mut [u8]) -> result::Result<(), HypervisorVmError> {
        if let Err(vm_device::BusError::MissingAddressRange) = self.mmio_bus.read(gpa, data) {
            info!("Guest MMIO read to unregistered address 0x{:x}", gpa);
        }
        Ok(())
    }

    fn mmio_write(&self, gpa: u64, data: &[u8]) -> result::Result<(), HypervisorVmError> {
        match self.mmio_bus.write(gpa, data) {
            Err(vm_device::BusError::MissingAddressRange) => {
                info!("Guest MMIO write to unregistered address 0x{:x}", gpa);
            }
            Ok(Some(barrier)) => {
                info!("Waiting for barrier");
                barrier.wait();
                info!("Barrier released");
            }
            _ => {}
        };
        Ok(())
    }

    #[cfg(target_arch = "x86_64")]
    fn pio_read(&self, port: u64, data: &mut [u8]) -> result::Result<(), HypervisorVmError> {
        if let Err(vm_device::BusError::MissingAddressRange) = self.io_bus.read(port, data) {
            info!("Guest PIO read to unregistered address 0x{:x}", port);
        }
        Ok(())
    }

    #[cfg(target_arch = "x86_64")]
    fn pio_write(&self, port: u64, data: &[u8]) -> result::Result<(), HypervisorVmError> {
        match self.io_bus.write(port, data) {
            Err(vm_device::BusError::MissingAddressRange) => {
                info!("Guest PIO write to unregistered address 0x{:x}", port);
            }
            Ok(Some(barrier)) => {
                info!("Waiting for barrier");
                barrier.wait();
                info!("Barrier released");
            }
            _ => {}
        };
        Ok(())
    }
}

pub fn physical_bits(hypervisor: &Arc<dyn hypervisor::Hypervisor>, max_phys_bits: u8) -> u8 {
    let host_phys_bits = get_host_cpu_phys_bits(hypervisor);

    cmp::min(host_phys_bits, max_phys_bits)
}

pub struct Vm {
    #[cfg(feature = "tdx")]
    kernel: Option<File>,
    initramfs: Option<File>,
    threads: Vec<thread::JoinHandle<()>>,
    device_manager: Arc<Mutex<DeviceManager>>,
    config: Arc<Mutex<VmConfig>>,
    state: RwLock<VmState>,
    cpu_manager: Arc<Mutex<cpu::CpuManager>>,
    memory_manager: Arc<Mutex<MemoryManager>>,
    #[cfg_attr(any(not(feature = "kvm"), target_arch = "aarch64"), allow(dead_code))]
    // The hypervisor abstracted virtual machine.
    vm: Arc<dyn hypervisor::Vm>,
    #[cfg(target_arch = "x86_64")]
    saved_clock: Option<hypervisor::ClockData>,
<<<<<<< HEAD
    #[allow(dead_code)]
=======
    #[cfg(not(target_arch = "riscv64"))]
>>>>>>> 62001b65
    numa_nodes: NumaNodes,
    #[cfg_attr(any(not(feature = "kvm"), target_arch = "aarch64"), allow(dead_code))]
    #[cfg(not(target_arch = "riscv64"))]
    hypervisor: Arc<dyn hypervisor::Hypervisor>,
    stop_on_boot: bool,
    load_payload_handle: Option<thread::JoinHandle<Result<EntryPoint>>>,
    sev_snp_enabled: bool,
}

impl Vm {
    pub const HANDLED_SIGNALS: [i32; 1] = [SIGWINCH];

    #[allow(clippy::too_many_arguments)]
    pub fn new_from_memory_manager(
        config: Arc<Mutex<VmConfig>>,
        memory_manager: Arc<Mutex<MemoryManager>>,
        vm: Arc<dyn hypervisor::Vm>,
        exit_evt: EventFd,
        reset_evt: EventFd,
        #[cfg(feature = "guest_debug")] vm_debug_evt: EventFd,
        seccomp_action: &SeccompAction,
        hypervisor: Arc<dyn hypervisor::Hypervisor>,
        activate_evt: EventFd,
        #[cfg(not(target_arch = "riscv64"))] timestamp: Instant,
        console_info: Option<ConsoleInfo>,
        console_resize_pipe: Option<Arc<File>>,
        original_termios: Arc<Mutex<Option<termios>>>,
        snapshot: Option<Snapshot>,
    ) -> Result<Self> {
        trace_scoped!("Vm::new_from_memory_manager");

        let boot_id_list = config
            .lock()
            .unwrap()
            .validate()
            .map_err(Error::ConfigValidation)?;

        info!("Booting VM from config: {:?}", &config);

        // Create NUMA nodes based on NumaConfig.
        let numa_nodes =
            Self::create_numa_nodes(config.lock().unwrap().numa.clone(), &memory_manager)?;

        #[cfg(feature = "tdx")]
        let tdx_enabled = config.lock().unwrap().is_tdx_enabled();
        #[cfg(not(feature = "sev_snp"))]
        let sev_snp_enabled = false;
        #[cfg(feature = "sev_snp")]
        let sev_snp_enabled = config.lock().unwrap().is_sev_snp_enabled();
        #[cfg(feature = "tdx")]
        let force_iommu = tdx_enabled;
        #[cfg(feature = "sev_snp")]
        let force_iommu = sev_snp_enabled;
        #[cfg(not(any(feature = "tdx", feature = "sev_snp")))]
        let force_iommu = false;
        #[cfg(feature = "guest_debug")]
        let stop_on_boot = config.lock().unwrap().gdb;
        #[cfg(not(feature = "guest_debug"))]
        let stop_on_boot = false;

        let memory = memory_manager.lock().unwrap().guest_memory();
        let io_bus = Arc::new(Bus::new());
        let mmio_bus = Arc::new(Bus::new());

        let vm_ops: Arc<dyn VmOps> = Arc::new(VmOpsHandler {
            memory,
            #[cfg(target_arch = "x86_64")]
            io_bus: io_bus.clone(),
            mmio_bus: mmio_bus.clone(),
        });

        let cpus_config = { &config.lock().unwrap().cpus.clone() };
        let cpu_manager = cpu::CpuManager::new(
            cpus_config,
            vm.clone(),
            exit_evt.try_clone().map_err(Error::EventFdClone)?,
            reset_evt.try_clone().map_err(Error::EventFdClone)?,
            #[cfg(feature = "guest_debug")]
            vm_debug_evt,
            &hypervisor,
            seccomp_action.clone(),
            vm_ops,
            #[cfg(feature = "tdx")]
            tdx_enabled,
            &numa_nodes,
            #[cfg(feature = "sev_snp")]
            sev_snp_enabled,
        )
        .map_err(Error::CpuManager)?;

        #[cfg(target_arch = "x86_64")]
        cpu_manager
            .lock()
            .unwrap()
            .populate_cpuid(
                &memory_manager,
                &hypervisor,
                #[cfg(feature = "tdx")]
                tdx_enabled,
            )
            .map_err(Error::CpuManager)?;

<<<<<<< HEAD
        cpu_manager
            .lock()
            .unwrap()
            .create_boot_vcpus(snapshot_from_id(snapshot.as_ref(), CPU_MANAGER_SNAPSHOT_ID))
            .map_err(Error::CpuManager)?;

        // This initial SEV-SNP configuration must be done immediately after
        // vCPUs are created. As part of this initialization we are
        // transitioning the guest into secure state.
        #[cfg(feature = "sev_snp")]
        if sev_snp_enabled {
            println!("Coming into sev_snp_init");
            vm.sev_snp_init().map_err(Error::InitializeSevSnpVm)?;
        }

        // Loading the igvm file is pushed down here because
        // igvm parser needs cpu_manager to retrieve cpuid leaf.
        // For the regular case, we can start loading early, but for
        // igvm case we have to wait until cpu_manager is created.
        // Currently, Microsoft Hypervisor does not provide any
        // Hypervisor specific common cpuid, we need to call get_cpuid_values
        // per cpuid through cpu_manager.
        #[cfg(feature = "igvm")]
        let load_payload_handle = if snapshot.is_none() {
            Self::load_payload_async(
                &memory_manager,
                &config,
                &cpu_manager,
                #[cfg(feature = "sev_snp")]
                sev_snp_enabled,
            )?
        } else {
            None
        };
=======
>>>>>>> 62001b65
        // The initial TDX configuration must be done before the vCPUs are
        // created
        #[cfg(feature = "tdx")]
        if tdx_enabled {
            let cpuid = cpu_manager.lock().unwrap().common_cpuid();
            let max_vcpus = cpu_manager.lock().unwrap().max_vcpus() as u32;
            vm.tdx_init(&cpuid, max_vcpus)
                .map_err(Error::InitializeTdxVm)?;
        }

        #[cfg(feature = "tdx")]
        let dynamic = !tdx_enabled;
        #[cfg(not(feature = "tdx"))]
        let dynamic = true;

        #[cfg(feature = "kvm")]
        let is_kvm = matches!(
            hypervisor.hypervisor_type(),
            hypervisor::HypervisorType::Kvm
        );
        #[cfg(feature = "mshv")]
        let is_mshv = matches!(
            hypervisor.hypervisor_type(),
            hypervisor::HypervisorType::Mshv
        );

        let device_manager = DeviceManager::new(
            io_bus,
            mmio_bus,
            hypervisor.clone(),
            vm.clone(),
            config.clone(),
            memory_manager.clone(),
            cpu_manager.clone(),
            exit_evt.try_clone().map_err(Error::EventFdClone)?,
            reset_evt,
            seccomp_action.clone(),
            numa_nodes.clone(),
            &activate_evt,
            force_iommu,
            boot_id_list,
            #[cfg(not(target_arch = "riscv64"))]
            timestamp,
            snapshot_from_id(snapshot.as_ref(), DEVICE_MANAGER_SNAPSHOT_ID),
            dynamic,
        )
        .map_err(Error::DeviceManager)?;

        // For MSHV, we need to create the interrupt controller before we initialize the VM.
        // Because we need to set the base address of GICD before we initialize the VM.
        #[cfg(feature = "mshv")]
        {
            if is_mshv {
                let ic = device_manager
                    .lock()
                    .unwrap()
                    .create_interrupt_controller()
                    .map_err(Error::DeviceManager)?;

                vm.init().map_err(Error::InitializeVm)?;

                device_manager
                    .lock()
                    .unwrap()
                    .create_devices(
                        console_info.clone(),
                        console_resize_pipe.clone(),
                        original_termios.clone(),
                        ic,
                    )
                    .map_err(Error::DeviceManager)?;
            }
        }

        memory_manager
            .lock()
            .unwrap()
            .allocate_address_space()
            .map_err(Error::MemoryManager)?;

        #[cfg(target_arch = "aarch64")]
        memory_manager
            .lock()
            .unwrap()
            .add_uefi_flash()
            .map_err(Error::MemoryManager)?;

        // Loading the igvm file is pushed down here because
        // igvm parser needs cpu_manager to retrieve cpuid leaf.
        // Currently, Microsoft Hypervisor does not provide any
        // Hypervisor specific common cpuid, we need to call get_cpuid_values
        // per cpuid through cpu_manager.
        let load_payload_handle = if snapshot.is_none() {
            Self::load_payload_async(
                &memory_manager,
                &config,
                #[cfg(feature = "igvm")]
                &cpu_manager,
                #[cfg(feature = "sev_snp")]
                sev_snp_enabled,
            )?
        } else {
            None
        };

        cpu_manager
            .lock()
            .unwrap()
            .create_boot_vcpus(snapshot_from_id(snapshot.as_ref(), CPU_MANAGER_SNAPSHOT_ID))
            .map_err(Error::CpuManager)?;

        // For KVM, we need to create interrupt controller after we create boot vcpus.
        // Because we restore GIC state from the snapshot as part of boot vcpu creation.
        // This means that we need to create interrupt controller after we restore in case of KVM guests.
        #[cfg(feature = "kvm")]
        {
            if is_kvm {
                let ic = device_manager
                    .lock()
                    .unwrap()
                    .create_interrupt_controller()
                    .map_err(Error::DeviceManager)?;

                vm.init().map_err(Error::InitializeVm)?;

                device_manager
                    .lock()
                    .unwrap()
                    .create_devices(console_info, console_resize_pipe, original_termios, ic)
                    .map_err(Error::DeviceManager)?;
            }
        }

        // This initial SEV-SNP configuration must be done immediately after
        // vCPUs are created. As part of this initialization we are
        // transitioning the guest into secure state.
        #[cfg(feature = "sev_snp")]
        if sev_snp_enabled {
            vm.sev_snp_init().map_err(Error::InitializeSevSnpVm)?;
        }

        #[cfg(feature = "tdx")]
        let kernel = config
            .lock()
            .unwrap()
            .payload
            .as_ref()
            .map(|p| p.kernel.as_ref().map(File::open))
            .unwrap_or_default()
            .transpose()
            .map_err(Error::KernelFile)?;

        let initramfs = config
            .lock()
            .unwrap()
            .payload
            .as_ref()
            .map(|p| p.initramfs.as_ref().map(File::open))
            .unwrap_or_default()
            .transpose()
            .map_err(Error::InitramfsFile)?;

        #[cfg(target_arch = "x86_64")]
        let saved_clock = if let Some(snapshot) = snapshot.as_ref() {
            let vm_snapshot = get_vm_snapshot(snapshot).map_err(Error::Restore)?;
            vm_snapshot.clock
        } else {
            None
        };

        let vm_state = if snapshot.is_some() {
            VmState::Paused
        } else {
            VmState::Created
        };

        Ok(Vm {
            #[cfg(feature = "tdx")]
            kernel,
            initramfs,
            device_manager,
            config,
            threads: Vec::with_capacity(1),
            state: RwLock::new(vm_state),
            cpu_manager,
            memory_manager,
            vm,
            #[cfg(target_arch = "x86_64")]
            saved_clock,
            #[cfg(not(target_arch = "riscv64"))]
            numa_nodes,
            #[cfg(not(target_arch = "riscv64"))]
            hypervisor,
            stop_on_boot,
            load_payload_handle,
            sev_snp_enabled,
        })
    }

    fn create_numa_nodes(
        configs: Option<Vec<NumaConfig>>,
        memory_manager: &Arc<Mutex<MemoryManager>>,
    ) -> Result<NumaNodes> {
        let mm = memory_manager.lock().unwrap();
        let mm_zones = mm.memory_zones();
        let mut numa_nodes = BTreeMap::new();

        if let Some(configs) = &configs {
            for config in configs.iter() {
                if numa_nodes.contains_key(&config.guest_numa_id) {
                    error!("Can't define twice the same NUMA node");
                    return Err(Error::InvalidNumaConfig);
                }

                let mut node = NumaNode::default();

                if let Some(memory_zones) = &config.memory_zones {
                    for memory_zone in memory_zones.iter() {
                        if let Some(mm_zone) = mm_zones.get(memory_zone) {
                            node.memory_regions.extend(mm_zone.regions().clone());
                            if let Some(virtiomem_zone) = mm_zone.virtio_mem_zone() {
                                node.hotplug_regions.push(virtiomem_zone.region().clone());
                            }
                            node.memory_zones.push(memory_zone.clone());
                        } else {
                            error!("Unknown memory zone '{}'", memory_zone);
                            return Err(Error::InvalidNumaConfig);
                        }
                    }
                }

                if let Some(cpus) = &config.cpus {
                    node.cpus.extend(cpus);
                }

                if let Some(pci_segments) = &config.pci_segments {
                    node.pci_segments.extend(pci_segments);
                }

                if let Some(distances) = &config.distances {
                    for distance in distances.iter() {
                        let dest = distance.destination;
                        let dist = distance.distance;

                        if !configs.iter().any(|cfg| cfg.guest_numa_id == dest) {
                            error!("Unknown destination NUMA node {}", dest);
                            return Err(Error::InvalidNumaConfig);
                        }

                        if node.distances.contains_key(&dest) {
                            error!("Destination NUMA node {} has been already set", dest);
                            return Err(Error::InvalidNumaConfig);
                        }

                        node.distances.insert(dest, dist);
                    }
                }

                #[cfg(target_arch = "x86_64")]
                if let Some(sgx_epc_sections) = &config.sgx_epc_sections {
                    if let Some(sgx_epc_region) = mm.sgx_epc_region() {
                        let mm_sections = sgx_epc_region.epc_sections();
                        for sgx_epc_section in sgx_epc_sections.iter() {
                            if let Some(mm_section) = mm_sections.get(sgx_epc_section) {
                                node.sgx_epc_sections.push(mm_section.clone());
                            } else {
                                error!("Unknown SGX EPC section '{}'", sgx_epc_section);
                                return Err(Error::InvalidNumaConfig);
                            }
                        }
                    } else {
                        error!("Missing SGX EPC region");
                        return Err(Error::InvalidNumaConfig);
                    }
                }

                numa_nodes.insert(config.guest_numa_id, node);
            }
        }

        Ok(numa_nodes)
    }

    #[allow(clippy::too_many_arguments)]
    pub fn new(
        vm_config: Arc<Mutex<VmConfig>>,
        exit_evt: EventFd,
        reset_evt: EventFd,
        #[cfg(feature = "guest_debug")] vm_debug_evt: EventFd,
        seccomp_action: &SeccompAction,
        hypervisor: Arc<dyn hypervisor::Hypervisor>,
        activate_evt: EventFd,
        console_info: Option<ConsoleInfo>,
        console_resize_pipe: Option<Arc<File>>,
        original_termios: Arc<Mutex<Option<termios>>>,
        snapshot: Option<Snapshot>,
        source_url: Option<&str>,
        prefault: Option<bool>,
    ) -> Result<Self> {
        trace_scoped!("Vm::new");

        #[cfg(not(target_arch = "riscv64"))]
        let timestamp = Instant::now();

        #[cfg(feature = "tdx")]
        let tdx_enabled = if snapshot.is_some() {
            false
        } else {
            vm_config.lock().unwrap().is_tdx_enabled()
        };

        #[cfg(feature = "sev_snp")]
        let sev_snp_enabled = if snapshot.is_some() {
            false
        } else {
            vm_config.lock().unwrap().is_sev_snp_enabled()
        };

        let vm = Self::create_hypervisor_vm(
            &hypervisor,
            #[cfg(feature = "tdx")]
            tdx_enabled,
            #[cfg(feature = "sev_snp")]
            sev_snp_enabled,
            #[cfg(feature = "sev_snp")]
            vm_config.lock().unwrap().memory.total_size(),
        )?;

        let phys_bits = physical_bits(&hypervisor, vm_config.lock().unwrap().cpus.max_phys_bits);

        let memory_manager = if let Some(snapshot) =
            snapshot_from_id(snapshot.as_ref(), MEMORY_MANAGER_SNAPSHOT_ID)
        {
            MemoryManager::new_from_snapshot(
                &snapshot,
                vm.clone(),
                &vm_config.lock().unwrap().memory.clone(),
                source_url,
                prefault.unwrap(),
                phys_bits,
            )
            .map_err(Error::MemoryManager)?
        } else {
            #[cfg(target_arch = "x86_64")]
            let sgx_epc_config = vm_config.lock().unwrap().sgx_epc.clone();

            MemoryManager::new(
                vm.clone(),
                &vm_config.lock().unwrap().memory.clone(),
                None,
                phys_bits,
                #[cfg(feature = "tdx")]
                tdx_enabled,
                None,
                None,
                #[cfg(target_arch = "x86_64")]
                sgx_epc_config,
            )
            .map_err(Error::MemoryManager)?
        };

        Vm::new_from_memory_manager(
            vm_config,
            memory_manager,
            vm,
            exit_evt,
            reset_evt,
            #[cfg(feature = "guest_debug")]
            vm_debug_evt,
            seccomp_action,
            hypervisor,
            activate_evt,
            #[cfg(not(target_arch = "riscv64"))]
            timestamp,
            console_info,
            console_resize_pipe,
            original_termios,
            snapshot,
        )
    }

    pub fn create_hypervisor_vm(
        hypervisor: &Arc<dyn hypervisor::Hypervisor>,
        #[cfg(feature = "tdx")] tdx_enabled: bool,
        #[cfg(feature = "sev_snp")] sev_snp_enabled: bool,
        #[cfg(feature = "sev_snp")] mem_size: u64,
    ) -> Result<Arc<dyn hypervisor::Vm>> {
        hypervisor.check_required_extensions().unwrap();

        cfg_if::cfg_if! {
            if #[cfg(feature = "tdx")] {
                // Passing KVM_X86_TDX_VM: 1 if tdx_enabled is true
                // Otherwise KVM_X86_LEGACY_VM: 0
                // value of tdx_enabled is mapped to KVM_X86_TDX_VM or KVM_X86_LEGACY_VM
                let vm = hypervisor
                    .create_vm_with_type(u64::from(tdx_enabled))
                    .unwrap();
            } else if #[cfg(feature = "sev_snp")] {
                // Passing SEV_SNP_ENABLED: 1 if sev_snp_enabled is true
                // Otherwise SEV_SNP_DISABLED: 0
                // value of sev_snp_enabled is mapped to SEV_SNP_ENABLED for true or SEV_SNP_DISABLED for false
                let vm = hypervisor
<<<<<<< HEAD
                    .create_vm_with_type(u64::from(sev_snp_enabled), mem_size)
=======
                    .create_vm_with_type_and_memory(u64::from(sev_snp_enabled), mem_size)
>>>>>>> 62001b65
                    .unwrap();
            } else {
                let vm = hypervisor.create_vm().unwrap();
            }
        }

        #[cfg(target_arch = "x86_64")]
        {
            vm.set_identity_map_address(KVM_IDENTITY_MAP_START.0)
                .unwrap();
            vm.set_tss_address(KVM_TSS_START.0 as usize).unwrap();
            vm.enable_split_irq().unwrap();
        }

        Ok(vm)
    }

    fn load_initramfs(&mut self, guest_mem: &GuestMemoryMmap) -> Result<arch::InitramfsConfig> {
        let initramfs = self.initramfs.as_mut().unwrap();
        let size: usize = initramfs
            .seek(SeekFrom::End(0))
            .map_err(|_| Error::InitramfsLoad)?
            .try_into()
            .unwrap();
        initramfs.rewind().map_err(|_| Error::InitramfsLoad)?;

        let address =
            arch::initramfs_load_addr(guest_mem, size).map_err(|_| Error::InitramfsLoad)?;
        let address = GuestAddress(address);

        guest_mem
            .read_volatile_from(address, initramfs, size)
            .map_err(|_| Error::InitramfsLoad)?;

        info!("Initramfs loaded: address = 0x{:x}", address.0);
        Ok(arch::InitramfsConfig { address, size })
    }

    pub fn generate_cmdline(
        payload: &PayloadConfig,
        #[cfg(any(target_arch = "aarch64", target_arch = "riscv64"))] device_manager: &Arc<
            Mutex<DeviceManager>,
        >,
    ) -> Result<Cmdline> {
        let mut cmdline = Cmdline::new(arch::CMDLINE_MAX_SIZE).map_err(Error::CmdLineCreate)?;
        if let Some(s) = payload.cmdline.as_ref() {
            cmdline.insert_str(s).map_err(Error::CmdLineInsertStr)?;
        }

        #[cfg(any(target_arch = "aarch64", target_arch = "riscv64"))]
        for entry in device_manager.lock().unwrap().cmdline_additions() {
            cmdline.insert_str(entry).map_err(Error::CmdLineInsertStr)?;
        }
        Ok(cmdline)
    }

    #[cfg(target_arch = "aarch64")]
    fn load_firmware(mut firmware: &File, memory_manager: Arc<Mutex<MemoryManager>>) -> Result<()> {
        let uefi_flash = memory_manager.lock().as_ref().unwrap().uefi_flash();
        let mem = uefi_flash.memory();
        arch::aarch64::uefi::load_uefi(mem.deref(), arch::layout::UEFI_START, &mut firmware)
            .map_err(Error::UefiLoad)?;
        Ok(())
    }

    #[cfg(target_arch = "aarch64")]
    fn load_kernel(
        firmware: Option<File>,
        kernel: Option<File>,
        memory_manager: Arc<Mutex<MemoryManager>>,
    ) -> Result<EntryPoint> {
        let guest_memory = memory_manager.lock().as_ref().unwrap().guest_memory();
        let mem = guest_memory.memory();
        let entry_addr = match (firmware, kernel) {
            (None, Some(mut kernel)) => {
                match linux_loader::loader::pe::PE::load(
                    mem.deref(),
                    Some(arch::layout::KERNEL_START),
                    &mut kernel,
                    None,
                ) {
                    Ok(entry_addr) => entry_addr.kernel_load,
                    // Try to load the binary as kernel PE file at first.
                    // If failed, retry to load it as UEFI binary.
                    // As the UEFI binary is formatless, it must be the last option to try.
                    Err(linux_loader::loader::Error::Pe(InvalidImageMagicNumber)) => {
                        Self::load_firmware(&kernel, memory_manager)?;
                        arch::layout::UEFI_START
                    }
                    Err(e) => {
                        return Err(Error::KernelLoad(e));
                    }
                }
            }
            (Some(firmware), None) => {
                Self::load_firmware(&firmware, memory_manager)?;
                arch::layout::UEFI_START
            }
            _ => return Err(Error::InvalidPayload),
        };

        Ok(EntryPoint { entry_addr })
    }

    #[cfg(target_arch = "riscv64")]
    fn load_kernel(
        firmware: Option<File>,
        kernel: Option<File>,
        memory_manager: Arc<Mutex<MemoryManager>>,
    ) -> Result<EntryPoint> {
        let guest_memory = memory_manager.lock().as_ref().unwrap().guest_memory();
        let mem = guest_memory.memory();
        let alignment = 0x20_0000;
        let aligned_kernel_addr = arch::layout::KERNEL_START.0 + (alignment - 1) & !(alignment - 1);
        let entry_addr = match (firmware, kernel) {
            (None, Some(mut kernel)) => {
                match linux_loader::loader::pe::PE::load(
                    mem.deref(),
                    Some(GuestAddress(aligned_kernel_addr)),
                    &mut kernel,
                    None,
                ) {
                    Ok(entry_addr) => entry_addr.kernel_load,
                    // Try to load the binary as kernel PE file at first.
                    // If failed, retry to load it as UEFI binary.
                    // As the UEFI binary is formatless, it must be the last option to try.
                    Err(linux_loader::loader::Error::Pe(InvalidImageMagicNumber)) => {
                        // TODO: UEFI for riscv64 is scheduled to next stage.
                        unimplemented!()
                    }
                    Err(e) => {
                        return Err(Error::KernelLoad(e));
                    }
                }
            }
            (Some(_firmware), None) => {
                // TODO: UEFI for riscv64 is scheduled to next stage.
                unimplemented!()
            }
            _ => return Err(Error::InvalidPayload),
        };

        Ok(EntryPoint { entry_addr })
    }

    #[cfg(feature = "igvm")]
    fn load_igvm(
        igvm: File,
        memory_manager: Arc<Mutex<MemoryManager>>,
        cpu_manager: Arc<Mutex<cpu::CpuManager>>,
        #[cfg(feature = "sev_snp")] host_data: &Option<String>,
    ) -> Result<EntryPoint> {
        let res = igvm_loader::load_igvm(
            &igvm,
            memory_manager,
            cpu_manager.clone(),
            "",
            #[cfg(feature = "sev_snp")]
            host_data,
        )
        .map_err(Error::IgvmLoad)?;

        cfg_if::cfg_if! {
            if #[cfg(feature = "sev_snp")] {
                let entry_point = if cpu_manager.lock().unwrap().sev_snp_enabled() {
                    EntryPoint { entry_addr: vm_memory::GuestAddress(res.vmsa_gpa), setup_header: None }
                } else {
                    EntryPoint {entry_addr: vm_memory::GuestAddress(res.vmsa.rip), setup_header: None }
                };
            } else {
               let entry_point = EntryPoint { entry_addr: vm_memory::GuestAddress(res.vmsa.rip), setup_header: None };
            }
        };
        Ok(entry_point)
    }

    #[cfg(target_arch = "x86_64")]
    fn load_kernel(
        mut kernel: File,
        cmdline: Option<Cmdline>,
        memory_manager: Arc<Mutex<MemoryManager>>,
    ) -> Result<EntryPoint> {
        info!("Loading kernel");

        let mem = {
            let guest_memory = memory_manager.lock().as_ref().unwrap().guest_memory();
            guest_memory.memory()
        };

        // Try ELF binary with PVH boot.
        let entry_addr = linux_loader::loader::elf::Elf::load(
            mem.deref(),
            None,
            &mut kernel,
            Some(arch::layout::HIGH_RAM_START),
        )
        // Try loading kernel as bzImage.
        .or_else(|_| {
            BzImage::load(
                mem.deref(),
                None,
                &mut kernel,
                Some(arch::layout::HIGH_RAM_START),
            )
        })
        .map_err(Error::KernelLoad)?;

        if let Some(cmdline) = cmdline {
            linux_loader::loader::load_cmdline(mem.deref(), arch::layout::CMDLINE_START, &cmdline)
                .map_err(Error::LoadCmdLine)?;
        }

        if let PvhEntryPresent(entry_addr) = entry_addr.pvh_boot_cap {
            // Use the PVH kernel entry point to boot the guest
            info!("PVH kernel loaded: entry_addr = 0x{:x}", entry_addr.0);
            Ok(EntryPoint {
                entry_addr,
                setup_header: None,
            })
        } else if entry_addr.setup_header.is_some() {
            // Use the bzImage 32bit entry point to boot the guest
            info!(
                "bzImage kernel loaded: entry_addr = 0x{:x}",
                entry_addr.kernel_load.0
            );
            Ok(EntryPoint {
                entry_addr: entry_addr.kernel_load,
                setup_header: entry_addr.setup_header,
            })
        } else {
            Err(Error::KernelMissingPvhHeader)
        }
    }

    #[cfg(target_arch = "x86_64")]
    fn load_payload(
        payload: &PayloadConfig,
        memory_manager: Arc<Mutex<MemoryManager>>,
        #[cfg(feature = "igvm")] cpu_manager: Arc<Mutex<cpu::CpuManager>>,
        #[cfg(feature = "sev_snp")] sev_snp_enabled: bool,
    ) -> Result<EntryPoint> {
        trace_scoped!("load_payload");
        #[cfg(feature = "igvm")]
        {
            if let Some(_igvm_file) = &payload.igvm {
                let igvm = File::open(_igvm_file).map_err(Error::IgvmFile)?;
                #[cfg(feature = "sev_snp")]
                if sev_snp_enabled {
                    return Self::load_igvm(igvm, memory_manager, cpu_manager, &payload.host_data);
                }
                #[cfg(not(feature = "sev_snp"))]
                return Self::load_igvm(igvm, memory_manager, cpu_manager);
            }
        }
        match (
            &payload.firmware,
            &payload.kernel,
            &payload.initramfs,
            &payload.cmdline,
        ) {
            (Some(firmware), None, None, None) => {
                let firmware = File::open(firmware).map_err(Error::FirmwareFile)?;
                Self::load_kernel(firmware, None, memory_manager)
            }
            (None, Some(kernel), _, _) => {
                let kernel = File::open(kernel).map_err(Error::KernelFile)?;
                let cmdline = Self::generate_cmdline(payload)?;
                Self::load_kernel(kernel, Some(cmdline), memory_manager)
            }
            _ => Err(Error::InvalidPayload),
        }
    }

    #[cfg(any(target_arch = "aarch64", target_arch = "riscv64"))]
    fn load_payload(
        payload: &PayloadConfig,
        memory_manager: Arc<Mutex<MemoryManager>>,
    ) -> Result<EntryPoint> {
        match (&payload.firmware, &payload.kernel) {
            (Some(firmware), None) => {
                let firmware = File::open(firmware).map_err(Error::FirmwareFile)?;
                Self::load_kernel(Some(firmware), None, memory_manager)
            }
            (None, Some(kernel)) => {
                let kernel = File::open(kernel).map_err(Error::KernelFile)?;
                Self::load_kernel(None, Some(kernel), memory_manager)
            }
            _ => Err(Error::InvalidPayload),
        }
    }

    fn load_payload_async(
        memory_manager: &Arc<Mutex<MemoryManager>>,
        config: &Arc<Mutex<VmConfig>>,
        #[cfg(feature = "igvm")] cpu_manager: &Arc<Mutex<cpu::CpuManager>>,
        #[cfg(feature = "sev_snp")] sev_snp_enabled: bool,
    ) -> Result<Option<thread::JoinHandle<Result<EntryPoint>>>> {
        // Kernel with TDX is loaded in a different manner
        #[cfg(feature = "tdx")]
        if config.lock().unwrap().is_tdx_enabled() {
            return Ok(None);
        }

        config
            .lock()
            .unwrap()
            .payload
            .as_ref()
            .map(|payload| {
                let memory_manager = memory_manager.clone();
                let payload = payload.clone();
                #[cfg(feature = "igvm")]
                let cpu_manager = cpu_manager.clone();

                std::thread::Builder::new()
                    .name("payload_loader".into())
                    .spawn(move || {
                        Self::load_payload(
                            &payload,
                            memory_manager,
                            #[cfg(feature = "igvm")]
                            cpu_manager,
                            #[cfg(feature = "sev_snp")]
                            sev_snp_enabled,
                        )
                    })
                    .map_err(Error::KernelLoadThreadSpawn)
            })
            .transpose()
    }

    #[cfg(target_arch = "x86_64")]
    fn configure_system(&mut self, rsdp_addr: GuestAddress, entry_addr: EntryPoint) -> Result<()> {
        trace_scoped!("configure_system");
        info!("Configuring system");
        let mem = self.memory_manager.lock().unwrap().boot_guest_memory();

        let initramfs_config = match self.initramfs {
            Some(_) => Some(self.load_initramfs(&mem)?),
            None => None,
        };

        let boot_vcpus = self.cpu_manager.lock().unwrap().boot_vcpus();
        let rsdp_addr = Some(rsdp_addr);
        let sgx_epc_region = self
            .memory_manager
            .lock()
            .unwrap()
            .sgx_epc_region()
            .as_ref()
            .cloned();

        let serial_number = self
            .config
            .lock()
            .unwrap()
            .platform
            .as_ref()
            .and_then(|p| p.serial_number.clone());

        let uuid = self
            .config
            .lock()
            .unwrap()
            .platform
            .as_ref()
            .and_then(|p| p.uuid.clone());

        let oem_strings = self
            .config
            .lock()
            .unwrap()
            .platform
            .as_ref()
            .and_then(|p| p.oem_strings.clone());

        let oem_strings = oem_strings
            .as_deref()
            .map(|strings| strings.iter().map(|s| s.as_ref()).collect::<Vec<&str>>());

        let topology = self.cpu_manager.lock().unwrap().get_vcpu_topology();

        arch::configure_system(
            &mem,
            arch::layout::CMDLINE_START,
            arch::layout::CMDLINE_MAX_SIZE,
            &initramfs_config,
            boot_vcpus,
            entry_addr.setup_header,
            rsdp_addr,
            sgx_epc_region,
            serial_number.as_deref(),
            uuid.as_deref(),
            oem_strings.as_deref(),
            topology,
        )
        .map_err(Error::ConfigureSystem)?;
        Ok(())
    }

    #[cfg(target_arch = "aarch64")]
    fn configure_system(
        &mut self,
        _rsdp_addr: GuestAddress,
        _entry_addr: EntryPoint,
    ) -> Result<()> {
        let cmdline = Self::generate_cmdline(
            self.config.lock().unwrap().payload.as_ref().unwrap(),
            &self.device_manager,
        )?;
        let vcpu_mpidrs = self.cpu_manager.lock().unwrap().get_mpidrs();
        let vcpu_topology = self.cpu_manager.lock().unwrap().get_vcpu_topology();
        let mem = self.memory_manager.lock().unwrap().boot_guest_memory();
        let mut pci_space_info: Vec<PciSpaceInfo> = Vec::new();
        let initramfs_config = match self.initramfs {
            Some(_) => Some(self.load_initramfs(&mem)?),
            None => None,
        };

        let device_info = &self
            .device_manager
            .lock()
            .unwrap()
            .get_device_info()
            .clone();

        for pci_segment in self.device_manager.lock().unwrap().pci_segments().iter() {
            let pci_space = PciSpaceInfo {
                pci_segment_id: pci_segment.id,
                mmio_config_address: pci_segment.mmio_config_address,
                pci_device_space_start: pci_segment.start_of_mem64_area,
                pci_device_space_size: pci_segment.end_of_mem64_area
                    - pci_segment.start_of_mem64_area
                    + 1,
            };
            pci_space_info.push(pci_space);
        }

        let virtio_iommu_bdf = self
            .device_manager
            .lock()
            .unwrap()
            .iommu_attached_devices()
            .as_ref()
            .map(|(v, _)| *v);

        let vgic = self
            .device_manager
            .lock()
            .unwrap()
            .get_interrupt_controller()
            .unwrap()
            .lock()
            .unwrap()
            .get_vgic()
            .map_err(|_| {
                Error::ConfigureSystem(arch::Error::PlatformSpecific(
                    arch::aarch64::Error::SetupGic,
                ))
            })?;

        // PMU interrupt sticks to PPI, so need to be added by 16 to get real irq number.
        let pmu_supported = self
            .cpu_manager
            .lock()
            .unwrap()
            .init_pmu(AARCH64_PMU_IRQ + 16)
            .map_err(|_| {
                Error::ConfigureSystem(arch::Error::PlatformSpecific(
                    arch::aarch64::Error::VcpuInitPmu,
                ))
            })?;

        arch::configure_system(
            &mem,
            cmdline.as_cstring().unwrap().to_str().unwrap(),
            vcpu_mpidrs,
            vcpu_topology,
            device_info,
            &initramfs_config,
            &pci_space_info,
            virtio_iommu_bdf.map(|bdf| bdf.into()),
            &vgic,
            &self.numa_nodes,
            pmu_supported,
        )
        .map_err(Error::ConfigureSystem)?;

        Ok(())
    }

    #[cfg(target_arch = "riscv64")]
    fn configure_system(&mut self) -> Result<()> {
        let cmdline = Self::generate_cmdline(
            self.config.lock().unwrap().payload.as_ref().unwrap(),
            &self.device_manager,
        )?;
        let num_vcpu = self.cpu_manager.lock().unwrap().vcpus().len();
        let mem = self.memory_manager.lock().unwrap().boot_guest_memory();
        let mut pci_space_info: Vec<PciSpaceInfo> = Vec::new();
        let initramfs_config = match self.initramfs {
            Some(_) => Some(self.load_initramfs(&mem)?),
            None => None,
        };

        let device_info = &self
            .device_manager
            .lock()
            .unwrap()
            .get_device_info()
            .clone();

        for pci_segment in self.device_manager.lock().unwrap().pci_segments().iter() {
            let pci_space = PciSpaceInfo {
                pci_segment_id: pci_segment.id,
                mmio_config_address: pci_segment.mmio_config_address,
                pci_device_space_start: pci_segment.start_of_mem64_area,
                pci_device_space_size: pci_segment.end_of_mem64_area
                    - pci_segment.start_of_mem64_area
                    + 1,
            };
            pci_space_info.push(pci_space);
        }

        // TODO: IOMMU for riscv64 is not yet support in kernel.

        let vaia = self
            .device_manager
            .lock()
            .unwrap()
            .get_interrupt_controller()
            .unwrap()
            .lock()
            .unwrap()
            .get_vaia()
            .map_err(|_| {
                Error::ConfigureSystem(arch::Error::PlatformSpecific(
                    arch::riscv64::Error::SetupAia,
                ))
            })?;

        // TODO: PMU support for riscv64 is scheduled to next stage.

        arch::configure_system(
            &mem,
            cmdline.as_cstring().unwrap().to_str().unwrap(),
            num_vcpu as u32,
            device_info,
            &initramfs_config,
            &pci_space_info,
            &vaia,
        )
        .map_err(Error::ConfigureSystem)?;

        Ok(())
    }

    pub fn console_resize_pipe(&self) -> Option<Arc<File>> {
        self.device_manager.lock().unwrap().console_resize_pipe()
    }

    pub fn shutdown(&mut self) -> Result<()> {
        let mut state = self.state.try_write().map_err(|_| Error::PoisonedState)?;
        let new_state = VmState::Shutdown;

        state.valid_transition(new_state)?;

        // Wake up the DeviceManager threads so they will get terminated cleanly
        self.device_manager
            .lock()
            .unwrap()
            .resume()
            .map_err(Error::Resume)?;

        self.cpu_manager
            .lock()
            .unwrap()
            .shutdown()
            .map_err(Error::CpuManager)?;

        // Wait for all the threads to finish
        for thread in self.threads.drain(..) {
            thread.join().map_err(Error::ThreadCleanup)?
        }
        *state = new_state;

        Ok(())
    }

    pub fn resize(
        &mut self,
        desired_vcpus: Option<u8>,
        desired_memory: Option<u64>,
        desired_balloon: Option<u64>,
    ) -> Result<()> {
        event!("vm", "resizing");

        if let Some(desired_vcpus) = desired_vcpus {
            if self
                .cpu_manager
                .lock()
                .unwrap()
                .resize(desired_vcpus)
                .map_err(Error::CpuManager)?
            {
                self.device_manager
                    .lock()
                    .unwrap()
                    .notify_hotplug(AcpiNotificationFlags::CPU_DEVICES_CHANGED)
                    .map_err(Error::DeviceManager)?;
            }
            self.config.lock().unwrap().cpus.boot_vcpus = desired_vcpus;
        }

        if let Some(desired_memory) = desired_memory {
            let new_region = self
                .memory_manager
                .lock()
                .unwrap()
                .resize(desired_memory)
                .map_err(Error::MemoryManager)?;

            let memory_config = &mut self.config.lock().unwrap().memory;

            if let Some(new_region) = &new_region {
                self.device_manager
                    .lock()
                    .unwrap()
                    .update_memory(new_region)
                    .map_err(Error::DeviceManager)?;

                match memory_config.hotplug_method {
                    HotplugMethod::Acpi => {
                        self.device_manager
                            .lock()
                            .unwrap()
                            .notify_hotplug(AcpiNotificationFlags::MEMORY_DEVICES_CHANGED)
                            .map_err(Error::DeviceManager)?;
                    }
                    HotplugMethod::VirtioMem => {}
                }
            }

            // We update the VM config regardless of the actual guest resize
            // operation result (happened or not), so that if the VM reboots
            // it will be running with the last configure memory size.
            match memory_config.hotplug_method {
                HotplugMethod::Acpi => memory_config.size = desired_memory,
                HotplugMethod::VirtioMem => {
                    if desired_memory > memory_config.size {
                        memory_config.hotplugged_size = Some(desired_memory - memory_config.size);
                    } else {
                        memory_config.hotplugged_size = None;
                    }
                }
            }
        }

        if let Some(desired_balloon) = desired_balloon {
            self.device_manager
                .lock()
                .unwrap()
                .resize_balloon(desired_balloon)
                .map_err(Error::DeviceManager)?;

            // Update the configuration value for the balloon size to ensure
            // a reboot would use the right value.
            if let Some(balloon_config) = &mut self.config.lock().unwrap().balloon {
                balloon_config.size = desired_balloon;
            }
        }

        event!("vm", "resized");

        Ok(())
    }

    pub fn resize_zone(&mut self, id: String, desired_memory: u64) -> Result<()> {
        let memory_config = &mut self.config.lock().unwrap().memory;

        if let Some(zones) = &mut memory_config.zones {
            for zone in zones.iter_mut() {
                if zone.id == id {
                    if desired_memory >= zone.size {
                        let hotplugged_size = desired_memory - zone.size;
                        self.memory_manager
                            .lock()
                            .unwrap()
                            .resize_zone(&id, desired_memory - zone.size)
                            .map_err(Error::MemoryManager)?;
                        // We update the memory zone config regardless of the
                        // actual 'resize-zone' operation result (happened or
                        // not), so that if the VM reboots it will be running
                        // with the last configured memory zone size.
                        zone.hotplugged_size = Some(hotplugged_size);

                        return Ok(());
                    } else {
                        error!(
                            "Invalid to ask less ({}) than boot RAM ({}) for \
                            this memory zone",
                            desired_memory, zone.size,
                        );
                        return Err(Error::ResizeZone);
                    }
                }
            }
        }

        error!("Could not find the memory zone {} for the resize", id);
        Err(Error::ResizeZone)
    }

    pub fn add_device(&mut self, mut device_cfg: DeviceConfig) -> Result<PciDeviceInfo> {
        let pci_device_info = self
            .device_manager
            .lock()
            .unwrap()
            .add_device(&mut device_cfg)
            .map_err(Error::DeviceManager)?;

        // Update VmConfig by adding the new device. This is important to
        // ensure the device would be created in case of a reboot.
        {
            let mut config = self.config.lock().unwrap();
            add_to_config(&mut config.devices, device_cfg);
        }

        self.device_manager
            .lock()
            .unwrap()
            .notify_hotplug(AcpiNotificationFlags::PCI_DEVICES_CHANGED)
            .map_err(Error::DeviceManager)?;

        Ok(pci_device_info)
    }

    pub fn add_user_device(&mut self, mut device_cfg: UserDeviceConfig) -> Result<PciDeviceInfo> {
        let pci_device_info = self
            .device_manager
            .lock()
            .unwrap()
            .add_user_device(&mut device_cfg)
            .map_err(Error::DeviceManager)?;

        // Update VmConfig by adding the new device. This is important to
        // ensure the device would be created in case of a reboot.
        {
            let mut config = self.config.lock().unwrap();
            add_to_config(&mut config.user_devices, device_cfg);
        }

        self.device_manager
            .lock()
            .unwrap()
            .notify_hotplug(AcpiNotificationFlags::PCI_DEVICES_CHANGED)
            .map_err(Error::DeviceManager)?;

        Ok(pci_device_info)
    }

    pub fn remove_device(&mut self, id: String) -> Result<()> {
        self.device_manager
            .lock()
            .unwrap()
            .remove_device(id.clone())
            .map_err(Error::DeviceManager)?;

        // Update VmConfig by removing the device. This is important to
        // ensure the device would not be created in case of a reboot.
        self.config.lock().unwrap().remove_device(&id);

        self.device_manager
            .lock()
            .unwrap()
            .notify_hotplug(AcpiNotificationFlags::PCI_DEVICES_CHANGED)
            .map_err(Error::DeviceManager)?;
        Ok(())
    }

    pub fn add_disk(&mut self, mut disk_cfg: DiskConfig) -> Result<PciDeviceInfo> {
        let pci_device_info = self
            .device_manager
            .lock()
            .unwrap()
            .add_disk(&mut disk_cfg)
            .map_err(Error::DeviceManager)?;

        // Update VmConfig by adding the new device. This is important to
        // ensure the device would be created in case of a reboot.
        {
            let mut config = self.config.lock().unwrap();
            add_to_config(&mut config.disks, disk_cfg);
        }

        self.device_manager
            .lock()
            .unwrap()
            .notify_hotplug(AcpiNotificationFlags::PCI_DEVICES_CHANGED)
            .map_err(Error::DeviceManager)?;

        Ok(pci_device_info)
    }

    pub fn add_fs(&mut self, mut fs_cfg: FsConfig) -> Result<PciDeviceInfo> {
        let pci_device_info = self
            .device_manager
            .lock()
            .unwrap()
            .add_fs(&mut fs_cfg)
            .map_err(Error::DeviceManager)?;

        // Update VmConfig by adding the new device. This is important to
        // ensure the device would be created in case of a reboot.
        {
            let mut config = self.config.lock().unwrap();
            add_to_config(&mut config.fs, fs_cfg);
        }

        self.device_manager
            .lock()
            .unwrap()
            .notify_hotplug(AcpiNotificationFlags::PCI_DEVICES_CHANGED)
            .map_err(Error::DeviceManager)?;

        Ok(pci_device_info)
    }

    pub fn add_pmem(&mut self, mut pmem_cfg: PmemConfig) -> Result<PciDeviceInfo> {
        let pci_device_info = self
            .device_manager
            .lock()
            .unwrap()
            .add_pmem(&mut pmem_cfg)
            .map_err(Error::DeviceManager)?;

        // Update VmConfig by adding the new device. This is important to
        // ensure the device would be created in case of a reboot.
        {
            let mut config = self.config.lock().unwrap();
            add_to_config(&mut config.pmem, pmem_cfg);
        }

        self.device_manager
            .lock()
            .unwrap()
            .notify_hotplug(AcpiNotificationFlags::PCI_DEVICES_CHANGED)
            .map_err(Error::DeviceManager)?;

        Ok(pci_device_info)
    }

    pub fn add_net(&mut self, mut net_cfg: NetConfig) -> Result<PciDeviceInfo> {
        let pci_device_info = self
            .device_manager
            .lock()
            .unwrap()
            .add_net(&mut net_cfg)
            .map_err(Error::DeviceManager)?;

        // Update VmConfig by adding the new device. This is important to
        // ensure the device would be created in case of a reboot.
        {
            let mut config = self.config.lock().unwrap();
            add_to_config(&mut config.net, net_cfg);
        }

        self.device_manager
            .lock()
            .unwrap()
            .notify_hotplug(AcpiNotificationFlags::PCI_DEVICES_CHANGED)
            .map_err(Error::DeviceManager)?;

        Ok(pci_device_info)
    }

    pub fn add_vdpa(&mut self, mut vdpa_cfg: VdpaConfig) -> Result<PciDeviceInfo> {
        let pci_device_info = self
            .device_manager
            .lock()
            .unwrap()
            .add_vdpa(&mut vdpa_cfg)
            .map_err(Error::DeviceManager)?;

        // Update VmConfig by adding the new device. This is important to
        // ensure the device would be created in case of a reboot.
        {
            let mut config = self.config.lock().unwrap();
            add_to_config(&mut config.vdpa, vdpa_cfg);
        }

        self.device_manager
            .lock()
            .unwrap()
            .notify_hotplug(AcpiNotificationFlags::PCI_DEVICES_CHANGED)
            .map_err(Error::DeviceManager)?;

        Ok(pci_device_info)
    }

    pub fn add_vsock(&mut self, mut vsock_cfg: VsockConfig) -> Result<PciDeviceInfo> {
        let pci_device_info = self
            .device_manager
            .lock()
            .unwrap()
            .add_vsock(&mut vsock_cfg)
            .map_err(Error::DeviceManager)?;

        // Update VmConfig by adding the new device. This is important to
        // ensure the device would be created in case of a reboot.
        {
            let mut config = self.config.lock().unwrap();
            config.vsock = Some(vsock_cfg);
        }

        self.device_manager
            .lock()
            .unwrap()
            .notify_hotplug(AcpiNotificationFlags::PCI_DEVICES_CHANGED)
            .map_err(Error::DeviceManager)?;

        Ok(pci_device_info)
    }

    pub fn counters(&self) -> Result<HashMap<String, HashMap<&'static str, Wrapping<u64>>>> {
        Ok(self.device_manager.lock().unwrap().counters())
    }

    #[cfg(feature = "tdx")]
    fn extract_tdvf_sections(&mut self) -> Result<(Vec<TdvfSection>, bool)> {
        use arch::x86_64::tdx::*;

        let firmware_path = self
            .config
            .lock()
            .unwrap()
            .payload
            .as_ref()
            .unwrap()
            .firmware
            .clone()
            .ok_or(Error::TdxFirmwareMissing)?;
        // The TDVF file contains a table of section as well as code
        let mut firmware_file = File::open(firmware_path).map_err(Error::LoadTdvf)?;

        // For all the sections allocate some RAM backing them
        parse_tdvf_sections(&mut firmware_file).map_err(Error::ParseTdvf)
    }

    #[cfg(feature = "tdx")]
    fn hob_memory_resources(
        mut sorted_sections: Vec<TdvfSection>,
        guest_memory: &GuestMemoryMmap,
    ) -> Vec<(u64, u64, bool)> {
        let mut list = Vec::new();

        let mut current_section = sorted_sections.pop();

        // RAM regions interleaved with TDVF sections
        let mut next_start_addr = 0;
        for region in guest_memory.iter() {
            let region_start = region.start_addr().0;
            let region_end = region.last_addr().0;
            if region_start > next_start_addr {
                next_start_addr = region_start;
            }

            loop {
                let (start, size, ram) = if let Some(section) = &current_section {
                    if section.address <= next_start_addr {
                        (section.address, section.size, false)
                    } else {
                        let last_addr = std::cmp::min(section.address - 1, region_end);
                        (next_start_addr, last_addr - next_start_addr + 1, true)
                    }
                } else {
                    (next_start_addr, region_end - next_start_addr + 1, true)
                };

                list.push((start, size, ram));

                if !ram {
                    current_section = sorted_sections.pop();
                }

                next_start_addr = start + size;

                if region_start > next_start_addr {
                    next_start_addr = region_start;
                }

                if next_start_addr > region_end {
                    break;
                }
            }
        }

        // Once all the interleaved sections have been processed, let's simply
        // pull the remaining ones.
        if let Some(section) = current_section {
            list.push((section.address, section.size, false));
        }
        while let Some(section) = sorted_sections.pop() {
            list.push((section.address, section.size, false));
        }

        list
    }

    #[cfg(feature = "tdx")]
    fn populate_tdx_sections(
        &mut self,
        sections: &[TdvfSection],
        guid_found: bool,
    ) -> Result<Option<u64>> {
        use arch::x86_64::tdx::*;
        // Get the memory end *before* we start adding TDVF ram regions
        let boot_guest_memory = self
            .memory_manager
            .lock()
            .as_ref()
            .unwrap()
            .boot_guest_memory();
        for section in sections {
            // No need to allocate if the section falls within guest RAM ranges
            if boot_guest_memory.address_in_range(GuestAddress(section.address)) {
                info!(
                    "Not allocating TDVF Section: {:x?} since it is already part of guest RAM",
                    section
                );
                continue;
            }

            info!("Allocating TDVF Section: {:x?}", section);
            self.memory_manager
                .lock()
                .unwrap()
                .add_ram_region(GuestAddress(section.address), section.size as usize)
                .map_err(Error::AllocatingTdvfMemory)?;
        }

        // The TDVF file contains a table of section as well as code
        let firmware_path = self
            .config
            .lock()
            .unwrap()
            .payload
            .as_ref()
            .unwrap()
            .firmware
            .clone()
            .ok_or(Error::TdxFirmwareMissing)?;
        let mut firmware_file = File::open(firmware_path).map_err(Error::LoadTdvf)?;

        // The guest memory at this point now has all the required regions so it
        // is safe to copy from the TDVF file into it.
        let guest_memory = self.memory_manager.lock().as_ref().unwrap().guest_memory();
        let mem = guest_memory.memory();
        let mut payload_info = None;
        let mut hob_offset = None;
        for section in sections {
            info!("Populating TDVF Section: {:x?}", section);
            match section.r#type {
                TdvfSectionType::Bfv | TdvfSectionType::Cfv => {
                    info!("Copying section to guest memory");
                    firmware_file
                        .seek(SeekFrom::Start(section.data_offset as u64))
                        .map_err(Error::LoadTdvf)?;
                    mem.read_volatile_from(
                        GuestAddress(section.address),
                        &mut firmware_file,
                        section.data_size as usize,
                    )
                    .unwrap();
                }
                TdvfSectionType::TdHob => {
                    hob_offset = Some(section.address);
                }
                TdvfSectionType::Payload => {
                    info!("Copying payload to guest memory");
                    if let Some(payload_file) = self.kernel.as_mut() {
                        let payload_size = payload_file
                            .seek(SeekFrom::End(0))
                            .map_err(Error::LoadPayload)?;

                        payload_file
                            .seek(SeekFrom::Start(0x1f1))
                            .map_err(Error::LoadPayload)?;

                        let mut payload_header = linux_loader::bootparam::setup_header::default();
                        payload_file
                            .read_volatile(&mut payload_header.as_bytes())
                            .unwrap();

                        if payload_header.header != 0x5372_6448 {
                            return Err(Error::InvalidPayloadType);
                        }

                        if (payload_header.version < 0x0200)
                            || ((payload_header.loadflags & 0x1) == 0x0)
                        {
                            return Err(Error::InvalidPayloadType);
                        }

                        payload_file.rewind().map_err(Error::LoadPayload)?;
                        mem.read_volatile_from(
                            GuestAddress(section.address),
                            payload_file,
                            payload_size as usize,
                        )
                        .unwrap();

                        // Create the payload info that will be inserted into
                        // the HOB.
                        payload_info = Some(PayloadInfo {
                            image_type: PayloadImageType::BzImage,
                            entry_point: section.address,
                        });
                    }
                }
                TdvfSectionType::PayloadParam => {
                    info!("Copying payload parameters to guest memory");
                    let cmdline = Self::generate_cmdline(
                        self.config.lock().unwrap().payload.as_ref().unwrap(),
                    )?;
                    mem.write_slice(
                        cmdline.as_cstring().unwrap().as_bytes_with_nul(),
                        GuestAddress(section.address),
                    )
                    .unwrap();
                }
                _ => {}
            }
        }

        // Generate HOB
        let mut hob = TdHob::start(hob_offset.unwrap());

        let mut sorted_sections = sections.to_vec();
        sorted_sections.retain(|section| matches!(section.r#type, TdvfSectionType::TempMem));

        sorted_sections.sort_by_key(|section| section.address);
        sorted_sections.reverse();

        for (start, size, ram) in Vm::hob_memory_resources(sorted_sections, &boot_guest_memory) {
            hob.add_memory_resource(&mem, start, size, ram, guid_found)
                .map_err(Error::PopulateHob)?;
        }

        // MMIO regions
        hob.add_mmio_resource(
            &mem,
            arch::layout::MEM_32BIT_DEVICES_START.raw_value(),
            arch::layout::APIC_START.raw_value()
                - arch::layout::MEM_32BIT_DEVICES_START.raw_value(),
        )
        .map_err(Error::PopulateHob)?;
        let start_of_device_area = self
            .memory_manager
            .lock()
            .unwrap()
            .start_of_device_area()
            .raw_value();
        let end_of_device_area = self
            .memory_manager
            .lock()
            .unwrap()
            .end_of_device_area()
            .raw_value();
        hob.add_mmio_resource(
            &mem,
            start_of_device_area,
            end_of_device_area - start_of_device_area,
        )
        .map_err(Error::PopulateHob)?;

        // Loop over the ACPI tables and copy them to the HOB.

        for acpi_table in crate::acpi::create_acpi_tables_tdx(
            &self.device_manager,
            &self.cpu_manager,
            &self.memory_manager,
            &self.numa_nodes,
        ) {
            hob.add_acpi_table(&mem, acpi_table.as_slice())
                .map_err(Error::PopulateHob)?;
        }

        // If a payload info has been created, let's insert it into the HOB.
        if let Some(payload_info) = payload_info {
            hob.add_payload(&mem, payload_info)
                .map_err(Error::PopulateHob)?;
        }

        hob.finish(&mem).map_err(Error::PopulateHob)?;

        Ok(hob_offset)
    }

    #[cfg(feature = "tdx")]
    fn init_tdx_memory(&mut self, sections: &[TdvfSection]) -> Result<()> {
        let guest_memory = self.memory_manager.lock().as_ref().unwrap().guest_memory();
        let mem = guest_memory.memory();

        for section in sections {
            self.vm
                .tdx_init_memory_region(
                    mem.get_host_address(GuestAddress(section.address)).unwrap() as u64,
                    section.address,
                    section.size,
                    /* TDVF_SECTION_ATTRIBUTES_EXTENDMR */
                    section.attributes == 1,
                )
                .map_err(Error::InitializeTdxMemoryRegion)?;
        }

        Ok(())
    }

    // Creates ACPI tables
    // In case of TDX being used, this is a no-op since the tables will be
    // created and passed when populating the HOB.

<<<<<<< HEAD
    #[allow(dead_code)]
=======
    #[cfg(not(target_arch = "riscv64"))]
>>>>>>> 62001b65
    fn create_acpi_tables(&self) -> Option<GuestAddress> {
        #[cfg(feature = "tdx")]
        if self.config.lock().unwrap().is_tdx_enabled() {
            return None;
        }
        let mem = self.memory_manager.lock().unwrap().guest_memory().memory();
        let tpm_enabled = self.config.lock().unwrap().tpm.is_some();
        let rsdp_addr = crate::acpi::create_acpi_tables(
            &mem,
            &self.device_manager,
            &self.cpu_manager,
            &self.memory_manager,
            &self.numa_nodes,
            tpm_enabled,
        );
        info!("Created ACPI tables: rsdp_addr = 0x{:x}", rsdp_addr.0);

        Some(rsdp_addr)
    }

    fn entry_point(&mut self) -> Result<Option<EntryPoint>> {
        trace_scoped!("entry_point");

        self.load_payload_handle
            .take()
            .map(|handle| handle.join().map_err(Error::KernelLoadThreadJoin)?)
            .transpose()
    }

    pub fn boot(&mut self) -> Result<()> {
        trace_scoped!("Vm::boot");
        let current_state = self.get_state()?;
        if current_state == VmState::Paused {
            return self.resume().map_err(Error::Resume);
        }

        // We acquire all advisory disk image locks here and not on device creation
        // to enable live-migration without locking issues.
        self.device_manager
            .lock()
            .unwrap()
            .try_lock_disks()
            .map_err(Error::LockingError)?;

        let new_state = if self.stop_on_boot {
            VmState::BreakPoint
        } else {
            VmState::Running
        };
        current_state.valid_transition(new_state)?;

        // Do earlier to parallelise with loading kernel
        #[cfg(target_arch = "x86_64")]
        cfg_if::cfg_if! {
            if #[cfg(feature = "sev_snp")] {
                let sev_snp_enabled = self.config.lock().unwrap().is_sev_snp_enabled();
                let rsdp_addr = if sev_snp_enabled {
                    // In case of SEV-SNP guest ACPI tables are provided via
                    // IGVM. So skip the creation of ACPI tables and set the
                    // rsdp addr to None.
                    None
                } else {
                    self.create_acpi_tables()
                };
            } else {
                let rsdp_addr = self.create_acpi_tables();
            }
        }

        // Load kernel synchronously or if asynchronous then wait for load to
        // finish.
        let entry_point = self.entry_point()?;

        #[cfg(feature = "tdx")]
        let tdx_enabled = self.config.lock().unwrap().is_tdx_enabled();

        #[cfg(target_arch = "aarch64")]
        let vgic = self
            .device_manager
            .lock()
            .unwrap()
            .get_interrupt_controller()
            .unwrap()
            .lock()
            .unwrap()
            .get_vgic()
            .unwrap();

        #[cfg(target_arch = "aarch64")]
        let redist_addr = vgic.lock().unwrap().device_properties();

        // Configure the vcpus that have been created
        let vcpus = self.cpu_manager.lock().unwrap().vcpus();
        for vcpu in vcpus {
            let guest_memory = &self.memory_manager.lock().as_ref().unwrap().guest_memory();
            let boot_setup = entry_point.map(|e| (e, guest_memory));
            self.cpu_manager
                .lock()
                .unwrap()
                .configure_vcpu(vcpu.clone(), boot_setup)
                .map_err(Error::CpuManager)?;

            #[cfg(target_arch = "aarch64")]
            vcpu.lock()
                .unwrap()
                .set_gic_redistributor_addr(redist_addr[2], redist_addr[3])
                .map_err(Error::CpuManager)?;
        }

        #[cfg(feature = "tdx")]
        let (sections, guid_found) = if tdx_enabled {
            self.extract_tdvf_sections()?
        } else {
            (Vec::new(), false)
        };

        // Configuring the TDX regions requires that the vCPUs are created.
        #[cfg(feature = "tdx")]
        let hob_address = if tdx_enabled {
            // TDX sections are written to memory.
            self.populate_tdx_sections(&sections, guid_found)?
        } else {
            None
        };

        // On aarch64 the ACPI tables depend on the vCPU mpidr which is only
        // available after they are configured
        #[cfg(target_arch = "aarch64")]
        let rsdp_addr = self.create_acpi_tables();

        #[cfg(not(target_arch = "riscv64"))]
        // Configure shared state based on loaded kernel
        if !self.sev_snp_enabled {
            entry_point
                .map(|entry_point| {
                    // Safe to unwrap rsdp_addr as we know it can't be None when
                    // the entry_point is Some.
                    self.configure_system(rsdp_addr.unwrap(), entry_point)
                })
                .transpose()?;
        }

<<<<<<< HEAD
        #[cfg(target_arch = "x86_64")]
        // Note: For x86, always call this function before invoking start boot vcpus.
        // Otherwise guest would fail to boot because we haven't created the
        // userspace mappings to update the hypervisor about the memory mappings.
        // These mappings must be created before we start the vCPU threads for
        // the very first time.
        if !self.sev_snp_enabled {
            self.memory_manager
                .lock()
                .unwrap()
                .allocate_address_space()
                .map_err(Error::MemoryManager)?;
        }
=======
        #[cfg(target_arch = "riscv64")]
        self.configure_system().unwrap();
>>>>>>> 62001b65

        #[cfg(feature = "tdx")]
        if let Some(hob_address) = hob_address {
            // With the HOB address extracted the vCPUs can have
            // their TDX state configured.
            self.cpu_manager
                .lock()
                .unwrap()
                .initialize_tdx(hob_address)
                .map_err(Error::CpuManager)?;
            // Let the hypervisor know which memory ranges are shared with the
            // guest. This prevents the guest from ignoring/discarding memory
            // regions provided by the host.
            self.init_tdx_memory(&sections)?;
            // With TDX memory and CPU state configured TDX setup is complete
            self.vm.tdx_finalize().map_err(Error::FinalizeTdx)?;
        }

        // Resume the vm for MSHV
        if current_state == VmState::Created {
            self.vm.resume().map_err(Error::ResumeVm)?;
        }

        self.cpu_manager
            .lock()
            .unwrap()
            .start_boot_vcpus(new_state == VmState::BreakPoint)
            .map_err(Error::CpuManager)?;

        let mut state = self.state.try_write().map_err(|_| Error::PoisonedState)?;
        *state = new_state;
        Ok(())
    }

    pub fn restore(&mut self) -> Result<()> {
        event!("vm", "restoring");

        // We acquire all advisory disk image locks again.
        self.device_manager
            .lock()
            .unwrap()
            .try_lock_disks()
            .map_err(Error::LockingError)?;

        // Now we can start all vCPUs from here.
        self.cpu_manager
            .lock()
            .unwrap()
            .start_restored_vcpus()
            .map_err(Error::CpuManager)?;

        event!("vm", "restored");
        Ok(())
    }

    /// Gets a thread-safe reference counted pointer to the VM configuration.
    pub fn get_config(&self) -> Arc<Mutex<VmConfig>> {
        Arc::clone(&self.config)
    }

    /// Get the VM state. Returns an error if the state is poisoned.
    pub fn get_state(&self) -> Result<VmState> {
        self.state
            .try_read()
            .map_err(|_| Error::PoisonedState)
            .map(|state| *state)
    }

    /// Gets the actual size of the balloon.
    pub fn balloon_size(&self) -> u64 {
        self.device_manager.lock().unwrap().balloon_size()
    }

    pub fn send_memory_fds(
        &mut self,
        socket: &mut UnixStream,
    ) -> std::result::Result<(), MigratableError> {
        for (slot, fd) in self
            .memory_manager
            .lock()
            .unwrap()
            .memory_slot_fds()
            .drain()
        {
            Request::memory_fd(std::mem::size_of_val(&slot) as u64)
                .write_to(socket)
                .map_err(|e| {
                    MigratableError::MigrateSend(anyhow!("Error sending memory fd request: {}", e))
                })?;
            socket
                .send_with_fd(&slot.to_le_bytes()[..], fd)
                .map_err(|e| {
                    MigratableError::MigrateSend(anyhow!("Error sending memory fd: {}", e))
                })?;

            Response::read_from(socket)?.ok_or_abandon(
                socket,
                MigratableError::MigrateSend(anyhow!("Error during memory fd migration")),
            )?;
        }

        Ok(())
    }

    pub fn send_memory_regions<F>(
        &mut self,
        ranges: &MemoryRangeTable,
        fd: &mut F,
    ) -> std::result::Result<(), MigratableError>
    where
        F: WriteVolatile,
    {
        let guest_memory = self.memory_manager.lock().as_ref().unwrap().guest_memory();
        let mem = guest_memory.memory();

        for range in ranges.regions() {
            let mut offset: u64 = 0;
            // Here we are manually handling the retry in case we can't the
            // whole region at once because we can't use the implementation
            // from vm-memory::GuestMemory of write_all_to() as it is not
            // following the correct behavior. For more info about this issue
            // see: https://github.com/rust-vmm/vm-memory/issues/174
            loop {
                let bytes_written = mem
                    .write_volatile_to(
                        GuestAddress(range.gpa + offset),
                        fd,
                        (range.length - offset) as usize,
                    )
                    .map_err(|e| {
                        MigratableError::MigrateSend(anyhow!(
                            "Error transferring memory to socket: {}",
                            e
                        ))
                    })?;
                offset += bytes_written as u64;

                if offset == range.length {
                    break;
                }
            }
        }

        Ok(())
    }

    pub fn memory_range_table(&self) -> std::result::Result<MemoryRangeTable, MigratableError> {
        self.memory_manager
            .lock()
            .unwrap()
            .memory_range_table(false)
    }

    pub fn device_tree(&self) -> Arc<Mutex<DeviceTree>> {
        self.device_manager.lock().unwrap().device_tree()
    }

    /// Release all advisory locks held for the disk images.
    ///
    /// This should only be called when the VM is stopped and the VMM supposed
    /// to shut down. A new VMM, either after a live migration or a
    /// state save/resume cycle, should then acquire all locks before the VM
    /// starts to run.
    pub fn release_disk_locks(&self) -> Result<()> {
        self.device_manager
            .lock()
            .unwrap()
            .release_disk_locks()
            .map_err(Error::LockingError)?;
        Ok(())
    }

    pub fn activate_virtio_devices(&self) -> Result<()> {
        self.device_manager
            .lock()
            .unwrap()
            .activate_virtio_devices()
            .map_err(Error::ActivateVirtioDevices)
    }

    #[cfg(target_arch = "x86_64")]
    pub fn power_button(&self) -> Result<()> {
        return self
            .device_manager
            .lock()
            .unwrap()
            .notify_power_button()
            .map_err(Error::PowerButton);
    }

    #[cfg(target_arch = "aarch64")]
    pub fn power_button(&self) -> Result<()> {
        self.device_manager
            .lock()
            .unwrap()
            .notify_power_button()
            .map_err(Error::PowerButton)
    }

    #[cfg(target_arch = "riscv64")]
    pub fn power_button(&self) -> Result<()> {
        unimplemented!()
    }

    pub fn memory_manager_data(&self) -> MemoryManagerSnapshotData {
        self.memory_manager.lock().unwrap().snapshot_data()
    }

    #[cfg(feature = "guest_debug")]
    pub fn debug_request(
        &mut self,
        gdb_request: &GdbRequestPayload,
        cpu_id: usize,
    ) -> Result<GdbResponsePayload> {
        use GdbRequestPayload::*;
        match gdb_request {
            SetSingleStep(single_step) => {
                self.set_guest_debug(cpu_id, &[], *single_step)
                    .map_err(Error::Debug)?;
            }
            SetHwBreakPoint(addrs) => {
                self.set_guest_debug(cpu_id, addrs, false)
                    .map_err(Error::Debug)?;
            }
            Pause => {
                self.debug_pause().map_err(Error::Debug)?;
            }
            Resume => {
                self.debug_resume().map_err(Error::Debug)?;
            }
            ReadRegs => {
                let regs = self.read_regs(cpu_id).map_err(Error::Debug)?;
                return Ok(GdbResponsePayload::RegValues(Box::new(regs)));
            }
            WriteRegs(regs) => {
                self.write_regs(cpu_id, regs).map_err(Error::Debug)?;
            }
            ReadMem(vaddr, len) => {
                let guest_memory = self.memory_manager.lock().as_ref().unwrap().guest_memory();
                let mem = self
                    .read_mem(&guest_memory, cpu_id, *vaddr, *len)
                    .map_err(Error::Debug)?;
                return Ok(GdbResponsePayload::MemoryRegion(mem));
            }
            WriteMem(vaddr, data) => {
                let guest_memory = self.memory_manager.lock().as_ref().unwrap().guest_memory();
                self.write_mem(&guest_memory, cpu_id, vaddr, data)
                    .map_err(Error::Debug)?;
            }
            ActiveVcpus => {
                let active_vcpus = self.active_vcpus();
                return Ok(GdbResponsePayload::ActiveVcpus(active_vcpus));
            }
        }
        Ok(GdbResponsePayload::CommandComplete)
    }

    #[cfg(all(target_arch = "x86_64", feature = "guest_debug"))]
    fn get_dump_state(
        &mut self,
        destination_url: &str,
    ) -> std::result::Result<DumpState, GuestDebuggableError> {
        let nr_cpus = self.config.lock().unwrap().cpus.boot_vcpus as u32;
        let elf_note_size = self.get_note_size(NoteDescType::ElfAndVmm, nr_cpus) as isize;
        let mut elf_phdr_num = 1;
        let elf_sh_info = 0;
        let coredump_file_path = url_to_file(destination_url)?;
        let mapping_num = self.memory_manager.lock().unwrap().num_guest_ram_mappings();

        if mapping_num < UINT16_MAX - 2 {
            elf_phdr_num += mapping_num as u16;
        } else {
            panic!("mapping num beyond 65535 not supported");
        }
        let coredump_file = OpenOptions::new()
            .read(true)
            .write(true)
            .create_new(true)
            .open(coredump_file_path)
            .map_err(|e| GuestDebuggableError::Coredump(e.into()))?;

        let mem_offset = self.coredump_get_mem_offset(elf_phdr_num, elf_note_size);
        let mem_data = self
            .memory_manager
            .lock()
            .unwrap()
            .coredump_memory_regions(mem_offset);

        Ok(DumpState {
            elf_note_size,
            elf_phdr_num,
            elf_sh_info,
            mem_offset,
            mem_info: Some(mem_data),
            file: Some(coredump_file),
        })
    }

    #[cfg(all(target_arch = "x86_64", feature = "guest_debug"))]
    fn coredump_get_mem_offset(&self, phdr_num: u16, note_size: isize) -> u64 {
        size_of::<elf::Elf64_Ehdr>() as u64
            + note_size as u64
            + size_of::<elf::Elf64_Phdr>() as u64 * phdr_num as u64
    }

    pub fn nmi(&self) -> Result<()> {
        return self
            .cpu_manager
            .lock()
            .unwrap()
            .nmi()
            .map_err(|_| Error::ErrorNmi);
    }
}

impl Pausable for Vm {
    fn pause(&mut self) -> std::result::Result<(), MigratableError> {
        event!("vm", "pausing");
        let mut state = self
            .state
            .try_write()
            .map_err(|e| MigratableError::Pause(anyhow!("Could not get VM state: {}", e)))?;
        let new_state = VmState::Paused;

        state
            .valid_transition(new_state)
            .map_err(|e| MigratableError::Pause(anyhow!("Invalid transition: {:?}", e)))?;

        #[cfg(target_arch = "x86_64")]
        {
            let mut clock = self
                .vm
                .get_clock()
                .map_err(|e| MigratableError::Pause(anyhow!("Could not get VM clock: {}", e)))?;
            clock.reset_flags();
            self.saved_clock = Some(clock);
        }

        // Before pausing the vCPUs activate any pending virtio devices that might
        // need activation between starting the pause (or e.g. a migration it's part of)
        self.activate_virtio_devices().map_err(|e| {
            MigratableError::Pause(anyhow!("Error activating pending virtio devices: {:?}", e))
        })?;

        self.cpu_manager.lock().unwrap().pause()?;
        self.device_manager.lock().unwrap().pause()?;

        self.vm
            .pause()
            .map_err(|e| MigratableError::Pause(anyhow!("Could not pause the VM: {}", e)))?;

        *state = new_state;

        event!("vm", "paused");
        Ok(())
    }

    fn resume(&mut self) -> std::result::Result<(), MigratableError> {
        event!("vm", "resuming");
        let current_state = self.get_state().unwrap();
        let mut state = self
            .state
            .try_write()
            .map_err(|e| MigratableError::Resume(anyhow!("Could not get VM state: {}", e)))?;
        let new_state = VmState::Running;

        state
            .valid_transition(new_state)
            .map_err(|e| MigratableError::Resume(anyhow!("Invalid transition: {:?}", e)))?;

        self.cpu_manager.lock().unwrap().resume()?;
        #[cfg(target_arch = "x86_64")]
        {
            if let Some(clock) = &self.saved_clock {
                self.vm.set_clock(clock).map_err(|e| {
                    MigratableError::Resume(anyhow!("Could not set VM clock: {}", e))
                })?;
            }
        }

        if current_state == VmState::Paused {
            self.vm
                .resume()
                .map_err(|e| MigratableError::Resume(anyhow!("Could not resume the VM: {}", e)))?;
        }

        self.device_manager.lock().unwrap().resume()?;

        // And we're back to the Running state.
        *state = new_state;
        event!("vm", "resumed");
        Ok(())
    }
}

#[derive(Serialize, Deserialize)]
pub struct VmSnapshot {
    #[cfg(target_arch = "x86_64")]
    pub clock: Option<hypervisor::ClockData>,
    #[cfg(all(feature = "kvm", target_arch = "x86_64"))]
    pub common_cpuid: Vec<hypervisor::arch::x86::CpuIdEntry>,
}

pub const VM_SNAPSHOT_ID: &str = "vm";
impl Snapshottable for Vm {
    fn id(&self) -> String {
        VM_SNAPSHOT_ID.to_string()
    }

    fn snapshot(&mut self) -> std::result::Result<Snapshot, MigratableError> {
        event!("vm", "snapshotting");

        #[cfg(feature = "tdx")]
        {
            if self.config.lock().unwrap().is_tdx_enabled() {
                return Err(MigratableError::Snapshot(anyhow!(
                    "Snapshot not possible with TDX VM"
                )));
            }
        }

        let current_state = self.get_state().unwrap();
        if current_state != VmState::Paused {
            return Err(MigratableError::Snapshot(anyhow!(
                "Trying to snapshot while VM is running"
            )));
        }

        #[cfg(all(feature = "kvm", target_arch = "x86_64"))]
        let common_cpuid = {
            let amx = self.config.lock().unwrap().cpus.features.amx;
            let phys_bits = physical_bits(
                &self.hypervisor,
                self.config.lock().unwrap().cpus.max_phys_bits,
            );
            arch::generate_common_cpuid(
                &self.hypervisor,
                &arch::CpuidConfig {
                    sgx_epc_sections: None,
                    phys_bits,
                    kvm_hyperv: self.config.lock().unwrap().cpus.kvm_hyperv,
                    #[cfg(feature = "tdx")]
                    tdx: false,
                    amx,
                },
            )
            .map_err(|e| {
                MigratableError::MigrateReceive(anyhow!("Error generating common cpuid: {:?}", e))
            })?
        };

        let vm_snapshot_state = VmSnapshot {
            #[cfg(target_arch = "x86_64")]
            clock: self.saved_clock,
            #[cfg(all(feature = "kvm", target_arch = "x86_64"))]
            common_cpuid,
        };

        let mut vm_snapshot = Snapshot::new_from_state(&vm_snapshot_state)?;

        let (id, snapshot) = {
            let mut cpu_manager = self.cpu_manager.lock().unwrap();
            (cpu_manager.id(), cpu_manager.snapshot()?)
        };
        vm_snapshot.add_snapshot(id, snapshot);
        let (id, snapshot) = {
            let mut memory_manager = self.memory_manager.lock().unwrap();
            (memory_manager.id(), memory_manager.snapshot()?)
        };
        vm_snapshot.add_snapshot(id, snapshot);
        let (id, snapshot) = {
            let mut device_manager = self.device_manager.lock().unwrap();
            (device_manager.id(), device_manager.snapshot()?)
        };
        vm_snapshot.add_snapshot(id, snapshot);

        event!("vm", "snapshotted");
        Ok(vm_snapshot)
    }
}

impl Transportable for Vm {
    fn send(
        &self,
        snapshot: &Snapshot,
        destination_url: &str,
    ) -> std::result::Result<(), MigratableError> {
        let mut snapshot_config_path = url_to_path(destination_url)?;
        snapshot_config_path.push(SNAPSHOT_CONFIG_FILE);

        // Create the snapshot config file
        let mut snapshot_config_file = OpenOptions::new()
            .read(true)
            .write(true)
            .create_new(true)
            .open(snapshot_config_path)
            .map_err(|e| MigratableError::MigrateSend(e.into()))?;

        // Serialize and write the snapshot config
        let vm_config = serde_json::to_string(self.config.lock().unwrap().deref())
            .map_err(|e| MigratableError::MigrateSend(e.into()))?;

        snapshot_config_file
            .write(vm_config.as_bytes())
            .map_err(|e| MigratableError::MigrateSend(e.into()))?;

        let mut snapshot_state_path = url_to_path(destination_url)?;
        snapshot_state_path.push(SNAPSHOT_STATE_FILE);

        // Create the snapshot state file
        let mut snapshot_state_file = OpenOptions::new()
            .read(true)
            .write(true)
            .create_new(true)
            .open(snapshot_state_path)
            .map_err(|e| MigratableError::MigrateSend(e.into()))?;

        // Serialize and write the snapshot state
        let vm_state =
            serde_json::to_vec(snapshot).map_err(|e| MigratableError::MigrateSend(e.into()))?;

        snapshot_state_file
            .write(&vm_state)
            .map_err(|e| MigratableError::MigrateSend(e.into()))?;

        // Tell the memory manager to also send/write its own snapshot.
        if let Some(memory_manager_snapshot) = snapshot.snapshots.get(MEMORY_MANAGER_SNAPSHOT_ID) {
            self.memory_manager
                .lock()
                .unwrap()
                .send(&memory_manager_snapshot.clone(), destination_url)?;
        } else {
            return Err(MigratableError::Restore(anyhow!(
                "Missing memory manager snapshot"
            )));
        }

        Ok(())
    }
}

impl Migratable for Vm {
    fn start_dirty_log(&mut self) -> std::result::Result<(), MigratableError> {
        self.memory_manager.lock().unwrap().start_dirty_log()?;
        self.device_manager.lock().unwrap().start_dirty_log()
    }

    fn stop_dirty_log(&mut self) -> std::result::Result<(), MigratableError> {
        self.memory_manager.lock().unwrap().stop_dirty_log()?;
        self.device_manager.lock().unwrap().stop_dirty_log()
    }

    fn dirty_log(&mut self) -> std::result::Result<MemoryRangeTable, MigratableError> {
        Ok(MemoryRangeTable::new_from_tables(vec![
            self.memory_manager.lock().unwrap().dirty_log()?,
            self.device_manager.lock().unwrap().dirty_log()?,
        ]))
    }

    fn start_migration(&mut self) -> std::result::Result<(), MigratableError> {
        self.memory_manager.lock().unwrap().start_migration()?;
        self.device_manager.lock().unwrap().start_migration()
    }

    fn complete_migration(&mut self) -> std::result::Result<(), MigratableError> {
        self.memory_manager.lock().unwrap().complete_migration()?;
        self.device_manager.lock().unwrap().complete_migration()
    }
}

#[cfg(feature = "guest_debug")]
impl Debuggable for Vm {
    fn set_guest_debug(
        &self,
        cpu_id: usize,
        addrs: &[GuestAddress],
        singlestep: bool,
    ) -> std::result::Result<(), DebuggableError> {
        self.cpu_manager
            .lock()
            .unwrap()
            .set_guest_debug(cpu_id, addrs, singlestep)
    }

    fn debug_pause(&mut self) -> std::result::Result<(), DebuggableError> {
        if *self.state.read().unwrap() == VmState::Running {
            self.pause().map_err(DebuggableError::Pause)?;
        }

        let mut state = self
            .state
            .try_write()
            .map_err(|_| DebuggableError::PoisonedState)?;
        *state = VmState::BreakPoint;
        Ok(())
    }

    fn debug_resume(&mut self) -> std::result::Result<(), DebuggableError> {
        if *self.state.read().unwrap() == VmState::BreakPoint {
            self.resume().map_err(DebuggableError::Pause)?;
        }

        Ok(())
    }

    fn read_regs(&self, cpu_id: usize) -> std::result::Result<CoreRegs, DebuggableError> {
        self.cpu_manager.lock().unwrap().read_regs(cpu_id)
    }

    fn write_regs(
        &self,
        cpu_id: usize,
        regs: &CoreRegs,
    ) -> std::result::Result<(), DebuggableError> {
        self.cpu_manager.lock().unwrap().write_regs(cpu_id, regs)
    }

    fn read_mem(
        &self,
        guest_memory: &GuestMemoryAtomic<GuestMemoryMmap>,
        cpu_id: usize,
        vaddr: GuestAddress,
        len: usize,
    ) -> std::result::Result<Vec<u8>, DebuggableError> {
        self.cpu_manager
            .lock()
            .unwrap()
            .read_mem(guest_memory, cpu_id, vaddr, len)
    }

    fn write_mem(
        &self,
        guest_memory: &GuestMemoryAtomic<GuestMemoryMmap>,
        cpu_id: usize,
        vaddr: &GuestAddress,
        data: &[u8],
    ) -> std::result::Result<(), DebuggableError> {
        self.cpu_manager
            .lock()
            .unwrap()
            .write_mem(guest_memory, cpu_id, vaddr, data)
    }

    fn active_vcpus(&self) -> usize {
        let active_vcpus = self.cpu_manager.lock().unwrap().active_vcpus();
        if active_vcpus > 0 {
            active_vcpus
        } else {
            // The VM is not booted yet. Report boot_vcpus() instead.
            self.cpu_manager.lock().unwrap().boot_vcpus() as usize
        }
    }
}

#[cfg(feature = "guest_debug")]
pub const UINT16_MAX: u32 = 65535;

#[cfg(all(target_arch = "x86_64", feature = "guest_debug"))]
impl Elf64Writable for Vm {}

#[cfg(all(target_arch = "x86_64", feature = "guest_debug"))]
impl GuestDebuggable for Vm {
    fn coredump(&mut self, destination_url: &str) -> std::result::Result<(), GuestDebuggableError> {
        event!("vm", "coredumping");

        let mut resume = false;

        #[cfg(feature = "tdx")]
        {
            if let Some(ref platform) = self.config.lock().unwrap().platform {
                if platform.tdx {
                    return Err(GuestDebuggableError::Coredump(anyhow!(
                        "Coredump not possible with TDX VM"
                    )));
                }
            }
        }

        match self.get_state().unwrap() {
            VmState::Running => {
                self.pause().map_err(GuestDebuggableError::Pause)?;
                resume = true;
            }
            VmState::Paused => {}
            _ => {
                return Err(GuestDebuggableError::Coredump(anyhow!(
                    "Trying to coredump while VM is not running or paused"
                )));
            }
        }

        let coredump_state = self.get_dump_state(destination_url)?;

        self.write_header(&coredump_state)?;
        self.write_note(&coredump_state)?;
        self.write_loads(&coredump_state)?;

        self.cpu_manager
            .lock()
            .unwrap()
            .cpu_write_elf64_note(&coredump_state)?;
        self.cpu_manager
            .lock()
            .unwrap()
            .cpu_write_vmm_note(&coredump_state)?;

        self.memory_manager
            .lock()
            .unwrap()
            .coredump_iterate_save_mem(&coredump_state)?;

        if resume {
            self.resume().map_err(GuestDebuggableError::Resume)?;
        }

        Ok(())
    }
}

#[cfg(all(feature = "kvm", target_arch = "x86_64"))]
#[cfg(test)]
mod tests {
    use super::*;

    fn test_vm_state_transitions(state: VmState) {
        match state {
            VmState::Created => {
                // Check the transitions from Created
                state.valid_transition(VmState::Created).unwrap_err();
                state.valid_transition(VmState::Running).unwrap();
                state.valid_transition(VmState::Shutdown).unwrap();
                state.valid_transition(VmState::Paused).unwrap();
                state.valid_transition(VmState::BreakPoint).unwrap();
            }
            VmState::Running => {
                // Check the transitions from Running
                state.valid_transition(VmState::Created).unwrap_err();
                state.valid_transition(VmState::Running).unwrap_err();
                state.valid_transition(VmState::Shutdown).unwrap();
                state.valid_transition(VmState::Paused).unwrap();
                state.valid_transition(VmState::BreakPoint).unwrap();
            }
            VmState::Shutdown => {
                // Check the transitions from Shutdown
                state.valid_transition(VmState::Created).unwrap_err();
                state.valid_transition(VmState::Running).unwrap();
                state.valid_transition(VmState::Shutdown).unwrap_err();
                state.valid_transition(VmState::Paused).unwrap_err();
                state.valid_transition(VmState::BreakPoint).unwrap_err();
            }
            VmState::Paused => {
                // Check the transitions from Paused
                state.valid_transition(VmState::Created).unwrap_err();
                state.valid_transition(VmState::Running).unwrap();
                state.valid_transition(VmState::Shutdown).unwrap();
                state.valid_transition(VmState::Paused).unwrap_err();
                state.valid_transition(VmState::BreakPoint).unwrap_err();
            }
            VmState::BreakPoint => {
                // Check the transitions from Breakpoint
                state.valid_transition(VmState::Created).unwrap();
                state.valid_transition(VmState::Running).unwrap();
                state.valid_transition(VmState::Shutdown).unwrap_err();
                state.valid_transition(VmState::Paused).unwrap_err();
                state.valid_transition(VmState::BreakPoint).unwrap_err();
            }
        }
    }

    #[test]
    fn test_vm_created_transitions() {
        test_vm_state_transitions(VmState::Created);
    }

    #[test]
    fn test_vm_running_transitions() {
        test_vm_state_transitions(VmState::Running);
    }

    #[test]
    fn test_vm_shutdown_transitions() {
        test_vm_state_transitions(VmState::Shutdown);
    }

    #[test]
    fn test_vm_paused_transitions() {
        test_vm_state_transitions(VmState::Paused);
    }

    #[cfg(feature = "tdx")]
    #[test]
    fn test_hob_memory_resources() {
        // Case 1: Two TDVF sections in the middle of the RAM
        let sections = vec![
            TdvfSection {
                address: 0xc000,
                size: 0x1000,
                ..Default::default()
            },
            TdvfSection {
                address: 0x1000,
                size: 0x4000,
                ..Default::default()
            },
        ];
        let guest_ranges: Vec<(GuestAddress, usize)> = vec![(GuestAddress(0), 0x1000_0000)];
        let expected = vec![
            (0, 0x1000, true),
            (0x1000, 0x4000, false),
            (0x5000, 0x7000, true),
            (0xc000, 0x1000, false),
            (0xd000, 0x0fff_3000, true),
        ];
        assert_eq!(
            expected,
            Vm::hob_memory_resources(
                sections,
                &GuestMemoryMmap::from_ranges(&guest_ranges).unwrap()
            )
        );

        // Case 2: Two TDVF sections with no conflict with the RAM
        let sections = vec![
            TdvfSection {
                address: 0x1000_1000,
                size: 0x1000,
                ..Default::default()
            },
            TdvfSection {
                address: 0,
                size: 0x1000,
                ..Default::default()
            },
        ];
        let guest_ranges: Vec<(GuestAddress, usize)> = vec![(GuestAddress(0x1000), 0x1000_0000)];
        let expected = vec![
            (0, 0x1000, false),
            (0x1000, 0x1000_0000, true),
            (0x1000_1000, 0x1000, false),
        ];
        assert_eq!(
            expected,
            Vm::hob_memory_resources(
                sections,
                &GuestMemoryMmap::from_ranges(&guest_ranges).unwrap()
            )
        );

        // Case 3: Two TDVF sections with partial conflicts with the RAM
        let sections = vec![
            TdvfSection {
                address: 0x1000_0000,
                size: 0x2000,
                ..Default::default()
            },
            TdvfSection {
                address: 0,
                size: 0x2000,
                ..Default::default()
            },
        ];
        let guest_ranges: Vec<(GuestAddress, usize)> = vec![(GuestAddress(0x1000), 0x1000_0000)];
        let expected = vec![
            (0, 0x2000, false),
            (0x2000, 0x0fff_e000, true),
            (0x1000_0000, 0x2000, false),
        ];
        assert_eq!(
            expected,
            Vm::hob_memory_resources(
                sections,
                &GuestMemoryMmap::from_ranges(&guest_ranges).unwrap()
            )
        );

        // Case 4: Two TDVF sections with no conflict before the RAM and two
        // more additional sections with no conflict after the RAM.
        let sections = vec![
            TdvfSection {
                address: 0x2000_1000,
                size: 0x1000,
                ..Default::default()
            },
            TdvfSection {
                address: 0x2000_0000,
                size: 0x1000,
                ..Default::default()
            },
            TdvfSection {
                address: 0x1000,
                size: 0x1000,
                ..Default::default()
            },
            TdvfSection {
                address: 0,
                size: 0x1000,
                ..Default::default()
            },
        ];
        let guest_ranges: Vec<(GuestAddress, usize)> = vec![(GuestAddress(0x4000), 0x1000_0000)];
        let expected = vec![
            (0, 0x1000, false),
            (0x1000, 0x1000, false),
            (0x4000, 0x1000_0000, true),
            (0x2000_0000, 0x1000, false),
            (0x2000_1000, 0x1000, false),
        ];
        assert_eq!(
            expected,
            Vm::hob_memory_resources(
                sections,
                &GuestMemoryMmap::from_ranges(&guest_ranges).unwrap()
            )
        );

        // Case 5: One TDVF section overriding the entire RAM
        let sections = vec![TdvfSection {
            address: 0,
            size: 0x2000_0000,
            ..Default::default()
        }];
        let guest_ranges: Vec<(GuestAddress, usize)> = vec![(GuestAddress(0x1000), 0x1000_0000)];
        let expected = vec![(0, 0x2000_0000, false)];
        assert_eq!(
            expected,
            Vm::hob_memory_resources(
                sections,
                &GuestMemoryMmap::from_ranges(&guest_ranges).unwrap()
            )
        );

        // Case 6: Two TDVF sections with no conflict with 2 RAM regions
        let sections = vec![
            TdvfSection {
                address: 0x1000_2000,
                size: 0x2000,
                ..Default::default()
            },
            TdvfSection {
                address: 0,
                size: 0x2000,
                ..Default::default()
            },
        ];
        let guest_ranges: Vec<(GuestAddress, usize)> = vec![
            (GuestAddress(0x2000), 0x1000_0000),
            (GuestAddress(0x1000_4000), 0x1000_0000),
        ];
        let expected = vec![
            (0, 0x2000, false),
            (0x2000, 0x1000_0000, true),
            (0x1000_2000, 0x2000, false),
            (0x1000_4000, 0x1000_0000, true),
        ];
        assert_eq!(
            expected,
            Vm::hob_memory_resources(
                sections,
                &GuestMemoryMmap::from_ranges(&guest_ranges).unwrap()
            )
        );

        // Case 7: Two TDVF sections with partial conflicts with 2 RAM regions
        let sections = vec![
            TdvfSection {
                address: 0x1000_0000,
                size: 0x4000,
                ..Default::default()
            },
            TdvfSection {
                address: 0,
                size: 0x4000,
                ..Default::default()
            },
        ];
        let guest_ranges: Vec<(GuestAddress, usize)> = vec![
            (GuestAddress(0x1000), 0x1000_0000),
            (GuestAddress(0x1000_3000), 0x1000_0000),
        ];
        let expected = vec![
            (0, 0x4000, false),
            (0x4000, 0x0fff_c000, true),
            (0x1000_0000, 0x4000, false),
            (0x1000_4000, 0x0fff_f000, true),
        ];
        assert_eq!(
            expected,
            Vm::hob_memory_resources(
                sections,
                &GuestMemoryMmap::from_ranges(&guest_ranges).unwrap()
            )
        );
    }
}

#[cfg(target_arch = "aarch64")]
#[cfg(test)]
mod tests {
    use arch::aarch64::fdt::create_fdt;
    use arch::aarch64::layout;
    use arch::{DeviceType, MmioDeviceInfo};
    use devices::gic::Gic;

    use super::*;

    const LEN: u64 = 4096;

    #[test]
    fn test_create_fdt_with_devices() {
        let regions = vec![(layout::RAM_START, (layout::FDT_MAX_SIZE + 0x1000) as usize)];
        let mem = GuestMemoryMmap::from_ranges(&regions).expect("Cannot initialize memory");

        let dev_info: HashMap<(DeviceType, std::string::String), MmioDeviceInfo> = [
            (
                (DeviceType::Serial, DeviceType::Serial.to_string()),
                MmioDeviceInfo {
                    addr: 0x00,
                    len: LEN,
                    irq: 33,
                },
            ),
            (
                (DeviceType::Virtio(1), "virtio".to_string()),
                MmioDeviceInfo {
                    addr: LEN,
                    len: LEN,
                    irq: 34,
                },
            ),
            (
                (DeviceType::Rtc, "rtc".to_string()),
                MmioDeviceInfo {
                    addr: 2 * LEN,
                    len: LEN,
                    irq: 35,
                },
            ),
        ]
        .iter()
        .cloned()
        .collect();

        let hv = hypervisor::new().unwrap();
        let vm = hv.create_vm().unwrap();
        let gic = vm
            .create_vgic(Gic::create_default_config(1))
            .expect("Cannot create gic");
        create_fdt(
            &mem,
            "console=tty0",
            vec![0],
            Some((0, 0, 0)),
            &dev_info,
            &gic,
            &None,
            &Vec::new(),
            &BTreeMap::new(),
            None,
            true,
        )
        .unwrap();
    }
}

#[cfg(all(feature = "kvm", target_arch = "x86_64"))]
#[cfg(not(feature = "sev_snp"))]
#[test]
pub fn test_vm() {
    use hypervisor::VmExit;
    use vm_memory::{Address, GuestMemory, GuestMemoryRegion};
    // This example based on https://lwn.net/Articles/658511/
    let code = [
        0xba, 0xf8, 0x03, /* mov $0x3f8, %dx */
        0x00, 0xd8, /* add %bl, %al */
        0x04, b'0', /* add $'0', %al */
        0xee, /* out %al, (%dx) */
        0xb0, b'\n', /* mov $'\n', %al */
        0xee,  /* out %al, (%dx) */
        0xf4,  /* hlt */
    ];

    let mem_size = 0x1000;
    let load_addr = GuestAddress(0x1000);
    let mem = GuestMemoryMmap::from_ranges(&[(load_addr, mem_size)]).unwrap();

    let hv = hypervisor::new().unwrap();
    let vm = hv.create_vm().expect("new VM creation failed");

    for (index, region) in mem.iter().enumerate() {
        let mem_region = vm.make_user_memory_region(
            index as u32,
            region.start_addr().raw_value(),
            region.len(),
            region.as_ptr() as u64,
            false,
            false,
        );

        vm.create_user_memory_region(mem_region)
            .expect("Cannot configure guest memory");
    }
    mem.write_slice(&code, load_addr)
        .expect("Writing code to memory failed");

    let vcpu = vm.create_vcpu(0, None).expect("new Vcpu failed");

    let mut vcpu_sregs = vcpu.get_sregs().expect("get sregs failed");
    vcpu_sregs.cs.base = 0;
    vcpu_sregs.cs.selector = 0;
    vcpu.set_sregs(&vcpu_sregs).expect("set sregs failed");

    let mut vcpu_regs = vcpu.get_regs().expect("get regs failed");
    vcpu_regs.set_rip(0x1000);
    vcpu_regs.set_rax(2);
    vcpu_regs.set_rbx(3);
    vcpu_regs.set_rflags(2);
    vcpu.set_regs(&vcpu_regs).expect("set regs failed");

    loop {
        match vcpu.run().expect("run failed") {
            VmExit::Reset => {
                println!("HLT");
                break;
            }
            VmExit::Ignore => {}
            r => panic!("unexpected exit reason: {r:?}"),
        }
    }
}<|MERGE_RESOLUTION|>--- conflicted
+++ resolved
@@ -475,11 +475,7 @@
     vm: Arc<dyn hypervisor::Vm>,
     #[cfg(target_arch = "x86_64")]
     saved_clock: Option<hypervisor::ClockData>,
-<<<<<<< HEAD
-    #[allow(dead_code)]
-=======
     #[cfg(not(target_arch = "riscv64"))]
->>>>>>> 62001b65
     numa_nodes: NumaNodes,
     #[cfg_attr(any(not(feature = "kvm"), target_arch = "aarch64"), allow(dead_code))]
     #[cfg(not(target_arch = "riscv64"))]
@@ -582,43 +578,6 @@
             )
             .map_err(Error::CpuManager)?;
 
-<<<<<<< HEAD
-        cpu_manager
-            .lock()
-            .unwrap()
-            .create_boot_vcpus(snapshot_from_id(snapshot.as_ref(), CPU_MANAGER_SNAPSHOT_ID))
-            .map_err(Error::CpuManager)?;
-
-        // This initial SEV-SNP configuration must be done immediately after
-        // vCPUs are created. As part of this initialization we are
-        // transitioning the guest into secure state.
-        #[cfg(feature = "sev_snp")]
-        if sev_snp_enabled {
-            println!("Coming into sev_snp_init");
-            vm.sev_snp_init().map_err(Error::InitializeSevSnpVm)?;
-        }
-
-        // Loading the igvm file is pushed down here because
-        // igvm parser needs cpu_manager to retrieve cpuid leaf.
-        // For the regular case, we can start loading early, but for
-        // igvm case we have to wait until cpu_manager is created.
-        // Currently, Microsoft Hypervisor does not provide any
-        // Hypervisor specific common cpuid, we need to call get_cpuid_values
-        // per cpuid through cpu_manager.
-        #[cfg(feature = "igvm")]
-        let load_payload_handle = if snapshot.is_none() {
-            Self::load_payload_async(
-                &memory_manager,
-                &config,
-                &cpu_manager,
-                #[cfg(feature = "sev_snp")]
-                sev_snp_enabled,
-            )?
-        } else {
-            None
-        };
-=======
->>>>>>> 62001b65
         // The initial TDX configuration must be done before the vCPUs are
         // created
         #[cfg(feature = "tdx")]
@@ -1021,11 +980,7 @@
                 // Otherwise SEV_SNP_DISABLED: 0
                 // value of sev_snp_enabled is mapped to SEV_SNP_ENABLED for true or SEV_SNP_DISABLED for false
                 let vm = hypervisor
-<<<<<<< HEAD
-                    .create_vm_with_type(u64::from(sev_snp_enabled), mem_size)
-=======
                     .create_vm_with_type_and_memory(u64::from(sev_snp_enabled), mem_size)
->>>>>>> 62001b65
                     .unwrap();
             } else {
                 let vm = hypervisor.create_vm().unwrap();
@@ -2249,11 +2204,7 @@
     // In case of TDX being used, this is a no-op since the tables will be
     // created and passed when populating the HOB.
 
-<<<<<<< HEAD
-    #[allow(dead_code)]
-=======
     #[cfg(not(target_arch = "riscv64"))]
->>>>>>> 62001b65
     fn create_acpi_tables(&self) -> Option<GuestAddress> {
         #[cfg(feature = "tdx")]
         if self.config.lock().unwrap().is_tdx_enabled() {
@@ -2396,24 +2347,8 @@
                 .transpose()?;
         }
 
-<<<<<<< HEAD
-        #[cfg(target_arch = "x86_64")]
-        // Note: For x86, always call this function before invoking start boot vcpus.
-        // Otherwise guest would fail to boot because we haven't created the
-        // userspace mappings to update the hypervisor about the memory mappings.
-        // These mappings must be created before we start the vCPU threads for
-        // the very first time.
-        if !self.sev_snp_enabled {
-            self.memory_manager
-                .lock()
-                .unwrap()
-                .allocate_address_space()
-                .map_err(Error::MemoryManager)?;
-        }
-=======
         #[cfg(target_arch = "riscv64")]
         self.configure_system().unwrap();
->>>>>>> 62001b65
 
         #[cfg(feature = "tdx")]
         if let Some(hob_address) = hob_address {
