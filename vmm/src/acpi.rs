// Copyright © 2019 Intel Corporation
//
// SPDX-License-Identifier: Apache-2.0
//
use std::sync::{Arc, Mutex};
use std::time::Instant;

use acpi_tables::rsdp::Rsdp;
#[cfg(target_arch = "aarch64")]
use acpi_tables::sdt::GenericAddress;
use acpi_tables::sdt::Sdt;
use acpi_tables::Aml;
#[cfg(target_arch = "aarch64")]
use arch::aarch64::DeviceInfoForFdt;
#[cfg(target_arch = "aarch64")]
use arch::DeviceType;
use arch::NumaNodes;
use bitflags::bitflags;
use pci::PciBdf;
use tracer::trace_scoped;
use vm_memory::{Address, Bytes, GuestAddress, GuestMemoryRegion};
use zerocopy::{FromBytes, Immutable, IntoBytes};

use crate::cpu::CpuManager;
use crate::device_manager::DeviceManager;
use crate::memory_manager::MemoryManager;
use crate::pci_segment::PciSegment;
use crate::{GuestMemoryMmap, GuestRegionMmap};

/* Values for Type in APIC sub-headers */
#[cfg(target_arch = "x86_64")]
pub const ACPI_X2APIC_PROCESSOR: u8 = 9;
#[cfg(target_arch = "x86_64")]
pub const ACPI_APIC_IO: u8 = 1;
#[cfg(target_arch = "x86_64")]
pub const ACPI_APIC_XRUPT_OVERRIDE: u8 = 2;
#[cfg(target_arch = "aarch64")]
pub const ACPI_APIC_GENERIC_CPU_INTERFACE: u8 = 11;
#[cfg(target_arch = "aarch64")]
pub const ACPI_APIC_GENERIC_DISTRIBUTOR: u8 = 12;
#[cfg(target_arch = "aarch64")]
pub const ACPI_APIC_GENERIC_REDISTRIBUTOR: u8 = 14;
#[cfg(target_arch = "aarch64")]
pub const ACPI_APIC_GENERIC_TRANSLATOR: u8 = 15;

#[allow(dead_code)]
#[repr(C, packed)]
<<<<<<< HEAD
#[derive(Default, AsBytes)]
=======
#[derive(Default, IntoBytes, Immutable, FromBytes)]
>>>>>>> c9a39cf5
struct PciRangeEntry {
    pub base_address: u64,
    pub segment: u16,
    pub start: u8,
    pub end: u8,
    _reserved: u32,
}

#[allow(dead_code)]
#[repr(C, packed)]
<<<<<<< HEAD
#[derive(Default, AsBytes)]
=======
#[derive(Default, IntoBytes, Immutable, FromBytes)]
>>>>>>> c9a39cf5
struct MemoryAffinity {
    pub type_: u8,
    pub length: u8,
    pub proximity_domain: u32,
    _reserved1: u16,
    pub base_addr_lo: u32,
    pub base_addr_hi: u32,
    pub length_lo: u32,
    pub length_hi: u32,
    _reserved2: u32,
    pub flags: u32,
    _reserved3: u64,
}

#[allow(dead_code)]
#[repr(C, packed)]
<<<<<<< HEAD
#[derive(Default, AsBytes)]
=======
#[derive(Default, IntoBytes, Immutable, FromBytes)]
>>>>>>> c9a39cf5
struct ProcessorLocalX2ApicAffinity {
    pub type_: u8,
    pub length: u8,
    _reserved1: u16,
    pub proximity_domain: u32,
    pub x2apic_id: u32,
    pub flags: u32,
    pub clock_domain: u32,
    _reserved2: u32,
}

#[allow(dead_code)]
#[repr(C, packed)]
<<<<<<< HEAD
#[derive(Default, AsBytes)]
=======
#[derive(Default, IntoBytes, Immutable, FromBytes)]
>>>>>>> c9a39cf5
struct ProcessorGiccAffinity {
    pub type_: u8,
    pub length: u8,
    pub proximity_domain: u32,
    pub acpi_processor_uid: u32,
    pub flags: u32,
    pub clock_domain: u32,
}

bitflags! {
    pub struct MemAffinityFlags: u32 {
        const NOFLAGS = 0;
        const ENABLE = 0b1;
        const HOTPLUGGABLE = 0b10;
        const NON_VOLATILE = 0b100;
    }
}

impl MemoryAffinity {
    #[allow(dead_code)]
    fn from_region(
        region: &Arc<GuestRegionMmap>,
        proximity_domain: u32,
        flags: MemAffinityFlags,
    ) -> Self {
        Self::from_range(
            region.start_addr().raw_value(),
            region.len(),
            proximity_domain,
            flags,
        )
    }

    fn from_range(
        base_addr: u64,
        size: u64,
        proximity_domain: u32,
        flags: MemAffinityFlags,
    ) -> Self {
        let base_addr_lo = (base_addr & 0xffff_ffff) as u32;
        let base_addr_hi = (base_addr >> 32) as u32;
        let length_lo = (size & 0xffff_ffff) as u32;
        let length_hi = (size >> 32) as u32;

        MemoryAffinity {
            type_: 1,
            length: 40,
            proximity_domain,
            base_addr_lo,
            base_addr_hi,
            length_lo,
            length_hi,
            flags: flags.bits(),
            ..Default::default()
        }
    }
}

#[allow(dead_code)]
#[repr(C, packed)]
<<<<<<< HEAD
#[derive(Default, AsBytes)]
=======
#[derive(Default, IntoBytes, Immutable, FromBytes)]
>>>>>>> c9a39cf5
struct ViotVirtioPciNode {
    pub type_: u8,
    _reserved: u8,
    pub length: u16,
    pub pci_segment: u16,
    pub pci_bdf_number: u16,
    _reserved2: [u8; 8],
}

#[allow(dead_code)]
#[repr(C, packed)]
<<<<<<< HEAD
#[derive(Default, AsBytes)]
=======
#[derive(Default, IntoBytes, Immutable, FromBytes)]
>>>>>>> c9a39cf5
struct ViotPciRangeNode {
    pub type_: u8,
    _reserved: u8,
    pub length: u16,
    pub endpoint_start: u32,
    pub pci_segment_start: u16,
    pub pci_segment_end: u16,
    pub pci_bdf_start: u16,
    pub pci_bdf_end: u16,
    pub output_node: u16,
    _reserved2: [u8; 6],
}

#[allow(dead_code)]
pub fn create_dsdt_table(
    device_manager: &Arc<Mutex<DeviceManager>>,
    cpu_manager: &Arc<Mutex<CpuManager>>,
    memory_manager: &Arc<Mutex<MemoryManager>>,
) -> Sdt {
    trace_scoped!("create_dsdt_table");
    // DSDT
    let mut dsdt = Sdt::new(*b"DSDT", 36, 6, *b"CLOUDH", *b"CHDSDT  ", 1);

    let mut bytes = Vec::new();

    device_manager.lock().unwrap().to_aml_bytes(&mut bytes);
    cpu_manager.lock().unwrap().to_aml_bytes(&mut bytes);
    memory_manager.lock().unwrap().to_aml_bytes(&mut bytes);
    dsdt.append_slice(&bytes);

    dsdt
}

#[allow(dead_code)]
fn create_facp_table(dsdt_offset: GuestAddress, device_manager: &Arc<Mutex<DeviceManager>>) -> Sdt {
    trace_scoped!("create_facp_table");

    // Revision 6 of the ACPI FADT table is 276 bytes long
    let mut facp = Sdt::new(*b"FACP", 276, 6, *b"CLOUDH", *b"CHFACP  ", 1);

    {
        let device_manager = device_manager.lock().unwrap();
        if let Some(address) = device_manager.acpi_platform_addresses().reset_reg_address {
            // RESET_REG
            facp.write(116, address);
            // RESET_VALUE
            facp.write(128, 1u8);
        }

        if let Some(address) = device_manager
            .acpi_platform_addresses()
            .sleep_control_reg_address
        {
            // SLEEP_CONTROL_REG
            facp.write(244, address);
        }

        if let Some(address) = device_manager
            .acpi_platform_addresses()
            .sleep_status_reg_address
        {
            // SLEEP_STATUS_REG
            facp.write(256, address);
        }

        if let Some(address) = device_manager.acpi_platform_addresses().pm_timer_address {
            // X_PM_TMR_BLK
            facp.write(208, address);
        }
    }

    // aarch64 specific fields
    #[cfg(target_arch = "aarch64")]
    // ARM_BOOT_ARCH: enable PSCI with HVC enable-method
    facp.write(129, 3u16);

    // Architecture common fields
    // HW_REDUCED_ACPI, RESET_REG_SUP, TMR_VAL_EXT
    let fadt_flags: u32 = (1 << 20) | (1 << 10) | (1 << 8);
    facp.write(112, fadt_flags);
    // FADT minor version
    facp.write(131, 3u8);
    // X_DSDT
    facp.write(140, dsdt_offset.0);
    // Hypervisor Vendor Identity
    facp.write_bytes(268, b"CLOUDHYP");

    facp.update_checksum();

    facp
}

#[allow(dead_code)]
fn create_mcfg_table(pci_segments: &[PciSegment]) -> Sdt {
    let mut mcfg = Sdt::new(*b"MCFG", 36, 1, *b"CLOUDH", *b"CHMCFG  ", 1);

    // MCFG reserved 8 bytes
    mcfg.append(0u64);

    for segment in pci_segments {
        // 32-bit PCI enhanced configuration mechanism
        mcfg.append(PciRangeEntry {
            base_address: segment.mmio_config_address,
            segment: segment.id,
            start: 0,
            end: 0,
            ..Default::default()
        });
    }
    mcfg
}

#[allow(dead_code)]
fn create_tpm2_table() -> Sdt {
    let mut tpm = Sdt::new(*b"TPM2", 52, 3, *b"CLOUDH", *b"CHTPM2  ", 1);

    tpm.write(36, 0_u16); //Platform Class
    tpm.write(38, 0_u16); // Reserved Space
    tpm.write(40, 0xfed4_0040_u64); // Address of Control Area
    tpm.write(48, 7_u32); //Start Method

    tpm.update_checksum();
    tpm
}

#[allow(dead_code)]
fn create_srat_table(
    numa_nodes: &NumaNodes,
    #[cfg(target_arch = "x86_64")] topology: Option<(u8, u8, u8)>,
) -> Sdt {
    let mut srat = Sdt::new(*b"SRAT", 36, 3, *b"CLOUDH", *b"CHSRAT  ", 1);
    // SRAT reserved 12 bytes
    srat.append_slice(&[0u8; 12]);

    // Check the MemoryAffinity structure is the right size as expected by
    // the ACPI specification.
    assert_eq!(std::mem::size_of::<MemoryAffinity>(), 40);

    for (node_id, node) in numa_nodes.iter() {
        let proximity_domain = *node_id;

        for region in &node.memory_regions {
            srat.append(MemoryAffinity::from_region(
                region,
                proximity_domain,
                MemAffinityFlags::ENABLE,
            ))
        }

        for region in &node.hotplug_regions {
            srat.append(MemoryAffinity::from_region(
                region,
                proximity_domain,
                MemAffinityFlags::ENABLE | MemAffinityFlags::HOTPLUGGABLE,
            ))
        }

        #[cfg(target_arch = "x86_64")]
        for section in &node.sgx_epc_sections {
            srat.append(MemoryAffinity::from_range(
                section.start().raw_value(),
                section.size(),
                proximity_domain,
                MemAffinityFlags::ENABLE,
            ))
        }

        for cpu in &node.cpus {
            #[cfg(target_arch = "x86_64")]
            let x2apic_id = arch::x86_64::get_x2apic_id(*cpu as u32, topology);
            #[cfg(target_arch = "aarch64")]
            let x2apic_id = *cpu as u32;

            // Flags
            // - Enabled = 1 (bit 0)
            // - Reserved bits 1-31
            let flags = 1;

            #[cfg(target_arch = "x86_64")]
            srat.append(ProcessorLocalX2ApicAffinity {
                type_: 2,
                length: 24,
                proximity_domain,
                x2apic_id,
                flags,
                clock_domain: 0,
                ..Default::default()
            });
            #[cfg(target_arch = "aarch64")]
            srat.append(ProcessorGiccAffinity {
                type_: 3,
                length: 18,
                proximity_domain,
                acpi_processor_uid: x2apic_id,
                flags,
                clock_domain: 0,
            });
        }
    }
    srat
}

#[allow(dead_code)]
fn create_slit_table(numa_nodes: &NumaNodes) -> Sdt {
    let mut slit = Sdt::new(*b"SLIT", 36, 1, *b"CLOUDH", *b"CHSLIT  ", 1);
    // Number of System Localities on 8 bytes.
    slit.append(numa_nodes.len() as u64);

    let existing_nodes: Vec<u32> = numa_nodes.keys().cloned().collect();
    for (node_id, node) in numa_nodes.iter() {
        let distances = &node.distances;
        for i in existing_nodes.iter() {
            let dist: u8 = if *node_id == *i {
                10
            } else if let Some(distance) = distances.get(i) {
                *distance
            } else {
                20
            };

            slit.append(dist);
        }
    }
    slit
}

#[cfg(target_arch = "aarch64")]
fn create_gtdt_table() -> Sdt {
    const ARCH_TIMER_NS_EL2_IRQ: u32 = 10;
    const ARCH_TIMER_VIRT_IRQ: u32 = 11;
    const ARCH_TIMER_S_EL1_IRQ: u32 = 13;
    const ARCH_TIMER_NS_EL1_IRQ: u32 = 14;
    const ACPI_GTDT_INTERRUPT_MODE_LEVEL: u32 = 0;
    const ACPI_GTDT_CAP_ALWAYS_ON: u32 = 1 << 2;

    let irqflags: u32 = ACPI_GTDT_INTERRUPT_MODE_LEVEL;
    // GTDT
    let mut gtdt = Sdt::new(*b"GTDT", 104, 2, *b"CLOUDH", *b"CHGTDT  ", 1);
    // Secure EL1 Timer GSIV
    gtdt.write(48, ARCH_TIMER_S_EL1_IRQ + 16);
    // Secure EL1 Timer Flags
    gtdt.write(52, irqflags);
    // Non-Secure EL1 Timer GSIV
    gtdt.write(56, ARCH_TIMER_NS_EL1_IRQ + 16);
    // Non-Secure EL1 Timer Flags
    gtdt.write(60, irqflags | ACPI_GTDT_CAP_ALWAYS_ON);
    // Virtual EL1 Timer GSIV
    gtdt.write(64, ARCH_TIMER_VIRT_IRQ + 16);
    // Virtual EL1 Timer Flags
    gtdt.write(68, irqflags);
    // EL2 Timer GSIV
    gtdt.write(72, ARCH_TIMER_NS_EL2_IRQ + 16);
    // EL2 Timer Flags
    gtdt.write(76, irqflags);

    gtdt.update_checksum();

    gtdt
}

#[cfg(target_arch = "aarch64")]
fn create_spcr_table(base_address: u64, gsi: u32) -> Sdt {
    // SPCR
    let mut spcr = Sdt::new(*b"SPCR", 80, 2, *b"CLOUDH", *b"CHSPCR  ", 1);
    // Interface Type
    spcr.write(36, 3u8);
    // Base Address in format ACPI Generic Address Structure
    spcr.write(40, GenericAddress::mmio_address::<u8>(base_address));
    // Interrupt Type: Bit[3] ARMH GIC interrupt
    spcr.write(52, (1 << 3) as u8);
    // Global System Interrupt used by the UART
    spcr.write(54, gsi.to_le());
    // Baud Rate: 3 = 9600
    spcr.write(58, 3u8);
    // Stop Bits: 1 Stop bit
    spcr.write(60, 1u8);
    // Flow Control: Bit[1] = RTS/CTS hardware flow control
    spcr.write(61, (1 << 1) as u8);
    // PCI Device ID: Not a PCI device
    spcr.write(64, 0xffff_u16);
    // PCI Vendor ID: Not a PCI device
    spcr.write(66, 0xffff_u16);

    spcr.update_checksum();

    spcr
}

#[cfg(target_arch = "aarch64")]
fn create_dbg2_table(base_address: u64) -> Sdt {
    let namespace = "_SB_.COM1";
    let debug_device_info_offset = 44usize;
    let debug_device_info_len: u16 = 22 /* BaseAddressRegisterOffset */ +
                       12 /* BaseAddressRegister */ +
                       4 /* AddressSize */ +
                       namespace.len() as u16 + 1 /* zero-terminated */;
    let tbl_len: u32 = debug_device_info_offset as u32 + debug_device_info_len as u32;
    let mut dbg2 = Sdt::new(*b"DBG2", tbl_len, 0, *b"CLOUDH", *b"CHDBG2  ", 1);

    /* OffsetDbgDeviceInfo */
    dbg2.write_u32(36, 44);
    /* NumberDbgDeviceInfo */
    dbg2.write_u32(40, 1);

    /* Debug Device Information structure */
    /* Offsets are calculated from the start of this structure. */
    let namespace_offset = 38u16;
    let base_address_register_offset = 22u16;
    let address_size_offset = 34u16;
    /* Revision */
    dbg2.write_u8(debug_device_info_offset, 0);
    /* Length */
    dbg2.write_u16(debug_device_info_offset + 1, debug_device_info_len);
    /* NumberofGenericAddressRegisters */
    dbg2.write_u8(debug_device_info_offset + 3, 1);
    /* NameSpaceStringLength */
    dbg2.write_u16(debug_device_info_offset + 4, namespace.len() as u16 + 1);
    /* NameSpaceStringOffset */
    dbg2.write_u16(debug_device_info_offset + 6, namespace_offset);
    /* OemDataLength */
    dbg2.write_u16(debug_device_info_offset + 8, 0);
    /* OemDataOffset */
    dbg2.write_u16(debug_device_info_offset + 10, 0);
    /* Port Type */
    dbg2.write_u16(debug_device_info_offset + 12, 0x8000);
    /* Port Subtype */
    dbg2.write_u16(debug_device_info_offset + 14, 0x0003);
    /* Reserved */
    dbg2.write_u16(debug_device_info_offset + 16, 0);
    /* BaseAddressRegisterOffset */
    dbg2.write_u16(debug_device_info_offset + 18, base_address_register_offset);
    /* AddressSizeOffset */
    dbg2.write_u16(debug_device_info_offset + 20, address_size_offset);
    /* BaseAddressRegister */
    dbg2.write(
        debug_device_info_offset + base_address_register_offset as usize,
        GenericAddress::mmio_address::<u8>(base_address),
    );
    /* AddressSize */
    dbg2.write_u32(
        debug_device_info_offset + address_size_offset as usize,
        0x1000,
    );
    /* NamespaceString, zero-terminated ASCII */
    for (k, c) in namespace.chars().enumerate() {
        dbg2.write_u8(
            debug_device_info_offset + namespace_offset as usize + k,
            c as u8,
        );
    }
    dbg2.write_u8(
        debug_device_info_offset + namespace_offset as usize + namespace.len(),
        0,
    );

    dbg2.update_checksum();

    dbg2
}

#[cfg(target_arch = "aarch64")]
fn create_iort_table(pci_segments: &[PciSegment]) -> Sdt {
    const ACPI_IORT_NODE_ITS_GROUP: u8 = 0x00;
    const ACPI_IORT_NODE_PCI_ROOT_COMPLEX: u8 = 0x02;
    const ACPI_IORT_NODE_ROOT_COMPLEX_OFFSET: usize = 72;
    const ACPI_IORT_NODE_ROOT_COMPLEX_SIZE: usize = 60;

    // The IORT table contains:
    // - Header (size = 40)
    // - 1 x ITS Group Node (size = 24)
    // - N x Root Complex Node (N = number of pci segments, size = 60 x N)
    let iort_table_size: u32 = (ACPI_IORT_NODE_ROOT_COMPLEX_OFFSET
        + ACPI_IORT_NODE_ROOT_COMPLEX_SIZE * pci_segments.len())
        as u32;
    let mut iort = Sdt::new(*b"IORT", iort_table_size, 2, *b"CLOUDH", *b"CHIORT  ", 1);
    iort.write(36, ((1 + pci_segments.len()) as u32).to_le());
    iort.write(40, (48u32).to_le());

    // ITS group node
    iort.write(48, ACPI_IORT_NODE_ITS_GROUP);
    // Length of the ITS group node in bytes
    iort.write(49, (24u16).to_le());
    // ITS counts
    iort.write(64, (1u32).to_le());

    // Root Complex Nodes
    for (i, segment) in pci_segments.iter().enumerate() {
        let node_offset: usize =
            ACPI_IORT_NODE_ROOT_COMPLEX_OFFSET + i * ACPI_IORT_NODE_ROOT_COMPLEX_SIZE;
        iort.write(node_offset, ACPI_IORT_NODE_PCI_ROOT_COMPLEX);
        // Length of the root complex node in bytes
        iort.write(
            node_offset + 1,
            (ACPI_IORT_NODE_ROOT_COMPLEX_SIZE as u16).to_le(),
        );
        // Revision
        iort.write(node_offset + 3, (3u8).to_le());
        // Node ID
        iort.write(node_offset + 4, (segment.id as u32).to_le());
        // Mapping counts
        iort.write(node_offset + 8, (1u32).to_le());
        // Offset from the start of the RC node to the start of its Array of ID mappings
        iort.write(node_offset + 12, (36u32).to_le());
        // Fully coherent device
        iort.write(node_offset + 16, (1u32).to_le());
        // CCA = CPM = DCAS = 1
        iort.write(node_offset + 24, 3u8);
        // PCI segment number
        iort.write(node_offset + 28, (segment.id as u32).to_le());
        // Memory address size limit
        iort.write(node_offset + 32, (64u8).to_le());

        // From offset 32 onward is the space for ID mappings Array.
        // Now we have only one mapping.
        let mapping_offset: usize = node_offset + 36;
        // The lowest value in the input range
        iort.write(mapping_offset, (0u32).to_le());
        // The number of IDs in the range minus one:
        // This should cover all the devices of a segment:
        // 1 (bus) x 32 (devices) x 8 (functions) = 256
        // Note: Currently only 1 bus is supported in a segment.
        iort.write(mapping_offset + 4, (255_u32).to_le());
        // The lowest value in the output range
        iort.write(mapping_offset + 8, ((256 * segment.id) as u32).to_le());
        // id_mapping_array_output_reference should be
        // the ITS group node (the first node) if no SMMU
        iort.write(mapping_offset + 12, (48u32).to_le());
        // Flags
        iort.write(mapping_offset + 16, (0u32).to_le());
    }

    iort.update_checksum();

    iort
}

#[allow(dead_code)]
fn create_viot_table(iommu_bdf: &PciBdf, devices_bdf: &[PciBdf]) -> Sdt {
    // VIOT
    let mut viot = Sdt::new(*b"VIOT", 36, 0, *b"CLOUDH", *b"CHVIOT  ", 0);
    // Node count
    viot.append((devices_bdf.len() + 1) as u16);
    // Node offset
    viot.append(48u16);
    // VIOT reserved 8 bytes
    viot.append_slice(&[0u8; 8]);

    // Virtio-iommu based on virtio-pci node
    viot.append(ViotVirtioPciNode {
        type_: 3,
        length: 16,
        pci_segment: iommu_bdf.segment(),
        pci_bdf_number: iommu_bdf.into(),
        ..Default::default()
    });

    for device_bdf in devices_bdf {
        viot.append(ViotPciRangeNode {
            type_: 1,
            length: 24,
            endpoint_start: device_bdf.into(),
            pci_segment_start: device_bdf.segment(),
            pci_segment_end: device_bdf.segment(),
            pci_bdf_start: device_bdf.into(),
            pci_bdf_end: device_bdf.into(),
            output_node: 48,
            ..Default::default()
        });
    }

    viot
}

#[allow(dead_code)]
pub fn create_acpi_tables(
    guest_mem: &GuestMemoryMmap,
    device_manager: &Arc<Mutex<DeviceManager>>,
    cpu_manager: &Arc<Mutex<CpuManager>>,
    memory_manager: &Arc<Mutex<MemoryManager>>,
    numa_nodes: &NumaNodes,
    tpm_enabled: bool,
) -> GuestAddress {
    trace_scoped!("create_acpi_tables");

    let start_time = Instant::now();
    let rsdp_offset = arch::layout::RSDP_POINTER;
    let mut tables: Vec<u64> = Vec::new();

    // DSDT
    let dsdt = create_dsdt_table(device_manager, cpu_manager, memory_manager);
    let dsdt_offset = rsdp_offset.checked_add(Rsdp::len() as u64).unwrap();
    guest_mem
        .write_slice(dsdt.as_slice(), dsdt_offset)
        .expect("Error writing DSDT table");

    // FACP aka FADT
    let facp = create_facp_table(dsdt_offset, device_manager);
    let facp_offset = dsdt_offset.checked_add(dsdt.len() as u64).unwrap();
    guest_mem
        .write_slice(facp.as_slice(), facp_offset)
        .expect("Error writing FACP table");
    tables.push(facp_offset.0);

    // MADT
    let madt = cpu_manager.lock().unwrap().create_madt();
    let madt_offset = facp_offset.checked_add(facp.len() as u64).unwrap();
    guest_mem
        .write_slice(madt.as_slice(), madt_offset)
        .expect("Error writing MADT table");
    tables.push(madt_offset.0);
    let mut prev_tbl_len = madt.len() as u64;
    let mut prev_tbl_off = madt_offset;

    // PPTT
    #[cfg(target_arch = "aarch64")]
    {
        let pptt = cpu_manager.lock().unwrap().create_pptt();
        let pptt_offset = prev_tbl_off.checked_add(prev_tbl_len).unwrap();
        guest_mem
            .write_slice(pptt.as_slice(), pptt_offset)
            .expect("Error writing PPTT table");
        tables.push(pptt_offset.0);
        prev_tbl_len = pptt.len() as u64;
        prev_tbl_off = pptt_offset;
    }

    // GTDT
    #[cfg(target_arch = "aarch64")]
    {
        let gtdt = create_gtdt_table();
        let gtdt_offset = prev_tbl_off.checked_add(prev_tbl_len).unwrap();
        guest_mem
            .write_slice(gtdt.as_slice(), gtdt_offset)
            .expect("Error writing GTDT table");
        tables.push(gtdt_offset.0);
        prev_tbl_len = gtdt.len() as u64;
        prev_tbl_off = gtdt_offset;
    }

    // MCFG
    let mcfg = create_mcfg_table(device_manager.lock().unwrap().pci_segments());
    let mcfg_offset = prev_tbl_off.checked_add(prev_tbl_len).unwrap();
    guest_mem
        .write_slice(mcfg.as_slice(), mcfg_offset)
        .expect("Error writing MCFG table");
    tables.push(mcfg_offset.0);
    prev_tbl_len = mcfg.len() as u64;
    prev_tbl_off = mcfg_offset;

    // SPCR and DBG2
    #[cfg(target_arch = "aarch64")]
    {
        let is_serial_on = device_manager
            .lock()
            .unwrap()
            .get_device_info()
            .clone()
            .contains_key(&(DeviceType::Serial, DeviceType::Serial.to_string()));
        let serial_device_addr = arch::layout::LEGACY_SERIAL_MAPPED_IO_START.raw_value();
        let serial_device_irq = if is_serial_on {
            device_manager
                .lock()
                .unwrap()
                .get_device_info()
                .clone()
                .get(&(DeviceType::Serial, DeviceType::Serial.to_string()))
                .unwrap()
                .irq()
        } else {
            // If serial is turned off, add a fake device with invalid irq.
            31
        };

        // SPCR
        let spcr = create_spcr_table(serial_device_addr, serial_device_irq);
        let spcr_offset = prev_tbl_off.checked_add(prev_tbl_len).unwrap();
        guest_mem
            .write_slice(spcr.as_slice(), spcr_offset)
            .expect("Error writing SPCR table");
        tables.push(spcr_offset.0);
        prev_tbl_len = spcr.len() as u64;
        prev_tbl_off = spcr_offset;

        // DBG2
        let dbg2 = create_dbg2_table(serial_device_addr);
        let dbg2_offset = prev_tbl_off.checked_add(prev_tbl_len).unwrap();
        guest_mem
            .write_slice(dbg2.as_slice(), dbg2_offset)
            .expect("Error writing DBG2 table");
        tables.push(dbg2_offset.0);
        prev_tbl_len = dbg2.len() as u64;
        prev_tbl_off = dbg2_offset;
    }

    if tpm_enabled {
        // TPM2 Table
        let tpm2 = create_tpm2_table();
        let tpm2_offset = prev_tbl_off.checked_add(prev_tbl_len).unwrap();
        guest_mem
            .write_slice(tpm2.as_slice(), tpm2_offset)
            .expect("Error writing TPM2 table");
        tables.push(tpm2_offset.0);

        prev_tbl_len = tpm2.len() as u64;
        prev_tbl_off = tpm2_offset;
    }
    // SRAT and SLIT
    // Only created if the NUMA nodes list is not empty.
    if !numa_nodes.is_empty() {
        #[cfg(target_arch = "x86_64")]
        let topology = cpu_manager.lock().unwrap().get_vcpu_topology();
        // SRAT
        let srat = create_srat_table(
            numa_nodes,
            #[cfg(target_arch = "x86_64")]
            topology,
        );
        let srat_offset = prev_tbl_off.checked_add(prev_tbl_len).unwrap();
        guest_mem
            .write_slice(srat.as_slice(), srat_offset)
            .expect("Error writing SRAT table");
        tables.push(srat_offset.0);

        // SLIT
        let slit = create_slit_table(numa_nodes);
        let slit_offset = srat_offset.checked_add(srat.len() as u64).unwrap();
        guest_mem
            .write_slice(slit.as_slice(), slit_offset)
            .expect("Error writing SRAT table");
        tables.push(slit_offset.0);

        prev_tbl_len = slit.len() as u64;
        prev_tbl_off = slit_offset;
    };

    #[cfg(target_arch = "aarch64")]
    {
        let iort = create_iort_table(device_manager.lock().unwrap().pci_segments());
        let iort_offset = prev_tbl_off.checked_add(prev_tbl_len).unwrap();
        guest_mem
            .write_slice(iort.as_slice(), iort_offset)
            .expect("Error writing IORT table");
        tables.push(iort_offset.0);
        prev_tbl_len = iort.len() as u64;
        prev_tbl_off = iort_offset;
    }

    // VIOT
    if let Some((iommu_bdf, devices_bdf)) = device_manager.lock().unwrap().iommu_attached_devices()
    {
        let viot = create_viot_table(iommu_bdf, devices_bdf);

        let viot_offset = prev_tbl_off.checked_add(prev_tbl_len).unwrap();
        guest_mem
            .write_slice(viot.as_slice(), viot_offset)
            .expect("Error writing VIOT table");
        tables.push(viot_offset.0);
        prev_tbl_len = viot.len() as u64;
        prev_tbl_off = viot_offset;
    }

    // XSDT
    let mut xsdt = Sdt::new(*b"XSDT", 36, 1, *b"CLOUDH", *b"CHXSDT  ", 1);
    for table in tables {
        xsdt.append(table);
    }
    xsdt.update_checksum();
    let xsdt_offset = prev_tbl_off.checked_add(prev_tbl_len).unwrap();
    guest_mem
        .write_slice(xsdt.as_slice(), xsdt_offset)
        .expect("Error writing XSDT table");

    // RSDP
    let rsdp = Rsdp::new(*b"CLOUDH", xsdt_offset.0);
    guest_mem
        .write_slice(rsdp.as_bytes(), rsdp_offset)
        .expect("Error writing RSDP");

    info!(
        "Generated ACPI tables: took {}µs size = {}",
        Instant::now().duration_since(start_time).as_micros(),
        xsdt_offset.0 + xsdt.len() as u64 - rsdp_offset.0
    );
    rsdp_offset
}

#[cfg(feature = "tdx")]
pub fn create_acpi_tables_tdx(
    device_manager: &Arc<Mutex<DeviceManager>>,
    cpu_manager: &Arc<Mutex<CpuManager>>,
    memory_manager: &Arc<Mutex<MemoryManager>>,
    numa_nodes: &NumaNodes,
) -> Vec<Sdt> {
    // DSDT
    let mut tables = vec![create_dsdt_table(
        device_manager,
        cpu_manager,
        memory_manager,
    )];

    // FACP aka FADT
    tables.push(create_facp_table(GuestAddress(0), device_manager));

    // MADT
    tables.push(cpu_manager.lock().unwrap().create_madt());

    // MCFG
    tables.push(create_mcfg_table(
        device_manager.lock().unwrap().pci_segments(),
    ));

    // SRAT and SLIT
    // Only created if the NUMA nodes list is not empty.
    if !numa_nodes.is_empty() {
        #[cfg(target_arch = "x86_64")]
        let topology = cpu_manager.lock().unwrap().get_vcpu_topology();

        // SRAT
        tables.push(create_srat_table(
            numa_nodes,
            #[cfg(target_arch = "x86_64")]
            topology,
        ));

        // SLIT
        tables.push(create_slit_table(numa_nodes));
    };

    // VIOT
    if let Some((iommu_bdf, devices_bdf)) = device_manager.lock().unwrap().iommu_attached_devices()
    {
        tables.push(create_viot_table(iommu_bdf, devices_bdf));
    }

    tables
}<|MERGE_RESOLUTION|>--- conflicted
+++ resolved
@@ -45,11 +45,7 @@
 
 #[allow(dead_code)]
 #[repr(C, packed)]
-<<<<<<< HEAD
-#[derive(Default, AsBytes)]
-=======
 #[derive(Default, IntoBytes, Immutable, FromBytes)]
->>>>>>> c9a39cf5
 struct PciRangeEntry {
     pub base_address: u64,
     pub segment: u16,
@@ -60,11 +56,7 @@
 
 #[allow(dead_code)]
 #[repr(C, packed)]
-<<<<<<< HEAD
-#[derive(Default, AsBytes)]
-=======
 #[derive(Default, IntoBytes, Immutable, FromBytes)]
->>>>>>> c9a39cf5
 struct MemoryAffinity {
     pub type_: u8,
     pub length: u8,
@@ -81,11 +73,7 @@
 
 #[allow(dead_code)]
 #[repr(C, packed)]
-<<<<<<< HEAD
-#[derive(Default, AsBytes)]
-=======
 #[derive(Default, IntoBytes, Immutable, FromBytes)]
->>>>>>> c9a39cf5
 struct ProcessorLocalX2ApicAffinity {
     pub type_: u8,
     pub length: u8,
@@ -99,11 +87,7 @@
 
 #[allow(dead_code)]
 #[repr(C, packed)]
-<<<<<<< HEAD
-#[derive(Default, AsBytes)]
-=======
 #[derive(Default, IntoBytes, Immutable, FromBytes)]
->>>>>>> c9a39cf5
 struct ProcessorGiccAffinity {
     pub type_: u8,
     pub length: u8,
@@ -164,11 +148,7 @@
 
 #[allow(dead_code)]
 #[repr(C, packed)]
-<<<<<<< HEAD
-#[derive(Default, AsBytes)]
-=======
 #[derive(Default, IntoBytes, Immutable, FromBytes)]
->>>>>>> c9a39cf5
 struct ViotVirtioPciNode {
     pub type_: u8,
     _reserved: u8,
@@ -180,11 +160,7 @@
 
 #[allow(dead_code)]
 #[repr(C, packed)]
-<<<<<<< HEAD
-#[derive(Default, AsBytes)]
-=======
 #[derive(Default, IntoBytes, Immutable, FromBytes)]
->>>>>>> c9a39cf5
 struct ViotPciRangeNode {
     pub type_: u8,
     _reserved: u8,
