// Copyright © 2019 Intel Corporation
//
// SPDX-License-Identifier: Apache-2.0
//
use std::sync::{Arc, Mutex};
use std::time::Instant;

use acpi_tables::Aml;
use acpi_tables::rsdp::Rsdp;
#[cfg(target_arch = "aarch64")]
use acpi_tables::sdt::GenericAddress;
use acpi_tables::sdt::Sdt;
#[cfg(target_arch = "aarch64")]
use arch::DeviceType;
use arch::NumaNodes;
#[cfg(target_arch = "aarch64")]
use arch::aarch64::DeviceInfoForFdt;
use bitflags::bitflags;
use pci::PciBdf;
use tracer::trace_scoped;
use vm_memory::{Address, Bytes, GuestAddress, GuestMemoryRegion};
use zerocopy::{FromBytes, Immutable, IntoBytes};

use crate::cpu::CpuManager;
use crate::device_manager::DeviceManager;
use crate::memory_manager::MemoryManager;
use crate::pci_segment::PciSegment;
use crate::{GuestMemoryMmap, GuestRegionMmap};

/* Values for Type in APIC sub-headers */
#[cfg(target_arch = "x86_64")]
pub const ACPI_X2APIC_PROCESSOR: u8 = 9;
#[cfg(target_arch = "x86_64")]
pub const ACPI_APIC_IO: u8 = 1;
#[cfg(target_arch = "x86_64")]
pub const ACPI_APIC_XRUPT_OVERRIDE: u8 = 2;
#[cfg(target_arch = "aarch64")]
pub const ACPI_APIC_GENERIC_CPU_INTERFACE: u8 = 11;
#[cfg(target_arch = "aarch64")]
pub const ACPI_APIC_GENERIC_DISTRIBUTOR: u8 = 12;
#[cfg(target_arch = "aarch64")]
pub const ACPI_APIC_GENERIC_REDISTRIBUTOR: u8 = 14;
#[cfg(target_arch = "aarch64")]
pub const ACPI_APIC_GENERIC_TRANSLATOR: u8 = 15;

#[allow(dead_code)]
#[repr(C, packed)]
<<<<<<< HEAD
#[derive(Default, AsBytes)]
=======
#[derive(Default, IntoBytes, Immutable, FromBytes)]
>>>>>>> 95e3c8f8
struct PciRangeEntry {
    pub base_address: u64,
    pub segment: u16,
    pub start: u8,
    pub end: u8,
    _reserved: u32,
}

#[allow(dead_code)]
#[repr(C, packed)]
<<<<<<< HEAD
#[derive(Default, AsBytes)]
=======
#[derive(Default, IntoBytes, Immutable, FromBytes)]
>>>>>>> 95e3c8f8
struct MemoryAffinity {
    pub type_: u8,
    pub length: u8,
    pub proximity_domain: u32,
    _reserved1: u16,
    pub base_addr_lo: u32,
    pub base_addr_hi: u32,
    pub length_lo: u32,
    pub length_hi: u32,
    _reserved2: u32,
    pub flags: u32,
    _reserved3: u64,
}

#[allow(dead_code)]
#[repr(C, packed)]
<<<<<<< HEAD
#[derive(Default, AsBytes)]
=======
#[derive(Default, IntoBytes, Immutable, FromBytes)]
>>>>>>> 95e3c8f8
struct ProcessorLocalX2ApicAffinity {
    pub type_: u8,
    pub length: u8,
    _reserved1: u16,
    pub proximity_domain: u32,
    pub x2apic_id: u32,
    pub flags: u32,
    pub clock_domain: u32,
    _reserved2: u32,
}

#[allow(dead_code)]
#[repr(C, packed)]
<<<<<<< HEAD
#[derive(Default, AsBytes)]
=======
#[derive(Default, IntoBytes, Immutable, FromBytes)]
>>>>>>> 95e3c8f8
struct ProcessorGiccAffinity {
    pub type_: u8,
    pub length: u8,
    pub proximity_domain: u32,
    pub acpi_processor_uid: u32,
    pub flags: u32,
    pub clock_domain: u32,
}

bitflags! {
    pub struct MemAffinityFlags: u32 {
        const NOFLAGS = 0;
        const ENABLE = 0b1;
        const HOTPLUGGABLE = 0b10;
        const NON_VOLATILE = 0b100;
    }
}

impl MemoryAffinity {
    #[allow(dead_code)]
    fn from_region(
        region: &Arc<GuestRegionMmap>,
        proximity_domain: u32,
        flags: MemAffinityFlags,
    ) -> Self {
        Self::from_range(
            region.start_addr().raw_value(),
            region.len(),
            proximity_domain,
            flags,
        )
    }

    fn from_range(
        base_addr: u64,
        size: u64,
        proximity_domain: u32,
        flags: MemAffinityFlags,
    ) -> Self {
        let base_addr_lo = (base_addr & 0xffff_ffff) as u32;
        let base_addr_hi = (base_addr >> 32) as u32;
        let length_lo = (size & 0xffff_ffff) as u32;
        let length_hi = (size >> 32) as u32;

        MemoryAffinity {
            type_: 1,
            length: 40,
            proximity_domain,
            base_addr_lo,
            base_addr_hi,
            length_lo,
            length_hi,
            flags: flags.bits(),
            ..Default::default()
        }
    }
}

#[allow(dead_code)]
#[repr(C, packed)]
<<<<<<< HEAD
#[derive(Default, AsBytes)]
=======
#[derive(Default, IntoBytes, Immutable, FromBytes)]
>>>>>>> 95e3c8f8
struct ViotVirtioPciNode {
    pub type_: u8,
    _reserved: u8,
    pub length: u16,
    pub pci_segment: u16,
    pub pci_bdf_number: u16,
    _reserved2: [u8; 8],
}

#[allow(dead_code)]
#[repr(C, packed)]
<<<<<<< HEAD
#[derive(Default, AsBytes)]
=======
#[derive(Default, IntoBytes, Immutable, FromBytes)]
>>>>>>> 95e3c8f8
struct ViotPciRangeNode {
    pub type_: u8,
    _reserved: u8,
    pub length: u16,
    pub endpoint_start: u32,
    pub pci_segment_start: u16,
    pub pci_segment_end: u16,
    pub pci_bdf_start: u16,
    pub pci_bdf_end: u16,
    pub output_node: u16,
    _reserved2: [u8; 6],
}

#[allow(dead_code)]
pub fn create_dsdt_table(
    device_manager: &Arc<Mutex<DeviceManager>>,
    cpu_manager: &Arc<Mutex<CpuManager>>,
    memory_manager: &Arc<Mutex<MemoryManager>>,
) -> Sdt {
    trace_scoped!("create_dsdt_table");
    // DSDT
    let mut dsdt = Sdt::new(*b"DSDT", 36, 6, *b"CLOUDH", *b"CHDSDT  ", 1);

    let mut bytes = Vec::new();

    device_manager.lock().unwrap().to_aml_bytes(&mut bytes);
    cpu_manager.lock().unwrap().to_aml_bytes(&mut bytes);
    memory_manager.lock().unwrap().to_aml_bytes(&mut bytes);
    dsdt.append_slice(&bytes);

    dsdt
}

<<<<<<< HEAD
#[allow(dead_code)]
=======
const FACP_DSDT_OFFSET: usize = 140;

>>>>>>> 95e3c8f8
fn create_facp_table(dsdt_offset: GuestAddress, device_manager: &Arc<Mutex<DeviceManager>>) -> Sdt {
    trace_scoped!("create_facp_table");

    // Revision 6 of the ACPI FADT table is 276 bytes long
    let mut facp = Sdt::new(*b"FACP", 276, 6, *b"CLOUDH", *b"CHFACP  ", 1);

    {
        let device_manager = device_manager.lock().unwrap();
        if let Some(address) = device_manager.acpi_platform_addresses().reset_reg_address {
            // RESET_REG
            facp.write(116, address);
            // RESET_VALUE
            facp.write(128, 1u8);
        }

        if let Some(address) = device_manager
            .acpi_platform_addresses()
            .sleep_control_reg_address
        {
            // SLEEP_CONTROL_REG
            facp.write(244, address);
        }

        if let Some(address) = device_manager
            .acpi_platform_addresses()
            .sleep_status_reg_address
        {
            // SLEEP_STATUS_REG
            facp.write(256, address);
        }

        if let Some(address) = device_manager.acpi_platform_addresses().pm_timer_address {
            // X_PM_TMR_BLK
            facp.write(208, address);
        }
    }

    // aarch64 specific fields
    #[cfg(target_arch = "aarch64")]
    // ARM_BOOT_ARCH: enable PSCI with HVC enable-method
    facp.write(129, 3u16);

    // Architecture common fields
    // HW_REDUCED_ACPI, RESET_REG_SUP, TMR_VAL_EXT
    let fadt_flags: u32 = (1 << 20) | (1 << 10) | (1 << 8);
    facp.write(112, fadt_flags);
    // FADT minor version
    facp.write(131, 3u8);
    // X_DSDT
    facp.write(FACP_DSDT_OFFSET, dsdt_offset.0);
    // Hypervisor Vendor Identity
    facp.write_bytes(268, b"CLOUDHYP");

    facp.update_checksum();

    facp
}

#[allow(dead_code)]
fn create_mcfg_table(pci_segments: &[PciSegment]) -> Sdt {
    let mut mcfg = Sdt::new(*b"MCFG", 36, 1, *b"CLOUDH", *b"CHMCFG  ", 1);

    // MCFG reserved 8 bytes
    mcfg.append(0u64);

    for segment in pci_segments {
        // 32-bit PCI enhanced configuration mechanism
        mcfg.append(PciRangeEntry {
            base_address: segment.mmio_config_address,
            segment: segment.id,
            start: 0,
            end: 0,
            ..Default::default()
        });
    }
    mcfg
}

#[allow(dead_code)]
fn create_tpm2_table() -> Sdt {
    let mut tpm = Sdt::new(*b"TPM2", 52, 3, *b"CLOUDH", *b"CHTPM2  ", 1);

    tpm.write(36, 0_u16); //Platform Class
    tpm.write(38, 0_u16); // Reserved Space
    tpm.write(40, 0xfed4_0040_u64); // Address of Control Area
    tpm.write(48, 7_u32); //Start Method

    tpm.update_checksum();
    tpm
}

#[allow(dead_code)]
fn create_srat_table(
    numa_nodes: &NumaNodes,
    #[cfg(target_arch = "x86_64")] topology: Option<(u16, u16, u16, u16)>,
) -> Sdt {
    let mut srat = Sdt::new(*b"SRAT", 36, 3, *b"CLOUDH", *b"CHSRAT  ", 1);
    // SRAT reserved 12 bytes
    srat.append_slice(&[0u8; 12]);

    // Check the MemoryAffinity structure is the right size as expected by
    // the ACPI specification.
    assert_eq!(std::mem::size_of::<MemoryAffinity>(), 40);

    for (node_id, node) in numa_nodes.iter() {
        let proximity_domain = *node_id;

        for region in &node.memory_regions {
            srat.append(MemoryAffinity::from_region(
                region,
                proximity_domain,
                MemAffinityFlags::ENABLE,
            ))
        }

        for region in &node.hotplug_regions {
            srat.append(MemoryAffinity::from_region(
                region,
                proximity_domain,
                MemAffinityFlags::ENABLE | MemAffinityFlags::HOTPLUGGABLE,
            ))
        }

        for cpu in &node.cpus {
            #[cfg(target_arch = "x86_64")]
            let x2apic_id = arch::x86_64::get_x2apic_id(*cpu, topology);
            #[cfg(target_arch = "aarch64")]
            let x2apic_id = *cpu;

            // Flags
            // - Enabled = 1 (bit 0)
            // - Reserved bits 1-31
            let flags = 1;

            #[cfg(target_arch = "x86_64")]
            srat.append(ProcessorLocalX2ApicAffinity {
                type_: 2,
                length: 24,
                proximity_domain,
                x2apic_id,
                flags,
                clock_domain: 0,
                ..Default::default()
            });
            #[cfg(target_arch = "aarch64")]
            srat.append(ProcessorGiccAffinity {
                type_: 3,
                length: 18,
                proximity_domain,
                acpi_processor_uid: x2apic_id,
                flags,
                clock_domain: 0,
            });
        }
    }
    srat
}

#[allow(dead_code)]
fn create_slit_table(numa_nodes: &NumaNodes) -> Sdt {
    let mut slit = Sdt::new(*b"SLIT", 36, 1, *b"CLOUDH", *b"CHSLIT  ", 1);
    // Number of System Localities on 8 bytes.
    slit.append(numa_nodes.len() as u64);

    let existing_nodes: Vec<u32> = numa_nodes.keys().cloned().collect();
    for (node_id, node) in numa_nodes.iter() {
        let distances = &node.distances;
        for i in existing_nodes.iter() {
            let dist: u8 = if *node_id == *i {
                10
            } else if let Some(distance) = distances.get(i) {
                *distance
            } else {
                20
            };

            slit.append(dist);
        }
    }
    slit
}

#[cfg(target_arch = "aarch64")]
fn create_gtdt_table() -> Sdt {
    const ARCH_TIMER_NS_EL2_IRQ: u32 = 10;
    const ARCH_TIMER_VIRT_IRQ: u32 = 11;
    const ARCH_TIMER_S_EL1_IRQ: u32 = 13;
    const ARCH_TIMER_NS_EL1_IRQ: u32 = 14;
    const ACPI_GTDT_INTERRUPT_MODE_LEVEL: u32 = 0;
    const ACPI_GTDT_CAP_ALWAYS_ON: u32 = 1 << 2;

    let irqflags: u32 = ACPI_GTDT_INTERRUPT_MODE_LEVEL;
    // GTDT
    let mut gtdt = Sdt::new(*b"GTDT", 104, 2, *b"CLOUDH", *b"CHGTDT  ", 1);
    // Secure EL1 Timer GSIV
    gtdt.write(48, ARCH_TIMER_S_EL1_IRQ + 16);
    // Secure EL1 Timer Flags
    gtdt.write(52, irqflags);
    // Non-Secure EL1 Timer GSIV
    gtdt.write(56, ARCH_TIMER_NS_EL1_IRQ + 16);
    // Non-Secure EL1 Timer Flags
    gtdt.write(60, irqflags | ACPI_GTDT_CAP_ALWAYS_ON);
    // Virtual EL1 Timer GSIV
    gtdt.write(64, ARCH_TIMER_VIRT_IRQ + 16);
    // Virtual EL1 Timer Flags
    gtdt.write(68, irqflags);
    // EL2 Timer GSIV
    gtdt.write(72, ARCH_TIMER_NS_EL2_IRQ + 16);
    // EL2 Timer Flags
    gtdt.write(76, irqflags);

    gtdt.update_checksum();

    gtdt
}

#[cfg(target_arch = "aarch64")]
fn create_spcr_table(base_address: u64, gsi: u32) -> Sdt {
    // SPCR
    let mut spcr = Sdt::new(*b"SPCR", 80, 2, *b"CLOUDH", *b"CHSPCR  ", 1);
    // Interface Type
    spcr.write(36, 3u8);
    // Base Address in format ACPI Generic Address Structure
    spcr.write(40, GenericAddress::mmio_address::<u8>(base_address));
    // Interrupt Type: Bit[3] ARMH GIC interrupt
    spcr.write(52, (1 << 3) as u8);
    // Global System Interrupt used by the UART
    spcr.write(54, gsi.to_le());
    // Baud Rate: 3 = 9600
    spcr.write(58, 3u8);
    // Stop Bits: 1 Stop bit
    spcr.write(60, 1u8);
    // Flow Control: Bit[1] = RTS/CTS hardware flow control
    spcr.write(61, (1 << 1) as u8);
    // PCI Device ID: Not a PCI device
    spcr.write(64, 0xffff_u16);
    // PCI Vendor ID: Not a PCI device
    spcr.write(66, 0xffff_u16);

    spcr.update_checksum();

    spcr
}

#[cfg(target_arch = "aarch64")]
fn create_dbg2_table(base_address: u64) -> Sdt {
    let namespace = "_SB_.COM1";
    let debug_device_info_offset = 44usize;
    let debug_device_info_len: u16 = 22 /* BaseAddressRegisterOffset */ +
                       12 /* BaseAddressRegister */ +
                       4 /* AddressSize */ +
                       namespace.len() as u16 + 1 /* zero-terminated */;
    let tbl_len: u32 = debug_device_info_offset as u32 + debug_device_info_len as u32;
    let mut dbg2 = Sdt::new(*b"DBG2", tbl_len, 0, *b"CLOUDH", *b"CHDBG2  ", 1);

    /* OffsetDbgDeviceInfo */
    dbg2.write_u32(36, 44);
    /* NumberDbgDeviceInfo */
    dbg2.write_u32(40, 1);

    /* Debug Device Information structure */
    /* Offsets are calculated from the start of this structure. */
    let namespace_offset = 38u16;
    let base_address_register_offset = 22u16;
    let address_size_offset = 34u16;
    /* Revision */
    dbg2.write_u8(debug_device_info_offset, 0);
    /* Length */
    dbg2.write_u16(debug_device_info_offset + 1, debug_device_info_len);
    /* NumberofGenericAddressRegisters */
    dbg2.write_u8(debug_device_info_offset + 3, 1);
    /* NameSpaceStringLength */
    dbg2.write_u16(debug_device_info_offset + 4, namespace.len() as u16 + 1);
    /* NameSpaceStringOffset */
    dbg2.write_u16(debug_device_info_offset + 6, namespace_offset);
    /* OemDataLength */
    dbg2.write_u16(debug_device_info_offset + 8, 0);
    /* OemDataOffset */
    dbg2.write_u16(debug_device_info_offset + 10, 0);
    /* Port Type */
    dbg2.write_u16(debug_device_info_offset + 12, 0x8000);
    /* Port Subtype */
    dbg2.write_u16(debug_device_info_offset + 14, 0x0003);
    /* Reserved */
    dbg2.write_u16(debug_device_info_offset + 16, 0);
    /* BaseAddressRegisterOffset */
    dbg2.write_u16(debug_device_info_offset + 18, base_address_register_offset);
    /* AddressSizeOffset */
    dbg2.write_u16(debug_device_info_offset + 20, address_size_offset);
    /* BaseAddressRegister */
    dbg2.write(
        debug_device_info_offset + base_address_register_offset as usize,
        GenericAddress::mmio_address::<u8>(base_address),
    );
    /* AddressSize */
    dbg2.write_u32(
        debug_device_info_offset + address_size_offset as usize,
        0x1000,
    );
    /* NamespaceString, zero-terminated ASCII */
    for (k, c) in namespace.chars().enumerate() {
        dbg2.write_u8(
            debug_device_info_offset + namespace_offset as usize + k,
            c as u8,
        );
    }
    dbg2.write_u8(
        debug_device_info_offset + namespace_offset as usize + namespace.len(),
        0,
    );

    dbg2.update_checksum();

    dbg2
}

#[cfg(target_arch = "aarch64")]
fn create_iort_table(pci_segments: &[PciSegment]) -> Sdt {
    const ACPI_IORT_NODE_ITS_GROUP: u8 = 0x00;
    const ACPI_IORT_NODE_PCI_ROOT_COMPLEX: u8 = 0x02;
    const ACPI_IORT_NODE_ROOT_COMPLEX_OFFSET: usize = 72;
    const ACPI_IORT_NODE_ROOT_COMPLEX_SIZE: usize = 60;

    // The IORT table contains:
    // - Header (size = 40)
    // - 1 x ITS Group Node (size = 24)
    // - N x Root Complex Node (N = number of pci segments, size = 60 x N)
    let iort_table_size: u32 = (ACPI_IORT_NODE_ROOT_COMPLEX_OFFSET
        + ACPI_IORT_NODE_ROOT_COMPLEX_SIZE * pci_segments.len())
        as u32;
    let mut iort = Sdt::new(*b"IORT", iort_table_size, 2, *b"CLOUDH", *b"CHIORT  ", 1);
    iort.write(36, ((1 + pci_segments.len()) as u32).to_le());
    iort.write(40, (48u32).to_le());

    // ITS group node
    iort.write(48, ACPI_IORT_NODE_ITS_GROUP);
    // Length of the ITS group node in bytes
    iort.write(49, (24u16).to_le());
    // ITS counts
    iort.write(64, (1u32).to_le());

    // Root Complex Nodes
    for (i, segment) in pci_segments.iter().enumerate() {
        let node_offset: usize =
            ACPI_IORT_NODE_ROOT_COMPLEX_OFFSET + i * ACPI_IORT_NODE_ROOT_COMPLEX_SIZE;
        iort.write(node_offset, ACPI_IORT_NODE_PCI_ROOT_COMPLEX);
        // Length of the root complex node in bytes
        iort.write(
            node_offset + 1,
            (ACPI_IORT_NODE_ROOT_COMPLEX_SIZE as u16).to_le(),
        );
        // Revision
        iort.write(node_offset + 3, (3u8).to_le());
        // Node ID
        iort.write(node_offset + 4, (segment.id as u32).to_le());
        // Mapping counts
        iort.write(node_offset + 8, (1u32).to_le());
        // Offset from the start of the RC node to the start of its Array of ID mappings
        iort.write(node_offset + 12, (36u32).to_le());
        // Fully coherent device
        iort.write(node_offset + 16, (1u32).to_le());
        // CCA = CPM = DCAS = 1
        iort.write(node_offset + 24, 3u8);
        // PCI segment number
        iort.write(node_offset + 28, (segment.id as u32).to_le());
        // Memory address size limit
        iort.write(node_offset + 32, (64u8).to_le());

        // From offset 32 onward is the space for ID mappings Array.
        // Now we have only one mapping.
        let mapping_offset: usize = node_offset + 36;
        // The lowest value in the input range
        iort.write(mapping_offset, (0u32).to_le());
        // The number of IDs in the range minus one:
        // This should cover all the devices of a segment:
        // 1 (bus) x 32 (devices) x 8 (functions) = 256
        // Note: Currently only 1 bus is supported in a segment.
        iort.write(mapping_offset + 4, (255_u32).to_le());
        // The lowest value in the output range
        iort.write(mapping_offset + 8, ((256 * segment.id) as u32).to_le());
        // id_mapping_array_output_reference should be
        // the ITS group node (the first node) if no SMMU
        iort.write(mapping_offset + 12, (48u32).to_le());
        // Flags
        iort.write(mapping_offset + 16, (0u32).to_le());
    }

    iort.update_checksum();

    iort
}

#[allow(dead_code)]
fn create_viot_table(iommu_bdf: &PciBdf, devices_bdf: &[PciBdf]) -> Sdt {
    // VIOT
    let mut viot = Sdt::new(*b"VIOT", 36, 0, *b"CLOUDH", *b"CHVIOT  ", 0);
    // Node count
    viot.append((devices_bdf.len() + 1) as u16);
    // Node offset
    viot.append(48u16);
    // VIOT reserved 8 bytes
    viot.append_slice(&[0u8; 8]);

    // Virtio-iommu based on virtio-pci node
    viot.append(ViotVirtioPciNode {
        type_: 3,
        length: 16,
        pci_segment: iommu_bdf.segment(),
        pci_bdf_number: iommu_bdf.into(),
        ..Default::default()
    });

    for device_bdf in devices_bdf {
        viot.append(ViotPciRangeNode {
            type_: 1,
            length: 24,
            endpoint_start: device_bdf.into(),
            pci_segment_start: device_bdf.segment(),
            pci_segment_end: device_bdf.segment(),
            pci_bdf_start: device_bdf.into(),
            pci_bdf_end: device_bdf.into(),
            output_node: 48,
            ..Default::default()
        });
    }

    viot
}

<<<<<<< HEAD
#[allow(dead_code)]
pub fn create_acpi_tables(
    guest_mem: &GuestMemoryMmap,
=======
// Generate ACPI tables based on the given DSDT address
//
// # Returns
//
// * `Rsdp` is the generated RSDP.
// * `Vec<u8>` contains the generated bytes for ACPI tables.
// * `Vec<u64>` contains a list of table pointers stored in XSDT.
fn create_acpi_tables_internal(
    dsdt_addr: GuestAddress,
>>>>>>> 95e3c8f8
    device_manager: &Arc<Mutex<DeviceManager>>,
    cpu_manager: &Arc<Mutex<CpuManager>>,
    memory_manager: &Arc<Mutex<MemoryManager>>,
    numa_nodes: &NumaNodes,
    tpm_enabled: bool,
) -> (Rsdp, Vec<u8>, Vec<u64>) {
    // Generated bytes for ACPI tables
    let mut tables_bytes: Vec<u8> = Vec::new();
    // List of table pointers stored in XSDT
    let mut xsdt_table_pointers: Vec<u64> = Vec::new();

    // DSDT
    let dsdt = create_dsdt_table(device_manager, cpu_manager, memory_manager);
    tables_bytes.extend_from_slice(dsdt.as_slice());

    // FACP aka FADT
    let facp = create_facp_table(dsdt_addr, device_manager);
    let facp_addr = dsdt_addr.checked_add(dsdt.len() as u64).unwrap();
    tables_bytes.extend_from_slice(facp.as_slice());
    xsdt_table_pointers.push(facp_addr.0);

    // MADT
    let madt = cpu_manager.lock().unwrap().create_madt();
    let madt_addr = facp_addr.checked_add(facp.len() as u64).unwrap();
    tables_bytes.extend_from_slice(madt.as_slice());
    xsdt_table_pointers.push(madt_addr.0);
    let mut prev_tbl_len = madt.len() as u64;
    let mut prev_tbl_addr = madt_addr;

    // PPTT
    #[cfg(target_arch = "aarch64")]
    {
        let pptt = cpu_manager.lock().unwrap().create_pptt();
        let pptt_addr = prev_tbl_addr.checked_add(prev_tbl_len).unwrap();
        tables_bytes.extend_from_slice(pptt.as_slice());
        xsdt_table_pointers.push(pptt_addr.0);
        prev_tbl_len = pptt.len() as u64;
        prev_tbl_addr = pptt_addr;
    }

    // GTDT
    #[cfg(target_arch = "aarch64")]
    {
        let gtdt = create_gtdt_table();
        let gtdt_addr = prev_tbl_addr.checked_add(prev_tbl_len).unwrap();
        tables_bytes.extend_from_slice(gtdt.as_slice());
        xsdt_table_pointers.push(gtdt_addr.0);
        prev_tbl_len = gtdt.len() as u64;
        prev_tbl_addr = gtdt_addr;
    }

    // MCFG
    let mcfg = create_mcfg_table(device_manager.lock().unwrap().pci_segments());
    let mcfg_addr = prev_tbl_addr.checked_add(prev_tbl_len).unwrap();
    tables_bytes.extend_from_slice(mcfg.as_slice());
    xsdt_table_pointers.push(mcfg_addr.0);
    prev_tbl_len = mcfg.len() as u64;
    prev_tbl_addr = mcfg_addr;

    // SPCR and DBG2
    #[cfg(target_arch = "aarch64")]
    {
        let is_serial_on = device_manager
            .lock()
            .unwrap()
            .get_device_info()
            .clone()
            .contains_key(&(DeviceType::Serial, DeviceType::Serial.to_string()));
        let serial_device_addr = arch::layout::LEGACY_SERIAL_MAPPED_IO_START.raw_value();
        let serial_device_irq = if is_serial_on {
            device_manager
                .lock()
                .unwrap()
                .get_device_info()
                .clone()
                .get(&(DeviceType::Serial, DeviceType::Serial.to_string()))
                .unwrap()
                .irq()
        } else {
            // If serial is turned off, add a fake device with invalid irq.
            31
        };

        // SPCR
        let spcr = create_spcr_table(serial_device_addr, serial_device_irq);
        let spcr_addr = prev_tbl_addr.checked_add(prev_tbl_len).unwrap();
        tables_bytes.extend_from_slice(spcr.as_slice());
        xsdt_table_pointers.push(spcr_addr.0);
        prev_tbl_len = spcr.len() as u64;
        prev_tbl_addr = spcr_addr;

        // DBG2
        let dbg2 = create_dbg2_table(serial_device_addr);
        let dbg2_addr = prev_tbl_addr.checked_add(prev_tbl_len).unwrap();
        tables_bytes.extend_from_slice(dbg2.as_slice());
        xsdt_table_pointers.push(dbg2_addr.0);
        prev_tbl_len = dbg2.len() as u64;
        prev_tbl_addr = dbg2_addr;
    }

    if tpm_enabled {
        // TPM2 Table
        let tpm2 = create_tpm2_table();
        let tpm2_addr = prev_tbl_addr.checked_add(prev_tbl_len).unwrap();
        tables_bytes.extend_from_slice(tpm2.as_slice());
        xsdt_table_pointers.push(tpm2_addr.0);

        prev_tbl_len = tpm2.len() as u64;
        prev_tbl_addr = tpm2_addr;
    }
    // SRAT and SLIT
    // Only created if the NUMA nodes list is not empty.
    if !numa_nodes.is_empty() {
        #[cfg(target_arch = "x86_64")]
        let topology = cpu_manager.lock().unwrap().get_vcpu_topology();
        // SRAT
        let srat = create_srat_table(
            numa_nodes,
            #[cfg(target_arch = "x86_64")]
            topology,
        );
        let srat_addr = prev_tbl_addr.checked_add(prev_tbl_len).unwrap();
        tables_bytes.extend_from_slice(srat.as_slice());
        xsdt_table_pointers.push(srat_addr.0);

        // SLIT
        let slit = create_slit_table(numa_nodes);
        let slit_addr = srat_addr.checked_add(srat.len() as u64).unwrap();
        tables_bytes.extend_from_slice(slit.as_slice());
        xsdt_table_pointers.push(slit_addr.0);

        prev_tbl_len = slit.len() as u64;
        prev_tbl_addr = slit_addr;
    };

    #[cfg(target_arch = "aarch64")]
    {
        let iort = create_iort_table(device_manager.lock().unwrap().pci_segments());
        let iort_addr = prev_tbl_addr.checked_add(prev_tbl_len).unwrap();
        tables_bytes.extend_from_slice(iort.as_slice());
        xsdt_table_pointers.push(iort_addr.0);
        prev_tbl_len = iort.len() as u64;
        prev_tbl_addr = iort_addr;
    }

    // VIOT
    if let Some((iommu_bdf, devices_bdf)) = device_manager.lock().unwrap().iommu_attached_devices()
    {
        let viot = create_viot_table(iommu_bdf, devices_bdf);

        let viot_addr = prev_tbl_addr.checked_add(prev_tbl_len).unwrap();
        tables_bytes.extend_from_slice(viot.as_slice());
        xsdt_table_pointers.push(viot_addr.0);
        prev_tbl_len = viot.len() as u64;
        prev_tbl_addr = viot_addr;
    }

    // XSDT
    let mut xsdt = Sdt::new(*b"XSDT", 36, 1, *b"CLOUDH", *b"CHXSDT  ", 1);
    for table_pointer in &xsdt_table_pointers {
        xsdt.append(*table_pointer);
    }
    xsdt.update_checksum();
    let xsdt_addr = prev_tbl_addr.checked_add(prev_tbl_len).unwrap();
    tables_bytes.extend_from_slice(xsdt.as_slice());

    // RSDP
    let rsdp = Rsdp::new(*b"CLOUDH", xsdt_addr.0);

    (rsdp, tables_bytes, xsdt_table_pointers)
}

#[cfg(feature = "fw_cfg")]
pub fn create_acpi_tables_for_fw_cfg(
    device_manager: &Arc<Mutex<DeviceManager>>,
    cpu_manager: &Arc<Mutex<CpuManager>>,
    memory_manager: &Arc<Mutex<MemoryManager>>,
    numa_nodes: &NumaNodes,
    tpm_enabled: bool,
) -> Result<(), crate::vm::Error> {
    let dsdt_offset = GuestAddress(0);
    let (rsdp, table_bytes, xsdt_table_pointers) = create_acpi_tables_internal(
        dsdt_offset,
        device_manager,
        cpu_manager,
        memory_manager,
        numa_nodes,
        tpm_enabled,
    );
    let mut pointer_offsets: Vec<usize> = vec![];
    let mut checksums: Vec<(usize, usize)> = vec![];

    let xsdt_addr = rsdp.xsdt_addr.get() as usize;
    let xsdt_checksum = (xsdt_addr, table_bytes.len() - xsdt_addr);

    // create pointer offsets (use location of pointers in XSDT table)
    // XSDT doesn't have a pointer to DSDT so we use FACP's pointer to DSDT
    let facp_offset = xsdt_table_pointers[0] as usize;
    pointer_offsets.push(facp_offset + FACP_DSDT_OFFSET);
    let mut current_offset = xsdt_addr + 36;
    for _ in 0..xsdt_table_pointers.len() {
        pointer_offsets.push(current_offset);
        current_offset += 8;
    }

    // create (offset, len) pairs for firmware to calculate
    // table checksums and verify ACPI tables
    let mut i = 0;
    while i < xsdt_table_pointers.len() - 1 {
        let current_table_offset = xsdt_table_pointers[i];
        let current_table_length = xsdt_table_pointers[i + 1] - current_table_offset;
        checksums.push((current_table_offset as usize, current_table_length as usize));
        i += 1;
    }
    checksums.push((
        xsdt_table_pointers[xsdt_table_pointers.len() - 1] as usize,
        0,
    ));
    checksums.push(xsdt_checksum);

    device_manager
        .lock()
        .unwrap()
        .fw_cfg()
        .expect("fw_cfg must be present")
        .lock()
        .unwrap()
        .add_acpi(rsdp, table_bytes, checksums, pointer_offsets)
        .map_err(crate::vm::Error::CreatingAcpiTables)
}

pub fn create_acpi_tables(
    guest_mem: &GuestMemoryMmap,
    device_manager: &Arc<Mutex<DeviceManager>>,
    cpu_manager: &Arc<Mutex<CpuManager>>,
    memory_manager: &Arc<Mutex<MemoryManager>>,
    numa_nodes: &NumaNodes,
    tpm_enabled: bool,
) -> GuestAddress {
    trace_scoped!("create_acpi_tables");

    let start_time = Instant::now();
    let rsdp_addr = arch::layout::RSDP_POINTER;
    let dsdt_addr = rsdp_addr.checked_add(Rsdp::len() as u64).unwrap();

    let (rsdp, tables_bytes, _xsdt_table_pointers) = create_acpi_tables_internal(
        dsdt_addr,
        device_manager,
        cpu_manager,
        memory_manager,
        numa_nodes,
        tpm_enabled,
    );

    guest_mem
        .write_slice(rsdp.as_bytes(), rsdp_addr)
        .expect("Error writing RSDP");

    guest_mem
        .write_slice(tables_bytes.as_slice(), dsdt_addr)
        .expect("Error writing ACPI tables");

    info!(
        "Generated ACPI tables: took {}µs size = {}",
        Instant::now().duration_since(start_time).as_micros(),
        Rsdp::len() + tables_bytes.len(),
    );

    rsdp_addr
}

#[cfg(feature = "tdx")]
pub fn create_acpi_tables_tdx(
    device_manager: &Arc<Mutex<DeviceManager>>,
    cpu_manager: &Arc<Mutex<CpuManager>>,
    memory_manager: &Arc<Mutex<MemoryManager>>,
    numa_nodes: &NumaNodes,
) -> Vec<Sdt> {
    // DSDT
    let mut tables = vec![create_dsdt_table(
        device_manager,
        cpu_manager,
        memory_manager,
    )];

    // FACP aka FADT
    tables.push(create_facp_table(GuestAddress(0), device_manager));

    // MADT
    tables.push(cpu_manager.lock().unwrap().create_madt());

    // MCFG
    tables.push(create_mcfg_table(
        device_manager.lock().unwrap().pci_segments(),
    ));

    // SRAT and SLIT
    // Only created if the NUMA nodes list is not empty.
    if !numa_nodes.is_empty() {
        #[cfg(target_arch = "x86_64")]
        let topology = cpu_manager.lock().unwrap().get_vcpu_topology();

        // SRAT
        tables.push(create_srat_table(
            numa_nodes,
            #[cfg(target_arch = "x86_64")]
            topology,
        ));

        // SLIT
        tables.push(create_slit_table(numa_nodes));
    };

    // VIOT
    if let Some((iommu_bdf, devices_bdf)) = device_manager.lock().unwrap().iommu_attached_devices()
    {
        tables.push(create_viot_table(iommu_bdf, devices_bdf));
    }

    tables
}<|MERGE_RESOLUTION|>--- conflicted
+++ resolved
@@ -45,11 +45,7 @@
 
 #[allow(dead_code)]
 #[repr(C, packed)]
-<<<<<<< HEAD
-#[derive(Default, AsBytes)]
-=======
 #[derive(Default, IntoBytes, Immutable, FromBytes)]
->>>>>>> 95e3c8f8
 struct PciRangeEntry {
     pub base_address: u64,
     pub segment: u16,
@@ -60,11 +56,7 @@
 
 #[allow(dead_code)]
 #[repr(C, packed)]
-<<<<<<< HEAD
-#[derive(Default, AsBytes)]
-=======
 #[derive(Default, IntoBytes, Immutable, FromBytes)]
->>>>>>> 95e3c8f8
 struct MemoryAffinity {
     pub type_: u8,
     pub length: u8,
@@ -81,11 +73,7 @@
 
 #[allow(dead_code)]
 #[repr(C, packed)]
-<<<<<<< HEAD
-#[derive(Default, AsBytes)]
-=======
 #[derive(Default, IntoBytes, Immutable, FromBytes)]
->>>>>>> 95e3c8f8
 struct ProcessorLocalX2ApicAffinity {
     pub type_: u8,
     pub length: u8,
@@ -99,11 +87,7 @@
 
 #[allow(dead_code)]
 #[repr(C, packed)]
-<<<<<<< HEAD
-#[derive(Default, AsBytes)]
-=======
 #[derive(Default, IntoBytes, Immutable, FromBytes)]
->>>>>>> 95e3c8f8
 struct ProcessorGiccAffinity {
     pub type_: u8,
     pub length: u8,
@@ -164,11 +148,7 @@
 
 #[allow(dead_code)]
 #[repr(C, packed)]
-<<<<<<< HEAD
-#[derive(Default, AsBytes)]
-=======
 #[derive(Default, IntoBytes, Immutable, FromBytes)]
->>>>>>> 95e3c8f8
 struct ViotVirtioPciNode {
     pub type_: u8,
     _reserved: u8,
@@ -180,11 +160,7 @@
 
 #[allow(dead_code)]
 #[repr(C, packed)]
-<<<<<<< HEAD
-#[derive(Default, AsBytes)]
-=======
 #[derive(Default, IntoBytes, Immutable, FromBytes)]
->>>>>>> 95e3c8f8
 struct ViotPciRangeNode {
     pub type_: u8,
     _reserved: u8,
@@ -218,12 +194,8 @@
     dsdt
 }
 
-<<<<<<< HEAD
-#[allow(dead_code)]
-=======
 const FACP_DSDT_OFFSET: usize = 140;
 
->>>>>>> 95e3c8f8
 fn create_facp_table(dsdt_offset: GuestAddress, device_manager: &Arc<Mutex<DeviceManager>>) -> Sdt {
     trace_scoped!("create_facp_table");
 
@@ -653,11 +625,6 @@
     viot
 }
 
-<<<<<<< HEAD
-#[allow(dead_code)]
-pub fn create_acpi_tables(
-    guest_mem: &GuestMemoryMmap,
-=======
 // Generate ACPI tables based on the given DSDT address
 //
 // # Returns
@@ -667,7 +634,6 @@
 // * `Vec<u64>` contains a list of table pointers stored in XSDT.
 fn create_acpi_tables_internal(
     dsdt_addr: GuestAddress,
->>>>>>> 95e3c8f8
     device_manager: &Arc<Mutex<DeviceManager>>,
     cpu_manager: &Arc<Mutex<CpuManager>>,
     memory_manager: &Arc<Mutex<MemoryManager>>,
