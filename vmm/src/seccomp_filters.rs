// Copyright 2018 Amazon.com, Inc. or its affiliates. All Rights Reserved.
//
// Copyright © 2020 Intel Corporation
//
// SPDX-License-Identifier: Apache-2.0

use hypervisor::HypervisorType;
use seccompiler::SeccompCmpOp::Eq;
use seccompiler::{
    BackendError, BpfProgram, Error, SeccompAction, SeccompCmpArgLen as ArgLen,
    SeccompCondition as Cond, SeccompFilter, SeccompRule,
};

pub enum Thread {
    HttpApi,
    #[cfg(feature = "dbus_api")]
    DBusApi,
    EventMonitor,
    SignalHandler,
    Vcpu,
    Vmm,
    PtyForeground,
}

/// Shorthand for chaining `SeccompCondition`s with the `and` operator  in a `SeccompRule`.
/// The rule will take the `Allow` action if _all_ the conditions are true.
///
/// [`SeccompCondition`]: struct.SeccompCondition.html
/// [`SeccompRule`]: struct.SeccompRule.html
macro_rules! and {
    ($($x:expr),*) => (SeccompRule::new(vec![$($x),*]).unwrap())
}

/// Shorthand for chaining `SeccompRule`s with the `or` operator in a `SeccompFilter`.
///
/// [`SeccompFilter`]: struct.SeccompFilter.html
/// [`SeccompRule`]: struct.SeccompRule.html
macro_rules! or {
    ($($x:expr,)*) => (vec![$($x),*]);
    ($($x:expr),*) => (vec![$($x),*])
}

// See include/uapi/asm-generic/ioctls.h in the kernel code.
const TCGETS: u64 = 0x5401;
const TCSETS: u64 = 0x5402;
const TIOCSCTTY: u64 = 0x540E;
const TIOCGPGRP: u64 = 0x540F;
const TIOCSPGRP: u64 = 0x5410;
const TIOCGWINSZ: u64 = 0x5413;
const TIOCSPTLCK: u64 = 0x4004_5431;
const TIOCGPTPEER: u64 = 0x5441;
const FIOCLEX: u64 = 0x5451;
const FIONBIO: u64 = 0x5421;

// See include/uapi/linux/fs.h in the kernel code.
const BLKSSZGET: u64 = 0x1268;
const BLKPBSZGET: u64 = 0x127b;
const BLKIOMIN: u64 = 0x1278;
const BLKIOOPT: u64 = 0x1279;

// See include/uapi/linux/if_tun.h in the kernel code.
const TUNGETIFF: u64 = 0x8004_54d2;
const TUNSETIFF: u64 = 0x4004_54ca;
const TUNSETOFFLOAD: u64 = 0x4004_54d0;
const TUNSETVNETHDRSZ: u64 = 0x4004_54d8;
const TUNGETFEATURES: u64 = 0x8004_54cf;

// See include/uapi/linux/sockios.h in the kernel code.
const SIOCGIFFLAGS: u64 = 0x8913;
const SIOCSIFFLAGS: u64 = 0x8914;
const SIOCSIFADDR: u64 = 0x8916;
const SIOCSIFNETMASK: u64 = 0x891c;
const SIOCGIFMTU: u64 = 0x8921;
const SIOCSIFMTU: u64 = 0x8922;
const SIOCSIFHWADDR: u64 = 0x8924;
const SIOCGIFHWADDR: u64 = 0x8927;
const SIOCGIFINDEX: u64 = 0x8933;

// See include/uapi/linux/vfio.h in the kernel code.
const VFIO_GET_API_VERSION: u64 = 0x3b64;
const VFIO_CHECK_EXTENSION: u64 = 0x3b65;
const VFIO_SET_IOMMU: u64 = 0x3b66;
const VFIO_GROUP_GET_STATUS: u64 = 0x3b67;
const VFIO_GROUP_SET_CONTAINER: u64 = 0x3b68;
const VFIO_GROUP_UNSET_CONTAINER: u64 = 0x3b69;
const VFIO_GROUP_GET_DEVICE_FD: u64 = 0x3b6a;
const VFIO_DEVICE_GET_INFO: u64 = 0x3b6b;
const VFIO_DEVICE_GET_REGION_INFO: u64 = 0x3b6c;
const VFIO_DEVICE_GET_IRQ_INFO: u64 = 0x3b6d;
const VFIO_DEVICE_SET_IRQS: u64 = 0x3b6e;
const VFIO_DEVICE_RESET: u64 = 0x3b6f;
const VFIO_IOMMU_MAP_DMA: u64 = 0x3b71;
const VFIO_IOMMU_UNMAP_DMA: u64 = 0x3b72;
const VFIO_DEVICE_IOEVENTFD: u64 = 0x3b74;

// See include/uapi/linux/vhost.h in the kernel code
const VHOST_GET_FEATURES: u64 = 0x8008af00;
const VHOST_SET_FEATURES: u64 = 0x4008af00;
const VHOST_SET_OWNER: u64 = 0xaf01;
const VHOST_SET_VRING_NUM: u64 = 0x4008af10;
const VHOST_SET_VRING_ADDR: u64 = 0x4028af11;
const VHOST_SET_VRING_BASE: u64 = 0x4008af12;
const VHOST_SET_VRING_KICK: u64 = 0x4008af20;
const VHOST_SET_VRING_CALL: u64 = 0x4008af21;
const VHOST_SET_BACKEND_FEATURES: u64 = 0x4008af25;
const VHOST_GET_BACKEND_FEATURES: u64 = 0x8008af26;
const VHOST_VDPA_GET_DEVICE_ID: u64 = 0x8004af70;
const VHOST_VDPA_GET_STATUS: u64 = 0x8001af71;
const VHOST_VDPA_SET_STATUS: u64 = 0x4001af72;
const VHOST_VDPA_GET_CONFIG: u64 = 0x8008af73;
const VHOST_VDPA_SET_CONFIG: u64 = 0x4008af74;
const VHOST_VDPA_SET_VRING_ENABLE: u64 = 0x4008af75;
const VHOST_VDPA_GET_VRING_NUM: u64 = 0x8002af76;
const VHOST_VDPA_SET_CONFIG_CALL: u64 = 0x4004af77;
const VHOST_VDPA_GET_IOVA_RANGE: u64 = 0x8010af78;
const VHOST_VDPA_GET_CONFIG_SIZE: u64 = 0x8004af79;
const VHOST_VDPA_SUSPEND: u64 = 0xaf7d;

// See include/uapi/linux/kvm.h in the kernel code.
#[cfg(feature = "kvm")]
mod kvm {
    pub const KVM_GET_API_VERSION: u64 = 0xae00;
    pub const KVM_CREATE_VM: u64 = 0xae01;
    pub const KVM_CHECK_EXTENSION: u64 = 0xae03;
    pub const KVM_GET_VCPU_MMAP_SIZE: u64 = 0xae04;
    pub const KVM_CREATE_VCPU: u64 = 0xae41;
    pub const KVM_CREATE_IRQCHIP: u64 = 0xae60;
    pub const KVM_RUN: u64 = 0xae80;
    pub const KVM_SET_MP_STATE: u64 = 0x4004_ae99;
    pub const KVM_SET_GSI_ROUTING: u64 = 0x4008_ae6a;
    pub const KVM_SET_DEVICE_ATTR: u64 = 0x4018_aee1;
    pub const KVM_HAS_DEVICE_ATTR: u64 = 0x4018_aee3;
    pub const KVM_SET_ONE_REG: u64 = 0x4010_aeac;
    pub const KVM_SET_USER_MEMORY_REGION: u64 = 0x4020_ae46;
    pub const KVM_IRQFD: u64 = 0x4020_ae76;
    pub const KVM_IOEVENTFD: u64 = 0x4040_ae79;
    pub const KVM_SET_VCPU_EVENTS: u64 = 0x4040_aea0;
    pub const KVM_ENABLE_CAP: u64 = 0x4068_aea3;
    pub const KVM_SET_REGS: u64 = 0x4090_ae82;
    pub const KVM_GET_MP_STATE: u64 = 0x8004_ae98;
    pub const KVM_GET_DEVICE_ATTR: u64 = 0x4018_aee2;
    pub const KVM_GET_DIRTY_LOG: u64 = 0x4010_ae42;
    pub const KVM_GET_VCPU_EVENTS: u64 = 0x8040_ae9f;
    pub const KVM_GET_ONE_REG: u64 = 0x4010_aeab;
    pub const KVM_GET_REGS: u64 = 0x8090_ae81;
    pub const KVM_GET_SUPPORTED_CPUID: u64 = 0xc008_ae05;
    pub const KVM_CREATE_DEVICE: u64 = 0xc00c_aee0;
    pub const KVM_GET_REG_LIST: u64 = 0xc008_aeb0;
    pub const KVM_MEMORY_ENCRYPT_OP: u64 = 0xc008_aeba;
    pub const KVM_NMI: u64 = 0xae9a;
}

// MSHV IOCTL code. This is unstable until the kernel code has been declared stable.
#[cfg(feature = "mshv")]
use hypervisor::mshv::mshv_ioctls::*;
#[cfg(feature = "kvm")]
use kvm::*;

#[cfg(feature = "mshv")]
fn create_vmm_ioctl_seccomp_rule_common_mshv() -> Result<Vec<SeccompRule>, BackendError> {
    Ok(or![
        and![Cond::new(1, ArgLen::Dword, Eq, MSHV_CREATE_PARTITION())?],
        and![Cond::new(
            1,
            ArgLen::Dword,
            Eq,
            MSHV_INITIALIZE_PARTITION()
        )?],
        and![Cond::new(1, ArgLen::Dword, Eq, MSHV_SET_GUEST_MEMORY())?],
<<<<<<< HEAD
=======
        and![Cond::new(
            1,
            ArgLen::Dword,
            Eq,
            MSHV_GET_HOST_PARTITION_PROPERTY()
        )?],
>>>>>>> c9a39cf5
        and![Cond::new(1, ArgLen::Dword, Eq, MSHV_CREATE_VP())?],
        and![Cond::new(1, ArgLen::Dword, Eq, MSHV_IRQFD())?],
        and![Cond::new(1, ArgLen::Dword, Eq, MSHV_IOEVENTFD())?],
        and![Cond::new(1, ArgLen::Dword, Eq, MSHV_SET_MSI_ROUTING())?],
        and![Cond::new(1, ArgLen::Dword, Eq, MSHV_GET_VP_REGISTERS())?],
        and![Cond::new(1, ArgLen::Dword, Eq, MSHV_SET_VP_REGISTERS())?],
        and![Cond::new(1, ArgLen::Dword, Eq, MSHV_RUN_VP())?],
        #[cfg(target_arch = "x86_64")]
        and![Cond::new(1, ArgLen::Dword, Eq, MSHV_GET_VP_STATE())?],
        #[cfg(target_arch = "x86_64")]
        and![Cond::new(1, ArgLen::Dword, Eq, MSHV_SET_VP_STATE())?],
        and![Cond::new(
            1,
            ArgLen::Dword,
            Eq,
            MSHV_SET_PARTITION_PROPERTY()
        )?],
        and![Cond::new(
            1,
            ArgLen::Dword,
            Eq,
            MSHV_GET_PARTITION_PROPERTY()
        )?],
        and![Cond::new(
            1,
            ArgLen::Dword,
            Eq,
            MSHV_GET_GPAP_ACCESS_BITMAP()
        )?],
        and![Cond::new(1, ArgLen::Dword, Eq, MSHV_VP_TRANSLATE_GVA())?],
        #[cfg(target_arch = "x86_64")]
        and![Cond::new(
            1,
            ArgLen::Dword,
            Eq,
            MSHV_VP_REGISTER_INTERCEPT_RESULT()
        )?],
        and![Cond::new(1, ArgLen::Dword, Eq, MSHV_CREATE_DEVICE())?],
        and![Cond::new(1, ArgLen::Dword, Eq, MSHV_SET_DEVICE_ATTR())?],
        and![Cond::new(1, ArgLen::Dword, Eq, MSHV_GET_VP_CPUID_VALUES())?],
        and![Cond::new(
            1,
            ArgLen::Dword,
            Eq,
            MSHV_MODIFY_GPA_HOST_ACCESS()
        )?],
        and![Cond::new(
            1,
            ArgLen::Dword,
            Eq,
            MSHV_IMPORT_ISOLATED_PAGES()
        )?],
        and![Cond::new(
            1,
            ArgLen::Dword,
            Eq,
            MSHV_COMPLETE_ISOLATED_IMPORT()
        )?],
        and![Cond::new(1, ArgLen::Dword, Eq, MSHV_READ_GPA())?],
        and![Cond::new(1, ArgLen::Dword, Eq, MSHV_WRITE_GPA())?],
        and![Cond::new(1, ArgLen::Dword, Eq, MSHV_SEV_SNP_AP_CREATE())?],
        and![Cond::new(
            1,
            ArgLen::Dword,
            Eq,
            MSHV_ISSUE_PSP_GUEST_REQUEST()
        )?],
        and![Cond::new(1, ArgLen::Dword, Eq, MSHV_ROOT_HVCALL())?],
        and![Cond::new(1, ArgLen::Dword, Eq, MSHV_ASSERT_INTERRUPT())?],
    ])
}

#[cfg(feature = "kvm")]
fn create_vmm_ioctl_seccomp_rule_common_kvm() -> Result<Vec<SeccompRule>, BackendError> {
    Ok(or![
        and![Cond::new(1, ArgLen::Dword, Eq, KVM_CHECK_EXTENSION)?],
        and![Cond::new(1, ArgLen::Dword, Eq, KVM_CREATE_DEVICE,)?],
        and![Cond::new(1, ArgLen::Dword, Eq, KVM_CREATE_IRQCHIP,)?],
        and![Cond::new(1, ArgLen::Dword, Eq, KVM_CREATE_VCPU)?],
        and![Cond::new(1, ArgLen::Dword, Eq, KVM_CREATE_VM)?],
        and![Cond::new(1, ArgLen::Dword, Eq, KVM_ENABLE_CAP)?],
        and![Cond::new(1, ArgLen::Dword, Eq, KVM_GET_API_VERSION,)?],
        and![Cond::new(1, ArgLen::Dword, Eq, KVM_GET_DEVICE_ATTR,)?],
        and![Cond::new(1, ArgLen::Dword, Eq, KVM_GET_DIRTY_LOG)?],
        and![Cond::new(1, ArgLen::Dword, Eq, KVM_GET_MP_STATE)?],
        and![Cond::new(1, ArgLen::Dword, Eq, KVM_GET_ONE_REG)?],
        and![Cond::new(1, ArgLen::Dword, Eq, KVM_GET_REGS)?],
        and![Cond::new(1, ArgLen::Dword, Eq, KVM_GET_REG_LIST)?],
        and![Cond::new(1, ArgLen::Dword, Eq, KVM_GET_SUPPORTED_CPUID,)?],
        and![Cond::new(1, ArgLen::Dword, Eq, KVM_GET_VCPU_EVENTS,)?],
        and![Cond::new(1, ArgLen::Dword, Eq, KVM_GET_VCPU_MMAP_SIZE,)?],
        and![Cond::new(1, ArgLen::Dword, Eq, KVM_IOEVENTFD)?],
        and![Cond::new(1, ArgLen::Dword, Eq, KVM_IRQFD)?],
        and![Cond::new(1, ArgLen::Dword, Eq, KVM_RUN)?],
        and![Cond::new(1, ArgLen::Dword, Eq, KVM_MEMORY_ENCRYPT_OP)?],
        and![Cond::new(1, ArgLen::Dword, Eq, KVM_SET_DEVICE_ATTR,)?],
        and![Cond::new(1, ArgLen::Dword, Eq, KVM_HAS_DEVICE_ATTR,)?],
        and![Cond::new(1, ArgLen::Dword, Eq, KVM_SET_GSI_ROUTING)?],
        and![Cond::new(1, ArgLen::Dword, Eq, KVM_SET_MP_STATE)?],
        and![Cond::new(1, ArgLen::Dword, Eq, KVM_SET_ONE_REG)?],
        and![Cond::new(1, ArgLen::Dword, Eq, KVM_SET_REGS)?],
        and![Cond::new(1, ArgLen::Dword, Eq, KVM_SET_USER_MEMORY_REGION,)?],
        and![Cond::new(1, ArgLen::Dword, Eq, KVM_SET_VCPU_EVENTS,)?],
        and![Cond::new(1, ArgLen::Dword, Eq, KVM_NMI)?],
    ])
}

fn create_vmm_ioctl_seccomp_rule_hypervisor(
    hypervisor_type: HypervisorType,
) -> Result<Vec<SeccompRule>, BackendError> {
    match hypervisor_type {
        #[cfg(feature = "kvm")]
        HypervisorType::Kvm => create_vmm_ioctl_seccomp_rule_common_kvm(),
        #[cfg(feature = "mshv")]
        HypervisorType::Mshv => create_vmm_ioctl_seccomp_rule_common_mshv(),
    }
}

fn create_vmm_ioctl_seccomp_rule_common(
    hypervisor_type: HypervisorType,
) -> Result<Vec<SeccompRule>, BackendError> {
    let mut common_rules = or![
        and![Cond::new(1, ArgLen::Dword, Eq, BLKSSZGET)?],
        and![Cond::new(1, ArgLen::Dword, Eq, BLKPBSZGET)?],
        and![Cond::new(1, ArgLen::Dword, Eq, BLKIOMIN)?],
        and![Cond::new(1, ArgLen::Dword, Eq, BLKIOOPT)?],
        and![Cond::new(1, ArgLen::Dword, Eq, FIOCLEX)?],
        and![Cond::new(1, ArgLen::Dword, Eq, FIONBIO)?],
        and![Cond::new(1, ArgLen::Dword, Eq, SIOCGIFFLAGS)?],
        and![Cond::new(1, ArgLen::Dword, Eq, SIOCGIFHWADDR)?],
        and![Cond::new(1, ArgLen::Dword, Eq, SIOCGIFMTU)?],
        and![Cond::new(1, ArgLen::Dword, Eq, SIOCGIFINDEX)?],
        and![Cond::new(1, ArgLen::Dword, Eq, SIOCSIFADDR)?],
        and![Cond::new(1, ArgLen::Dword, Eq, SIOCSIFFLAGS)?],
        and![Cond::new(1, ArgLen::Dword, Eq, SIOCSIFHWADDR)?],
        and![Cond::new(1, ArgLen::Dword, Eq, SIOCSIFMTU)?],
        and![Cond::new(1, ArgLen::Dword, Eq, SIOCSIFNETMASK)?],
        and![Cond::new(1, ArgLen::Dword, Eq, TCSETS)?],
        and![Cond::new(1, ArgLen::Dword, Eq, TCGETS)?],
        and![Cond::new(1, ArgLen::Dword, Eq, TIOCGPGRP)?],
        and![Cond::new(1, ArgLen::Dword, Eq, TIOCGPTPEER)?],
        and![Cond::new(1, ArgLen::Dword, Eq, TIOCGWINSZ)?],
        and![Cond::new(1, ArgLen::Dword, Eq, TIOCSCTTY)?],
        and![Cond::new(1, ArgLen::Dword, Eq, TIOCSPGRP)?],
        and![Cond::new(1, ArgLen::Dword, Eq, TIOCSPTLCK)?],
        and![Cond::new(1, ArgLen::Dword, Eq, TUNGETFEATURES)?],
        and![Cond::new(1, ArgLen::Dword, Eq, TUNGETIFF)?],
        and![Cond::new(1, ArgLen::Dword, Eq, TUNSETIFF)?],
        and![Cond::new(1, ArgLen::Dword, Eq, TUNSETOFFLOAD)?],
        and![Cond::new(1, ArgLen::Dword, Eq, TUNSETVNETHDRSZ)?],
        and![Cond::new(1, ArgLen::Dword, Eq, VFIO_GET_API_VERSION)?],
        and![Cond::new(1, ArgLen::Dword, Eq, VFIO_CHECK_EXTENSION)?],
        and![Cond::new(1, ArgLen::Dword, Eq, VFIO_SET_IOMMU)?],
        and![Cond::new(1, ArgLen::Dword, Eq, VFIO_GROUP_GET_STATUS)?],
        and![Cond::new(1, ArgLen::Dword, Eq, VFIO_GROUP_SET_CONTAINER)?],
        and![Cond::new(1, ArgLen::Dword, Eq, VFIO_GROUP_UNSET_CONTAINER)?],
        and![Cond::new(1, ArgLen::Dword, Eq, VFIO_GROUP_GET_DEVICE_FD)?],
        and![Cond::new(1, ArgLen::Dword, Eq, VFIO_DEVICE_GET_INFO)?],
        and![Cond::new(
            1,
            ArgLen::Dword,
            Eq,
            VFIO_DEVICE_GET_REGION_INFO
        )?],
        and![Cond::new(1, ArgLen::Dword, Eq, VFIO_DEVICE_GET_IRQ_INFO)?],
        and![Cond::new(1, ArgLen::Dword, Eq, VFIO_DEVICE_SET_IRQS)?],
        and![Cond::new(1, ArgLen::Dword, Eq, VFIO_DEVICE_RESET)?],
        and![Cond::new(1, ArgLen::Dword, Eq, VFIO_IOMMU_MAP_DMA)?],
        and![Cond::new(1, ArgLen::Dword, Eq, VFIO_IOMMU_UNMAP_DMA)?],
        and![Cond::new(1, ArgLen::Dword, Eq, VFIO_DEVICE_IOEVENTFD)?],
        and![Cond::new(1, ArgLen::Dword, Eq, VHOST_GET_FEATURES)?],
        and![Cond::new(1, ArgLen::Dword, Eq, VHOST_SET_FEATURES)?],
        and![Cond::new(1, ArgLen::Dword, Eq, VHOST_SET_OWNER)?],
        and![Cond::new(1, ArgLen::Dword, Eq, VHOST_SET_VRING_NUM)?],
        and![Cond::new(1, ArgLen::Dword, Eq, VHOST_SET_VRING_ADDR)?],
        and![Cond::new(1, ArgLen::Dword, Eq, VHOST_SET_VRING_BASE)?],
        and![Cond::new(1, ArgLen::Dword, Eq, VHOST_SET_VRING_KICK)?],
        and![Cond::new(1, ArgLen::Dword, Eq, VHOST_SET_VRING_CALL)?],
        and![Cond::new(1, ArgLen::Dword, Eq, VHOST_SET_BACKEND_FEATURES)?],
        and![Cond::new(1, ArgLen::Dword, Eq, VHOST_GET_BACKEND_FEATURES)?],
        and![Cond::new(1, ArgLen::Dword, Eq, VHOST_VDPA_GET_DEVICE_ID)?],
        and![Cond::new(1, ArgLen::Dword, Eq, VHOST_VDPA_GET_STATUS)?],
        and![Cond::new(1, ArgLen::Dword, Eq, VHOST_VDPA_SET_STATUS)?],
        and![Cond::new(1, ArgLen::Dword, Eq, VHOST_VDPA_GET_CONFIG)?],
        and![Cond::new(1, ArgLen::Dword, Eq, VHOST_VDPA_SET_CONFIG)?],
        and![Cond::new(
            1,
            ArgLen::Dword,
            Eq,
            VHOST_VDPA_SET_VRING_ENABLE
        )?],
        and![Cond::new(1, ArgLen::Dword, Eq, VHOST_VDPA_GET_VRING_NUM)?],
        and![Cond::new(1, ArgLen::Dword, Eq, VHOST_VDPA_SET_CONFIG_CALL)?],
        and![Cond::new(1, ArgLen::Dword, Eq, VHOST_VDPA_GET_IOVA_RANGE)?],
        and![Cond::new(1, ArgLen::Dword, Eq, VHOST_VDPA_GET_CONFIG_SIZE)?],
        and![Cond::new(1, ArgLen::Dword, Eq, VHOST_VDPA_SUSPEND)?],
    ];

    let hypervisor_rules = create_vmm_ioctl_seccomp_rule_hypervisor(hypervisor_type)?;

    common_rules.extend(hypervisor_rules);

    Ok(common_rules)
}

#[cfg(all(target_arch = "x86_64", feature = "kvm"))]
fn create_vmm_ioctl_seccomp_rule_kvm() -> Result<Vec<SeccompRule>, BackendError> {
    const KVM_CREATE_PIT2: u64 = 0x4040_ae77;
    const KVM_GET_CLOCK: u64 = 0x8030_ae7c;
    const KVM_GET_CPUID2: u64 = 0xc008_ae91;
    const KVM_GET_FPU: u64 = 0x81a0_ae8c;
    const KVM_GET_LAPIC: u64 = 0x8400_ae8e;
    const KVM_GET_MSR_INDEX_LIST: u64 = 0xc004_ae02;
    const KVM_GET_MSRS: u64 = 0xc008_ae88;
    const KVM_GET_SREGS: u64 = 0x8138_ae83;
    const KVM_GET_TSC_KHZ: u64 = 0xaea3;
    const KVM_GET_XCRS: u64 = 0x8188_aea6;
    const KVM_GET_XSAVE: u64 = 0x9000_aea4;
    const KVM_KVMCLOCK_CTRL: u64 = 0xaead;
    const KVM_SET_CLOCK: u64 = 0x4030_ae7b;
    const KVM_SET_CPUID2: u64 = 0x4008_ae90;
    const KVM_SET_FPU: u64 = 0x41a0_ae8d;
    const KVM_SET_IDENTITY_MAP_ADDR: u64 = 0x4008_ae48;
    const KVM_SET_LAPIC: u64 = 0x4400_ae8f;
    const KVM_SET_MSRS: u64 = 0x4008_ae89;
    const KVM_SET_SREGS: u64 = 0x4138_ae84;
    const KVM_SET_TSC_KHZ: u64 = 0xaea2;
    const KVM_SET_TSS_ADDR: u64 = 0xae47;
    const KVM_SET_XCRS: u64 = 0x4188_aea7;
    const KVM_SET_XSAVE: u64 = 0x5000_aea5;
    const KVM_SET_GUEST_DEBUG: u64 = 0x4048_ae9b;
    const KVM_TRANSLATE: u64 = 0xc018_ae85;

    let common_rules = create_vmm_ioctl_seccomp_rule_common(HypervisorType::Kvm)?;
    let mut arch_rules = or![
        and![Cond::new(1, ArgLen::Dword, Eq, KVM_CREATE_PIT2)?],
        and![Cond::new(1, ArgLen::Dword, Eq, KVM_GET_CLOCK,)?],
        and![Cond::new(1, ArgLen::Dword, Eq, KVM_GET_CPUID2,)?],
        and![Cond::new(1, ArgLen::Dword, Eq, KVM_GET_FPU)?],
        and![Cond::new(1, ArgLen::Dword, Eq, KVM_GET_LAPIC)?],
        and![Cond::new(1, ArgLen::Dword, Eq, KVM_GET_MSR_INDEX_LIST)?],
        and![Cond::new(1, ArgLen::Dword, Eq, KVM_GET_MSRS)?],
        and![Cond::new(1, ArgLen::Dword, Eq, KVM_GET_SREGS)?],
        and![Cond::new(1, ArgLen::Dword, Eq, KVM_GET_TSC_KHZ)?],
        and![Cond::new(1, ArgLen::Dword, Eq, KVM_GET_XCRS,)?],
        and![Cond::new(1, ArgLen::Dword, Eq, KVM_GET_XSAVE,)?],
        and![Cond::new(1, ArgLen::Dword, Eq, KVM_KVMCLOCK_CTRL)?],
        and![Cond::new(1, ArgLen::Dword, Eq, KVM_SET_CLOCK)?],
        and![Cond::new(1, ArgLen::Dword, Eq, KVM_SET_CPUID2)?],
        and![Cond::new(1, ArgLen::Dword, Eq, KVM_SET_FPU)?],
        and![Cond::new(1, ArgLen::Dword, Eq, KVM_SET_IDENTITY_MAP_ADDR)?],
        and![Cond::new(1, ArgLen::Dword, Eq, KVM_SET_LAPIC)?],
        and![Cond::new(1, ArgLen::Dword, Eq, KVM_SET_SREGS)?],
        and![Cond::new(1, ArgLen::Dword, Eq, KVM_SET_TSC_KHZ)?],
        and![Cond::new(1, ArgLen::Dword, Eq, KVM_SET_TSS_ADDR,)?],
        and![Cond::new(1, ArgLen::Dword, Eq, KVM_SET_MSRS)?],
        and![Cond::new(1, ArgLen::Dword, Eq, KVM_SET_XCRS,)?],
        and![Cond::new(1, ArgLen::Dword, Eq, KVM_SET_XSAVE,)?],
        and![Cond::new(1, ArgLen::Dword, Eq, KVM_SET_GUEST_DEBUG,)?],
        and![Cond::new(1, ArgLen::Dword, Eq, KVM_TRANSLATE,)?],
    ];
    arch_rules.extend(common_rules);

    Ok(arch_rules)
}

#[cfg(all(target_arch = "aarch64", feature = "kvm"))]
fn create_vmm_ioctl_seccomp_rule_kvm() -> Result<Vec<SeccompRule>, BackendError> {
    const KVM_ARM_PREFERRED_TARGET: u64 = 0x8020_aeaf;
    const KVM_ARM_VCPU_INIT: u64 = 0x4020_aeae;
    const KVM_SET_GUEST_DEBUG: u64 = 0x4208_ae9b;
    const KVM_ARM_VCPU_FINALIZE: u64 = 0x4004_aec2;

    let common_rules = create_vmm_ioctl_seccomp_rule_common(HypervisorType::Kvm)?;
    let mut arch_rules = or![
        and![Cond::new(1, ArgLen::Dword, Eq, KVM_ARM_PREFERRED_TARGET,)?],
        and![Cond::new(1, ArgLen::Dword, Eq, KVM_ARM_VCPU_INIT,)?],
        and![Cond::new(1, ArgLen::Dword, Eq, KVM_SET_GUEST_DEBUG,)?],
        and![Cond::new(1, ArgLen::Dword, Eq, KVM_ARM_VCPU_FINALIZE,)?],
    ];
    arch_rules.extend(common_rules);

    Ok(arch_rules)
}

#[cfg(all(target_arch = "riscv64", feature = "kvm"))]
fn create_vmm_ioctl_seccomp_rule_kvm() -> Result<Vec<SeccompRule>, BackendError> {
    let common_rules = create_vmm_ioctl_seccomp_rule_common(HypervisorType::Kvm)?;
    Ok(common_rules)
}

#[cfg(feature = "mshv")]
fn create_vmm_ioctl_seccomp_rule_mshv() -> Result<Vec<SeccompRule>, BackendError> {
    create_vmm_ioctl_seccomp_rule_common(HypervisorType::Mshv)
}

fn create_vmm_ioctl_seccomp_rule(
    hypervisor_type: HypervisorType,
) -> Result<Vec<SeccompRule>, BackendError> {
    match hypervisor_type {
        #[cfg(feature = "kvm")]
        HypervisorType::Kvm => create_vmm_ioctl_seccomp_rule_kvm(),
        #[cfg(feature = "mshv")]
        HypervisorType::Mshv => create_vmm_ioctl_seccomp_rule_mshv(),
    }
}

fn create_api_ioctl_seccomp_rule() -> Result<Vec<SeccompRule>, BackendError> {
    Ok(or![and![Cond::new(1, ArgLen::Dword, Eq, FIONBIO)?]])
}

fn create_signal_handler_ioctl_seccomp_rule() -> Result<Vec<SeccompRule>, BackendError> {
    Ok(or![
        and![Cond::new(1, ArgLen::Dword, Eq, TCGETS)?],
        and![Cond::new(1, ArgLen::Dword, Eq, TCSETS)?],
        and![Cond::new(1, ArgLen::Dword, Eq, TIOCGWINSZ)?],
    ])
}

fn signal_handler_thread_rules() -> Result<Vec<(i64, Vec<SeccompRule>)>, BackendError> {
    Ok(vec![
        (libc::SYS_brk, vec![]),
        (libc::SYS_close, vec![]),
        (libc::SYS_exit, vec![]),
        (libc::SYS_exit_group, vec![]),
        (libc::SYS_futex, vec![]),
        (libc::SYS_ioctl, create_signal_handler_ioctl_seccomp_rule()?),
        (libc::SYS_landlock_create_ruleset, vec![]),
        (libc::SYS_landlock_restrict_self, vec![]),
        (libc::SYS_madvise, vec![]),
        (libc::SYS_mmap, vec![]),
        (libc::SYS_munmap, vec![]),
        (libc::SYS_prctl, vec![]),
        (libc::SYS_recvfrom, vec![]),
        (libc::SYS_rt_sigprocmask, vec![]),
        (libc::SYS_rt_sigreturn, vec![]),
        (libc::SYS_sched_yield, vec![]),
        (libc::SYS_sendto, vec![]),
        (libc::SYS_sigaltstack, vec![]),
        (libc::SYS_write, vec![]),
        #[cfg(debug_assertions)]
        (libc::SYS_fcntl, vec![]),
    ])
}

fn create_pty_foreground_ioctl_seccomp_rule() -> Result<Vec<SeccompRule>, BackendError> {
    Ok(or![
        and![Cond::new(1, ArgLen::Dword, Eq, TIOCGPGRP)?],
        and![Cond::new(1, ArgLen::Dword, Eq, TIOCSCTTY)?],
        and![Cond::new(1, ArgLen::Dword, Eq, TIOCSPGRP)?],
    ])
}

fn pty_foreground_thread_rules() -> Result<Vec<(i64, Vec<SeccompRule>)>, BackendError> {
    Ok(vec![
        (libc::SYS_close, vec![]),
        (libc::SYS_exit_group, vec![]),
        (libc::SYS_getpgid, vec![]),
        #[cfg(target_arch = "x86_64")]
        (libc::SYS_getpgrp, vec![]),
        (libc::SYS_ioctl, create_pty_foreground_ioctl_seccomp_rule()?),
        (libc::SYS_munmap, vec![]),
        #[cfg(target_arch = "x86_64")]
        (libc::SYS_poll, vec![]),
        #[cfg(target_arch = "aarch64")]
        (libc::SYS_ppoll, vec![]),
        (libc::SYS_read, vec![]),
        (libc::SYS_restart_syscall, vec![]),
        (libc::SYS_rt_sigaction, vec![]),
        (libc::SYS_rt_sigreturn, vec![]),
        (libc::SYS_sched_yield, vec![]),
        (libc::SYS_setsid, vec![]),
        (libc::SYS_sigaltstack, vec![]),
        (libc::SYS_write, vec![]),
        #[cfg(debug_assertions)]
        (libc::SYS_fcntl, vec![]),
    ])
}

// The filter containing the white listed syscall rules required by the VMM to
// function.
fn vmm_thread_rules(
    hypervisor_type: HypervisorType,
) -> Result<Vec<(i64, Vec<SeccompRule>)>, BackendError> {
    Ok(vec![
        (libc::SYS_accept4, vec![]),
        #[cfg(target_arch = "x86_64")]
        (libc::SYS_access, vec![]),
        (libc::SYS_bind, vec![]),
        (libc::SYS_brk, vec![]),
        (libc::SYS_clock_gettime, vec![]),
        (libc::SYS_clock_nanosleep, vec![]),
        (libc::SYS_clone, vec![]),
        (libc::SYS_clone3, vec![]),
        (libc::SYS_close, vec![]),
        (libc::SYS_close_range, vec![]),
        (libc::SYS_connect, vec![]),
        (libc::SYS_dup, vec![]),
        (libc::SYS_epoll_create1, vec![]),
        (libc::SYS_epoll_ctl, vec![]),
        (libc::SYS_epoll_pwait, vec![]),
        #[cfg(target_arch = "x86_64")]
        (libc::SYS_epoll_wait, vec![]),
        (libc::SYS_eventfd2, vec![]),
        (libc::SYS_exit, vec![]),
        (libc::SYS_exit_group, vec![]),
        (libc::SYS_fallocate, vec![]),
        (libc::SYS_fcntl, vec![]),
        (libc::SYS_fdatasync, vec![]),
        (libc::SYS_fstat, vec![]),
        (libc::SYS_fsync, vec![]),
        (libc::SYS_ftruncate, vec![]),
        #[cfg(target_arch = "aarch64")]
        (libc::SYS_faccessat, vec![]),
        #[cfg(target_arch = "aarch64")]
        (libc::SYS_newfstatat, vec![]),
        (libc::SYS_futex, vec![]),
        (libc::SYS_getdents64, vec![]),
        (libc::SYS_getpgid, vec![]),
        #[cfg(target_arch = "x86_64")]
        (libc::SYS_getpgrp, vec![]),
        (libc::SYS_getpid, vec![]),
        (libc::SYS_getrandom, vec![]),
        (libc::SYS_gettid, vec![]),
        (libc::SYS_gettimeofday, vec![]),
        (libc::SYS_getuid, vec![]),
        (
            libc::SYS_ioctl,
            create_vmm_ioctl_seccomp_rule(hypervisor_type)?,
        ),
        (libc::SYS_io_cancel, vec![]),
        (libc::SYS_io_destroy, vec![]),
        (libc::SYS_io_getevents, vec![]),
        (libc::SYS_io_setup, vec![]),
        (libc::SYS_io_submit, vec![]),
        (libc::SYS_io_uring_enter, vec![]),
        (libc::SYS_io_uring_setup, vec![]),
        (libc::SYS_io_uring_register, vec![]),
        (libc::SYS_kill, vec![]),
        (libc::SYS_landlock_create_ruleset, vec![]),
        (libc::SYS_landlock_add_rule, vec![]),
        (libc::SYS_landlock_restrict_self, vec![]),
        (libc::SYS_listen, vec![]),
        (libc::SYS_lseek, vec![]),
        (libc::SYS_madvise, vec![]),
        (libc::SYS_mbind, vec![]),
        (libc::SYS_memfd_create, vec![]),
        (libc::SYS_mmap, vec![]),
        (libc::SYS_mprotect, vec![]),
        (libc::SYS_mremap, vec![]),
        (libc::SYS_munmap, vec![]),
        (libc::SYS_nanosleep, vec![]),
        (libc::SYS_newfstatat, vec![]),
        #[cfg(target_arch = "x86_64")]
        (libc::SYS_open, vec![]),
        (libc::SYS_openat, vec![]),
        (libc::SYS_pipe2, vec![]),
        #[cfg(target_arch = "x86_64")]
        (libc::SYS_poll, vec![]),
        #[cfg(target_arch = "aarch64")]
        (libc::SYS_ppoll, vec![]),
        (libc::SYS_prctl, vec![]),
        (libc::SYS_pread64, vec![]),
        (libc::SYS_preadv, vec![]),
        (libc::SYS_prlimit64, vec![]),
        (libc::SYS_pwrite64, vec![]),
        (libc::SYS_pwritev, vec![]),
        (libc::SYS_read, vec![]),
        (libc::SYS_readv, vec![]),
        #[cfg(target_arch = "x86_64")]
        (libc::SYS_readlink, vec![]),
        #[cfg(target_arch = "aarch64")]
        (libc::SYS_readlinkat, vec![]),
        (libc::SYS_recvfrom, vec![]),
        (libc::SYS_recvmsg, vec![]),
        (libc::SYS_restart_syscall, vec![]),
        // musl is missing this constant
        // (libc::SYS_rseq, vec![]),
        #[cfg(target_arch = "x86_64")]
        (334, vec![]),
        #[cfg(target_arch = "aarch64")]
        (293, vec![]),
        (libc::SYS_rt_sigaction, vec![]),
        (libc::SYS_rt_sigprocmask, vec![]),
        (libc::SYS_rt_sigreturn, vec![]),
        (libc::SYS_sched_getaffinity, vec![]),
        (libc::SYS_sched_setaffinity, vec![]),
        (libc::SYS_sched_yield, vec![]),
        (libc::SYS_seccomp, vec![]),
        (libc::SYS_sendmsg, vec![]),
        (libc::SYS_sendto, vec![]),
        (libc::SYS_set_robust_list, vec![]),
        (libc::SYS_setsid, vec![]),
        (libc::SYS_setsockopt, vec![]),
        (libc::SYS_shutdown, vec![]),
        (libc::SYS_sigaltstack, vec![]),
        (
            libc::SYS_socket,
            or![
                and![Cond::new(0, ArgLen::Dword, Eq, libc::AF_UNIX as u64)?],
                and![Cond::new(0, ArgLen::Dword, Eq, libc::AF_INET as u64)?],
                and![Cond::new(0, ArgLen::Dword, Eq, libc::AF_INET6 as u64)?],
            ],
        ),
        (libc::SYS_socketpair, vec![]),
        #[cfg(target_arch = "x86_64")]
        (libc::SYS_stat, vec![]),
        (libc::SYS_statfs, vec![]),
        (libc::SYS_statx, vec![]),
        (libc::SYS_tgkill, vec![]),
        (libc::SYS_timerfd_create, vec![]),
        (libc::SYS_timerfd_settime, vec![]),
        (libc::SYS_tkill, vec![]),
        (
            libc::SYS_umask,
            or![and![Cond::new(0, ArgLen::Dword, Eq, 0o077)?]],
        ),
        #[cfg(target_arch = "x86_64")]
        (libc::SYS_unlink, vec![]),
        #[cfg(target_arch = "aarch64")]
        (libc::SYS_unlinkat, vec![]),
        (libc::SYS_wait4, vec![]),
        (libc::SYS_write, vec![]),
        (libc::SYS_writev, vec![]),
    ])
}

#[cfg(feature = "kvm")]
fn create_vcpu_ioctl_seccomp_rule_kvm() -> Result<Vec<SeccompRule>, BackendError> {
    Ok(or![
        and![Cond::new(1, ArgLen::Dword, Eq, KVM_CHECK_EXTENSION,)?],
        and![Cond::new(1, ArgLen::Dword, Eq, KVM_IOEVENTFD)?],
        and![Cond::new(1, ArgLen::Dword, Eq, KVM_IRQFD,)?],
        and![Cond::new(1, ArgLen::Dword, Eq, KVM_SET_DEVICE_ATTR,)?],
        and![Cond::new(1, ArgLen::Dword, Eq, KVM_SET_GSI_ROUTING,)?],
        and![Cond::new(1, ArgLen::Dword, Eq, KVM_SET_USER_MEMORY_REGION,)?],
        and![Cond::new(1, ArgLen::Dword, Eq, KVM_RUN,)?],
        and![Cond::new(1, ArgLen::Dword, Eq, KVM_NMI)?],
    ])
}

#[cfg(feature = "mshv")]
fn create_vcpu_ioctl_seccomp_rule_mshv() -> Result<Vec<SeccompRule>, BackendError> {
    Ok(or![
        and![Cond::new(1, ArgLen::Dword, Eq, MSHV_SET_MSI_ROUTING())?],
        and![Cond::new(1, ArgLen::Dword, Eq, MSHV_IOEVENTFD())?],
        and![Cond::new(1, ArgLen::Dword, Eq, MSHV_IRQFD())?],
        and![Cond::new(1, ArgLen::Dword, Eq, MSHV_RUN_VP())?],
        and![Cond::new(1, ArgLen::Dword, Eq, MSHV_GET_VP_REGISTERS())?],
        and![Cond::new(1, ArgLen::Dword, Eq, MSHV_SET_VP_REGISTERS())?],
        and![Cond::new(1, ArgLen::Dword, Eq, MSHV_SET_GUEST_MEMORY())?],
        and![Cond::new(1, ArgLen::Dword, Eq, MSHV_VP_TRANSLATE_GVA())?],
        and![Cond::new(1, ArgLen::Dword, Eq, MSHV_GET_VP_CPUID_VALUES())?],
        and![Cond::new(
            1,
            ArgLen::Dword,
            Eq,
            MSHV_MODIFY_GPA_HOST_ACCESS()
        )?],
        and![Cond::new(1, ArgLen::Dword, Eq, MSHV_READ_GPA())?],
        and![Cond::new(1, ArgLen::Dword, Eq, MSHV_WRITE_GPA())?],
        and![Cond::new(1, ArgLen::Dword, Eq, MSHV_SEV_SNP_AP_CREATE())?],
        and![Cond::new(
            1,
            ArgLen::Dword,
            Eq,
            MSHV_ISSUE_PSP_GUEST_REQUEST()
        )?],
        and![Cond::new(1, ArgLen::Dword, Eq, MSHV_ROOT_HVCALL())?],
        and![Cond::new(1, ArgLen::Dword, Eq, MSHV_ASSERT_INTERRUPT())?],
    ])
}

fn create_vcpu_ioctl_seccomp_rule_hypervisor(
    hypervisor_type: HypervisorType,
) -> Result<Vec<SeccompRule>, BackendError> {
    match hypervisor_type {
        #[cfg(feature = "kvm")]
        HypervisorType::Kvm => create_vcpu_ioctl_seccomp_rule_kvm(),
        #[cfg(feature = "mshv")]
        HypervisorType::Mshv => create_vcpu_ioctl_seccomp_rule_mshv(),
    }
}

fn create_vcpu_ioctl_seccomp_rule(
    hypervisor_type: HypervisorType,
) -> Result<Vec<SeccompRule>, BackendError> {
    let mut rules = or![
        and![Cond::new(1, ArgLen::Dword, Eq, VFIO_DEVICE_SET_IRQS)?],
        and![Cond::new(1, ArgLen::Dword, Eq, VFIO_GROUP_UNSET_CONTAINER)?],
        and![Cond::new(1, ArgLen::Dword, Eq, VFIO_IOMMU_MAP_DMA)?],
        and![Cond::new(1, ArgLen::Dword, Eq, VFIO_IOMMU_UNMAP_DMA)?],
        and![Cond::new(1, ArgLen::Dword, Eq, VHOST_VDPA_SET_STATUS)?],
        and![Cond::new(1, ArgLen::Dword, Eq, VHOST_VDPA_GET_CONFIG)?],
        and![Cond::new(1, ArgLen::Dword, Eq, VHOST_VDPA_SET_CONFIG)?],
        and![Cond::new(
            1,
            ArgLen::Dword,
            Eq,
            VHOST_VDPA_SET_VRING_ENABLE
        )?],
    ];

    let hypervisor_rules = create_vcpu_ioctl_seccomp_rule_hypervisor(hypervisor_type)?;

    rules.extend(hypervisor_rules);

    Ok(rules)
}

fn vcpu_thread_rules(
    hypervisor_type: HypervisorType,
) -> Result<Vec<(i64, Vec<SeccompRule>)>, BackendError> {
    Ok(vec![
        (libc::SYS_brk, vec![]),
        (libc::SYS_clock_gettime, vec![]),
        (libc::SYS_clock_nanosleep, vec![]),
        (libc::SYS_close, vec![]),
        (libc::SYS_dup, vec![]),
        (libc::SYS_exit, vec![]),
        (libc::SYS_epoll_ctl, vec![]),
        (libc::SYS_fstat, vec![]),
        (libc::SYS_futex, vec![]),
        (libc::SYS_getrandom, vec![]),
        (libc::SYS_getpid, vec![]),
        (
            libc::SYS_ioctl,
            create_vcpu_ioctl_seccomp_rule(hypervisor_type)?,
        ),
        (libc::SYS_lseek, vec![]),
        (libc::SYS_madvise, vec![]),
        (libc::SYS_mmap, vec![]),
        (libc::SYS_mprotect, vec![]),
        (libc::SYS_mremap, vec![]),
        (libc::SYS_munmap, vec![]),
        (libc::SYS_nanosleep, vec![]),
        (libc::SYS_newfstatat, vec![]),
        #[cfg(target_arch = "x86_64")]
        (libc::SYS_open, vec![]),
        (libc::SYS_openat, vec![]),
        (libc::SYS_pread64, vec![]),
        (libc::SYS_pwrite64, vec![]),
        (libc::SYS_read, vec![]),
        (libc::SYS_recvfrom, vec![]),
        (libc::SYS_recvmsg, vec![]),
        (libc::SYS_rt_sigaction, vec![]),
        (libc::SYS_rt_sigprocmask, vec![]),
        (libc::SYS_rt_sigreturn, vec![]),
        (libc::SYS_sched_yield, vec![]),
        (libc::SYS_sendmsg, vec![]),
        (libc::SYS_shutdown, vec![]),
        (libc::SYS_sigaltstack, vec![]),
        (libc::SYS_tgkill, vec![]),
        (libc::SYS_tkill, vec![]),
        #[cfg(target_arch = "x86_64")]
        (libc::SYS_unlink, vec![]),
        #[cfg(target_arch = "aarch64")]
        (libc::SYS_unlinkat, vec![]),
        (libc::SYS_write, vec![]),
        (libc::SYS_writev, vec![]),
        #[cfg(debug_assertions)]
        (libc::SYS_fcntl, vec![]),
    ])
}

// The filter containing the white listed syscall rules required by the HTTP API to
// function.
fn http_api_thread_rules() -> Result<Vec<(i64, Vec<SeccompRule>)>, BackendError> {
    Ok(vec![
        (libc::SYS_accept4, vec![]),
        (libc::SYS_brk, vec![]),
        (libc::SYS_clock_gettime, vec![]),
        (libc::SYS_close, vec![]),
        (libc::SYS_dup, vec![]),
        (libc::SYS_epoll_create1, vec![]),
        (libc::SYS_epoll_ctl, vec![]),
        (libc::SYS_epoll_pwait, vec![]),
        #[cfg(target_arch = "x86_64")]
        (libc::SYS_epoll_wait, vec![]),
        (libc::SYS_exit, vec![]),
        (libc::SYS_fcntl, vec![]),
        (libc::SYS_futex, vec![]),
        (libc::SYS_getrandom, vec![]),
        (libc::SYS_ioctl, create_api_ioctl_seccomp_rule()?),
        (libc::SYS_landlock_create_ruleset, vec![]),
        (libc::SYS_landlock_restrict_self, vec![]),
        (libc::SYS_madvise, vec![]),
        (libc::SYS_mmap, vec![]),
        (libc::SYS_mprotect, vec![]),
        (libc::SYS_munmap, vec![]),
        (libc::SYS_prctl, vec![]),
        (libc::SYS_recvfrom, vec![]),
        (libc::SYS_recvmsg, vec![]),
        (libc::SYS_sched_yield, vec![]),
        (libc::SYS_sigaltstack, vec![]),
        (libc::SYS_write, vec![]),
        (libc::SYS_rt_sigprocmask, vec![]),
    ])
}

// The filter containing the white listed syscall rules required by the D-Bus API
// to function.
#[cfg(feature = "dbus_api")]
fn dbus_api_thread_rules() -> Result<Vec<(i64, Vec<SeccompRule>)>, BackendError> {
    Ok(vec![
        (libc::SYS_brk, vec![]),
        (libc::SYS_clock_gettime, vec![]),
        (libc::SYS_clone, vec![]),
        (libc::SYS_clone3, vec![]),
        (libc::SYS_close, vec![]),
        (libc::SYS_dup, vec![]),
        (libc::SYS_epoll_ctl, vec![]),
        (libc::SYS_exit, vec![]),
        (libc::SYS_futex, vec![]),
        (libc::SYS_getrandom, vec![]),
        (libc::SYS_madvise, vec![]),
        (libc::SYS_mmap, vec![]),
        (libc::SYS_mprotect, vec![]),
        (libc::SYS_munmap, vec![]),
        (libc::SYS_prctl, vec![]),
        (libc::SYS_recvmsg, vec![]),
        // musl is missing this constant
        // (libc::SYS_rseq, vec![]),
        #[cfg(target_arch = "x86_64")]
        (334, vec![]),
        #[cfg(target_arch = "aarch64")]
        (293, vec![]),
        (libc::SYS_rt_sigprocmask, vec![]),
        (libc::SYS_sched_getaffinity, vec![]),
        (libc::SYS_sched_yield, vec![]),
        (libc::SYS_sendmsg, vec![]),
        (libc::SYS_set_robust_list, vec![]),
        (libc::SYS_sigaltstack, vec![]),
        (libc::SYS_write, vec![]),
    ])
}

fn event_monitor_thread_rules() -> Result<Vec<(i64, Vec<SeccompRule>)>, BackendError> {
    Ok(vec![
        (libc::SYS_brk, vec![]),
        (libc::SYS_close, vec![]),
        (libc::SYS_futex, vec![]),
        (libc::SYS_landlock_create_ruleset, vec![]),
        (libc::SYS_landlock_restrict_self, vec![]),
        (libc::SYS_mmap, vec![]),
        (libc::SYS_munmap, vec![]),
        (libc::SYS_prctl, vec![]),
        (libc::SYS_sched_yield, vec![]),
        (libc::SYS_write, vec![]),
    ])
}

fn get_seccomp_rules(
    thread_type: Thread,
    hypervisor_type: HypervisorType,
) -> Result<Vec<(i64, Vec<SeccompRule>)>, BackendError> {
    match thread_type {
        Thread::HttpApi => Ok(http_api_thread_rules()?),
        #[cfg(feature = "dbus_api")]
        Thread::DBusApi => Ok(dbus_api_thread_rules()?),
        Thread::EventMonitor => Ok(event_monitor_thread_rules()?),
        Thread::SignalHandler => Ok(signal_handler_thread_rules()?),
        Thread::Vcpu => Ok(vcpu_thread_rules(hypervisor_type)?),
        Thread::Vmm => Ok(vmm_thread_rules(hypervisor_type)?),
        Thread::PtyForeground => Ok(pty_foreground_thread_rules()?),
    }
}

/// Generate a BPF program based on the seccomp_action value
pub fn get_seccomp_filter(
    seccomp_action: &SeccompAction,
    thread_type: Thread,
    hypervisor_type: HypervisorType,
) -> Result<BpfProgram, Error> {
    match seccomp_action {
        SeccompAction::Allow => Ok(vec![]),
        SeccompAction::Log => SeccompFilter::new(
            get_seccomp_rules(thread_type, hypervisor_type)
                .map_err(Error::Backend)?
                .into_iter()
                .collect(),
            SeccompAction::Log,
            SeccompAction::Allow,
            std::env::consts::ARCH.try_into().unwrap(),
        )
        .and_then(|filter| filter.try_into())
        .map_err(Error::Backend),
        _ => SeccompFilter::new(
            get_seccomp_rules(thread_type, hypervisor_type)
                .map_err(Error::Backend)?
                .into_iter()
                .collect(),
            SeccompAction::Trap,
            SeccompAction::Allow,
            std::env::consts::ARCH.try_into().unwrap(),
        )
        .and_then(|filter| filter.try_into())
        .map_err(Error::Backend),
    }
}<|MERGE_RESOLUTION|>--- conflicted
+++ resolved
@@ -167,15 +167,12 @@
             MSHV_INITIALIZE_PARTITION()
         )?],
         and![Cond::new(1, ArgLen::Dword, Eq, MSHV_SET_GUEST_MEMORY())?],
-<<<<<<< HEAD
-=======
         and![Cond::new(
             1,
             ArgLen::Dword,
             Eq,
             MSHV_GET_HOST_PARTITION_PROPERTY()
         )?],
->>>>>>> c9a39cf5
         and![Cond::new(1, ArgLen::Dword, Eq, MSHV_CREATE_VP())?],
         and![Cond::new(1, ArgLen::Dword, Eq, MSHV_IRQFD())?],
         and![Cond::new(1, ArgLen::Dword, Eq, MSHV_IOEVENTFD())?],
