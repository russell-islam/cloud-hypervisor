--- conflicted
+++ resolved
@@ -167,15 +167,12 @@
             MSHV_INITIALIZE_PARTITION()
         )?],
         and![Cond::new(1, ArgLen::Dword, Eq, MSHV_SET_GUEST_MEMORY())?],
-<<<<<<< HEAD
-=======
         and![Cond::new(
             1,
             ArgLen::Dword,
             Eq,
             MSHV_GET_HOST_PARTITION_PROPERTY()
         )?],
->>>>>>> 62001b65
         and![Cond::new(1, ArgLen::Dword, Eq, MSHV_CREATE_VP())?],
         and![Cond::new(1, ArgLen::Dword, Eq, MSHV_IRQFD())?],
         and![Cond::new(1, ArgLen::Dword, Eq, MSHV_IOEVENTFD())?],
@@ -552,10 +549,7 @@
         (libc::SYS_write, vec![]),
         #[cfg(debug_assertions)]
         (libc::SYS_fcntl, vec![]),
-<<<<<<< HEAD
-=======
         (libc::SYS_getcwd, vec![]),
->>>>>>> 62001b65
     ])
 }
 
@@ -843,10 +837,7 @@
         (libc::SYS_writev, vec![]),
         #[cfg(debug_assertions)]
         (libc::SYS_fcntl, vec![]),
-<<<<<<< HEAD
-=======
         (libc::SYS_getcwd, vec![]),
->>>>>>> 62001b65
     ])
 }
 
