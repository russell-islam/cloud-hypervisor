// Copyright 2018 Amazon.com, Inc. or its affiliates. All Rights Reserved.
//
// Copyright © 2020 Intel Corporation
//
// SPDX-License-Identifier: Apache-2.0

use hypervisor::HypervisorType;
use libc::{
    BLKIOMIN, BLKIOOPT, BLKPBSZGET, BLKSSZGET, FIOCLEX, FIONBIO, SIOCGIFFLAGS, SIOCGIFHWADDR,
    SIOCGIFINDEX, SIOCGIFMTU, SIOCSIFADDR, SIOCSIFFLAGS, SIOCSIFHWADDR, SIOCSIFMTU, SIOCSIFNETMASK,
    TCGETS, TCGETS2, TCSETS, TCSETS2, TIOCGPGRP, TIOCGPTPEER, TIOCGWINSZ, TIOCSCTTY, TIOCSPGRP,
    TIOCSPTLCK, TUNGETFEATURES, TUNGETIFF, TUNSETIFF, TUNSETOFFLOAD, TUNSETVNETHDRSZ,
};
use seccompiler::SeccompCmpOp::Eq;
use seccompiler::{
    BackendError, BpfProgram, Error, SeccompAction, SeccompCmpArgLen as ArgLen,
    SeccompCondition as Cond, SeccompFilter, SeccompRule,
};
use vhost::vhost_kern::vhost_binding::{
    VHOST_GET_BACKEND_FEATURES, VHOST_GET_FEATURES, VHOST_SET_BACKEND_FEATURES, VHOST_SET_FEATURES,
    VHOST_SET_OWNER, VHOST_SET_VRING_ADDR, VHOST_SET_VRING_BASE, VHOST_SET_VRING_CALL,
    VHOST_SET_VRING_KICK, VHOST_SET_VRING_NUM, VHOST_VDPA_GET_CONFIG, VHOST_VDPA_GET_CONFIG_SIZE,
    VHOST_VDPA_GET_DEVICE_ID, VHOST_VDPA_GET_IOVA_RANGE, VHOST_VDPA_GET_STATUS,
    VHOST_VDPA_GET_VRING_NUM, VHOST_VDPA_SET_CONFIG, VHOST_VDPA_SET_CONFIG_CALL,
    VHOST_VDPA_SET_STATUS, VHOST_VDPA_SET_VRING_ENABLE, VHOST_VDPA_SUSPEND,
};

pub enum Thread {
    HttpApi,
    #[cfg(feature = "dbus_api")]
    DBusApi,
    EventMonitor,
    SignalHandler,
    Vcpu,
    Vmm,
    PtyForeground,
}

/// Shorthand for chaining `SeccompCondition`s with the `and` operator  in a `SeccompRule`.
/// The rule will take the `Allow` action if _all_ the conditions are true.
///
/// [`SeccompCondition`]: struct.SeccompCondition.html
/// [`SeccompRule`]: struct.SeccompRule.html
macro_rules! and {
    ($($x:expr),*) => (SeccompRule::new(vec![$($x),*]).unwrap())
}

/// Shorthand for chaining `SeccompRule`s with the `or` operator in a `SeccompFilter`.
///
/// [`SeccompFilter`]: struct.SeccompFilter.html
/// [`SeccompRule`]: struct.SeccompRule.html
macro_rules! or {
    ($($x:expr,)*) => (vec![$($x),*]);
    ($($x:expr),*) => (vec![$($x),*])
}

// See include/uapi/linux/vfio.h in the kernel code.
const VFIO_GET_API_VERSION: u64 = 0x3b64;
const VFIO_CHECK_EXTENSION: u64 = 0x3b65;
const VFIO_SET_IOMMU: u64 = 0x3b66;
const VFIO_GROUP_GET_STATUS: u64 = 0x3b67;
const VFIO_GROUP_SET_CONTAINER: u64 = 0x3b68;
const VFIO_GROUP_UNSET_CONTAINER: u64 = 0x3b69;
const VFIO_GROUP_GET_DEVICE_FD: u64 = 0x3b6a;
const VFIO_DEVICE_GET_INFO: u64 = 0x3b6b;
const VFIO_DEVICE_GET_REGION_INFO: u64 = 0x3b6c;
const VFIO_DEVICE_GET_IRQ_INFO: u64 = 0x3b6d;
const VFIO_DEVICE_SET_IRQS: u64 = 0x3b6e;
const VFIO_DEVICE_RESET: u64 = 0x3b6f;
const VFIO_IOMMU_MAP_DMA: u64 = 0x3b71;
const VFIO_IOMMU_UNMAP_DMA: u64 = 0x3b72;
const VFIO_DEVICE_IOEVENTFD: u64 = 0x3b74;

// See include/uapi/linux/kvm.h in the kernel code.
#[cfg(feature = "kvm")]
mod kvm {
    pub const KVM_GET_API_VERSION: u64 = 0xae00;
    pub const KVM_CREATE_VM: u64 = 0xae01;
    pub const KVM_CHECK_EXTENSION: u64 = 0xae03;
    pub const KVM_GET_VCPU_MMAP_SIZE: u64 = 0xae04;
    pub const KVM_CREATE_VCPU: u64 = 0xae41;
    pub const KVM_CREATE_IRQCHIP: u64 = 0xae60;
    pub const KVM_RUN: u64 = 0xae80;
    pub const KVM_SET_MP_STATE: u64 = 0x4004_ae99;
    pub const KVM_SET_GSI_ROUTING: u64 = 0x4008_ae6a;
    pub const KVM_SET_DEVICE_ATTR: u64 = 0x4018_aee1;
    pub const KVM_HAS_DEVICE_ATTR: u64 = 0x4018_aee3;
    pub const KVM_SET_ONE_REG: u64 = 0x4010_aeac;
    pub const KVM_SET_USER_MEMORY_REGION: u64 = 0x4020_ae46;
    pub const KVM_IRQFD: u64 = 0x4020_ae76;
    pub const KVM_IOEVENTFD: u64 = 0x4040_ae79;
    pub const KVM_SET_VCPU_EVENTS: u64 = 0x4040_aea0;
    pub const KVM_ENABLE_CAP: u64 = 0x4068_aea3;
    pub const KVM_SET_REGS: u64 = 0x4090_ae82;
    pub const KVM_GET_MP_STATE: u64 = 0x8004_ae98;
    pub const KVM_GET_DEVICE_ATTR: u64 = 0x4018_aee2;
    pub const KVM_GET_DIRTY_LOG: u64 = 0x4010_ae42;
    pub const KVM_GET_VCPU_EVENTS: u64 = 0x8040_ae9f;
    pub const KVM_GET_ONE_REG: u64 = 0x4010_aeab;
    pub const KVM_GET_REGS: u64 = 0x8090_ae81;
    pub const KVM_GET_SUPPORTED_CPUID: u64 = 0xc008_ae05;
    pub const KVM_CREATE_DEVICE: u64 = 0xc00c_aee0;
    pub const KVM_GET_REG_LIST: u64 = 0xc008_aeb0;
    pub const KVM_MEMORY_ENCRYPT_OP: u64 = 0xc008_aeba;
    pub const KVM_NMI: u64 = 0xae9a;
}

// MSHV IOCTL code. This is unstable until the kernel code has been declared stable.
#[cfg(feature = "mshv")]
use hypervisor::mshv::mshv_ioctls::*;
#[cfg(feature = "kvm")]
use kvm::*;

#[cfg(feature = "mshv")]
fn create_vmm_ioctl_seccomp_rule_common_mshv() -> Result<Vec<SeccompRule>, BackendError> {
    Ok(or![
        and![Cond::new(1, ArgLen::Dword, Eq, MSHV_CREATE_PARTITION())?],
        and![Cond::new(
            1,
            ArgLen::Dword,
            Eq,
            MSHV_INITIALIZE_PARTITION()
        )?],
        and![Cond::new(1, ArgLen::Dword, Eq, MSHV_SET_GUEST_MEMORY())?],
<<<<<<< HEAD
=======
        and![Cond::new(
            1,
            ArgLen::Dword,
            Eq,
            MSHV_GET_HOST_PARTITION_PROPERTY()
        )?],
>>>>>>> 95e3c8f8
        and![Cond::new(1, ArgLen::Dword, Eq, MSHV_CREATE_VP())?],
        and![Cond::new(1, ArgLen::Dword, Eq, MSHV_IRQFD())?],
        and![Cond::new(1, ArgLen::Dword, Eq, MSHV_IOEVENTFD())?],
        and![Cond::new(1, ArgLen::Dword, Eq, MSHV_SET_MSI_ROUTING())?],
        and![Cond::new(1, ArgLen::Dword, Eq, MSHV_GET_VP_REGISTERS())?],
        and![Cond::new(1, ArgLen::Dword, Eq, MSHV_SET_VP_REGISTERS())?],
        and![Cond::new(1, ArgLen::Dword, Eq, MSHV_RUN_VP())?],
        #[cfg(target_arch = "x86_64")]
        and![Cond::new(1, ArgLen::Dword, Eq, MSHV_GET_VP_STATE())?],
        #[cfg(target_arch = "x86_64")]
        and![Cond::new(1, ArgLen::Dword, Eq, MSHV_SET_VP_STATE())?],
        and![Cond::new(
            1,
            ArgLen::Dword,
            Eq,
            MSHV_SET_PARTITION_PROPERTY()
        )?],
        and![Cond::new(
            1,
            ArgLen::Dword,
            Eq,
            MSHV_GET_PARTITION_PROPERTY()
        )?],
        and![Cond::new(
            1,
            ArgLen::Dword,
            Eq,
            MSHV_GET_GPAP_ACCESS_BITMAP()
        )?],
        and![Cond::new(1, ArgLen::Dword, Eq, MSHV_VP_TRANSLATE_GVA())?],
        #[cfg(target_arch = "x86_64")]
        and![Cond::new(
            1,
            ArgLen::Dword,
            Eq,
            MSHV_VP_REGISTER_INTERCEPT_RESULT()
        )?],
        and![Cond::new(1, ArgLen::Dword, Eq, MSHV_CREATE_DEVICE())?],
        and![Cond::new(1, ArgLen::Dword, Eq, MSHV_SET_DEVICE_ATTR())?],
        and![Cond::new(1, ArgLen::Dword, Eq, MSHV_GET_VP_CPUID_VALUES())?],
        and![Cond::new(
            1,
            ArgLen::Dword,
            Eq,
            MSHV_MODIFY_GPA_HOST_ACCESS()
        )?],
        and![Cond::new(
            1,
            ArgLen::Dword,
            Eq,
            MSHV_IMPORT_ISOLATED_PAGES()
        )?],
        and![Cond::new(
            1,
            ArgLen::Dword,
            Eq,
            MSHV_COMPLETE_ISOLATED_IMPORT()
        )?],
        and![Cond::new(1, ArgLen::Dword, Eq, MSHV_READ_GPA())?],
        and![Cond::new(1, ArgLen::Dword, Eq, MSHV_WRITE_GPA())?],
        and![Cond::new(1, ArgLen::Dword, Eq, MSHV_SEV_SNP_AP_CREATE())?],
        and![Cond::new(
            1,
            ArgLen::Dword,
            Eq,
            MSHV_ISSUE_PSP_GUEST_REQUEST()
        )?],
        and![Cond::new(1, ArgLen::Dword, Eq, MSHV_ROOT_HVCALL())?],
        and![Cond::new(1, ArgLen::Dword, Eq, MSHV_ASSERT_INTERRUPT())?],
    ])
}

#[cfg(feature = "kvm")]
fn create_vmm_ioctl_seccomp_rule_common_kvm() -> Result<Vec<SeccompRule>, BackendError> {
    Ok(or![
        and![Cond::new(1, ArgLen::Dword, Eq, KVM_CHECK_EXTENSION)?],
        and![Cond::new(1, ArgLen::Dword, Eq, KVM_CREATE_DEVICE,)?],
        and![Cond::new(1, ArgLen::Dword, Eq, KVM_CREATE_IRQCHIP,)?],
        and![Cond::new(1, ArgLen::Dword, Eq, KVM_CREATE_VCPU)?],
        and![Cond::new(1, ArgLen::Dword, Eq, KVM_CREATE_VM)?],
        and![Cond::new(1, ArgLen::Dword, Eq, KVM_ENABLE_CAP)?],
        and![Cond::new(1, ArgLen::Dword, Eq, KVM_GET_API_VERSION,)?],
        and![Cond::new(1, ArgLen::Dword, Eq, KVM_GET_DEVICE_ATTR,)?],
        and![Cond::new(1, ArgLen::Dword, Eq, KVM_GET_DIRTY_LOG)?],
        and![Cond::new(1, ArgLen::Dword, Eq, KVM_GET_MP_STATE)?],
        and![Cond::new(1, ArgLen::Dword, Eq, KVM_GET_ONE_REG)?],
        and![Cond::new(1, ArgLen::Dword, Eq, KVM_GET_REGS)?],
        and![Cond::new(1, ArgLen::Dword, Eq, KVM_GET_REG_LIST)?],
        and![Cond::new(1, ArgLen::Dword, Eq, KVM_GET_SUPPORTED_CPUID,)?],
        and![Cond::new(1, ArgLen::Dword, Eq, KVM_GET_VCPU_EVENTS,)?],
        and![Cond::new(1, ArgLen::Dword, Eq, KVM_GET_VCPU_MMAP_SIZE,)?],
        and![Cond::new(1, ArgLen::Dword, Eq, KVM_IOEVENTFD)?],
        and![Cond::new(1, ArgLen::Dword, Eq, KVM_IRQFD)?],
        and![Cond::new(1, ArgLen::Dword, Eq, KVM_RUN)?],
        and![Cond::new(1, ArgLen::Dword, Eq, KVM_MEMORY_ENCRYPT_OP)?],
        and![Cond::new(1, ArgLen::Dword, Eq, KVM_SET_DEVICE_ATTR,)?],
        and![Cond::new(1, ArgLen::Dword, Eq, KVM_HAS_DEVICE_ATTR,)?],
        and![Cond::new(1, ArgLen::Dword, Eq, KVM_SET_GSI_ROUTING)?],
        and![Cond::new(1, ArgLen::Dword, Eq, KVM_SET_MP_STATE)?],
        and![Cond::new(1, ArgLen::Dword, Eq, KVM_SET_ONE_REG)?],
        and![Cond::new(1, ArgLen::Dword, Eq, KVM_SET_REGS)?],
        and![Cond::new(1, ArgLen::Dword, Eq, KVM_SET_USER_MEMORY_REGION,)?],
        and![Cond::new(1, ArgLen::Dword, Eq, KVM_SET_VCPU_EVENTS,)?],
        and![Cond::new(1, ArgLen::Dword, Eq, KVM_NMI)?],
    ])
}

fn create_vmm_ioctl_seccomp_rule_hypervisor(
    hypervisor_type: HypervisorType,
) -> Result<Vec<SeccompRule>, BackendError> {
    match hypervisor_type {
        #[cfg(feature = "kvm")]
        HypervisorType::Kvm => create_vmm_ioctl_seccomp_rule_common_kvm(),
        #[cfg(feature = "mshv")]
        HypervisorType::Mshv => create_vmm_ioctl_seccomp_rule_common_mshv(),
    }
}

fn create_vmm_ioctl_seccomp_rule_common(
    hypervisor_type: HypervisorType,
) -> Result<Vec<SeccompRule>, BackendError> {
    let mut common_rules = or![
        and![Cond::new(1, ArgLen::Dword, Eq, BLKSSZGET as _)?],
        and![Cond::new(1, ArgLen::Dword, Eq, BLKPBSZGET as _)?],
        and![Cond::new(1, ArgLen::Dword, Eq, BLKIOMIN as _)?],
        and![Cond::new(1, ArgLen::Dword, Eq, BLKIOOPT as _)?],
        and![Cond::new(1, ArgLen::Dword, Eq, FIOCLEX as _)?],
        and![Cond::new(1, ArgLen::Dword, Eq, FIONBIO as _)?],
        and![Cond::new(1, ArgLen::Dword, Eq, SIOCGIFFLAGS)?],
        and![Cond::new(1, ArgLen::Dword, Eq, SIOCGIFHWADDR)?],
        and![Cond::new(1, ArgLen::Dword, Eq, SIOCGIFMTU)?],
        and![Cond::new(1, ArgLen::Dword, Eq, SIOCGIFINDEX)?],
        and![Cond::new(1, ArgLen::Dword, Eq, SIOCSIFADDR)?],
        and![Cond::new(1, ArgLen::Dword, Eq, SIOCSIFFLAGS)?],
        and![Cond::new(1, ArgLen::Dword, Eq, SIOCSIFHWADDR)?],
        and![Cond::new(1, ArgLen::Dword, Eq, SIOCSIFMTU)?],
        and![Cond::new(1, ArgLen::Dword, Eq, SIOCSIFNETMASK)?],
        and![Cond::new(1, ArgLen::Dword, Eq, TCSETS as _)?],
        and![Cond::new(1, ArgLen::Dword, Eq, TCSETS2 as _)?],
        and![Cond::new(1, ArgLen::Dword, Eq, TCGETS as _)?],
        and![Cond::new(1, ArgLen::Dword, Eq, TCGETS2 as _)?],
        and![Cond::new(1, ArgLen::Dword, Eq, TIOCGPGRP as _)?],
        and![Cond::new(1, ArgLen::Dword, Eq, TIOCGPTPEER as _)?],
        and![Cond::new(1, ArgLen::Dword, Eq, TIOCGWINSZ as _)?],
        and![Cond::new(1, ArgLen::Dword, Eq, TIOCSCTTY as _)?],
        and![Cond::new(1, ArgLen::Dword, Eq, TIOCSPGRP as _)?],
        and![Cond::new(1, ArgLen::Dword, Eq, TIOCSPTLCK as _)?],
        and![Cond::new(1, ArgLen::Dword, Eq, TUNGETFEATURES as _)?],
        and![Cond::new(1, ArgLen::Dword, Eq, TUNGETIFF as _)?],
        and![Cond::new(1, ArgLen::Dword, Eq, TUNSETIFF as _)?],
        and![Cond::new(1, ArgLen::Dword, Eq, TUNSETOFFLOAD as _)?],
        and![Cond::new(1, ArgLen::Dword, Eq, TUNSETVNETHDRSZ as _)?],
        and![Cond::new(1, ArgLen::Dword, Eq, VFIO_GET_API_VERSION)?],
        and![Cond::new(1, ArgLen::Dword, Eq, VFIO_CHECK_EXTENSION)?],
        and![Cond::new(1, ArgLen::Dword, Eq, VFIO_SET_IOMMU)?],
        and![Cond::new(1, ArgLen::Dword, Eq, VFIO_GROUP_GET_STATUS)?],
        and![Cond::new(1, ArgLen::Dword, Eq, VFIO_GROUP_SET_CONTAINER)?],
        and![Cond::new(1, ArgLen::Dword, Eq, VFIO_GROUP_UNSET_CONTAINER)?],
        and![Cond::new(1, ArgLen::Dword, Eq, VFIO_GROUP_GET_DEVICE_FD)?],
        and![Cond::new(1, ArgLen::Dword, Eq, VFIO_DEVICE_GET_INFO)?],
        and![Cond::new(
            1,
            ArgLen::Dword,
            Eq,
            VFIO_DEVICE_GET_REGION_INFO
        )?],
        and![Cond::new(1, ArgLen::Dword, Eq, VFIO_DEVICE_GET_IRQ_INFO)?],
        and![Cond::new(1, ArgLen::Dword, Eq, VFIO_DEVICE_SET_IRQS)?],
        and![Cond::new(1, ArgLen::Dword, Eq, VFIO_DEVICE_RESET)?],
        and![Cond::new(1, ArgLen::Dword, Eq, VFIO_IOMMU_MAP_DMA)?],
        and![Cond::new(1, ArgLen::Dword, Eq, VFIO_IOMMU_UNMAP_DMA)?],
        and![Cond::new(1, ArgLen::Dword, Eq, VFIO_DEVICE_IOEVENTFD)?],
        and![Cond::new(1, ArgLen::Dword, Eq, VHOST_GET_FEATURES())?],
        and![Cond::new(1, ArgLen::Dword, Eq, VHOST_SET_FEATURES())?],
        and![Cond::new(1, ArgLen::Dword, Eq, VHOST_SET_OWNER())?],
        and![Cond::new(1, ArgLen::Dword, Eq, VHOST_SET_VRING_NUM())?],
        and![Cond::new(1, ArgLen::Dword, Eq, VHOST_SET_VRING_ADDR())?],
        and![Cond::new(1, ArgLen::Dword, Eq, VHOST_SET_VRING_BASE())?],
        and![Cond::new(1, ArgLen::Dword, Eq, VHOST_SET_VRING_KICK())?],
        and![Cond::new(1, ArgLen::Dword, Eq, VHOST_SET_VRING_CALL())?],
        and![Cond::new(
            1,
            ArgLen::Dword,
            Eq,
            VHOST_SET_BACKEND_FEATURES()
        )?],
        and![Cond::new(
            1,
            ArgLen::Dword,
            Eq,
            VHOST_GET_BACKEND_FEATURES()
        )?],
        and![Cond::new(1, ArgLen::Dword, Eq, VHOST_VDPA_GET_DEVICE_ID())?],
        and![Cond::new(1, ArgLen::Dword, Eq, VHOST_VDPA_GET_STATUS())?],
        and![Cond::new(1, ArgLen::Dword, Eq, VHOST_VDPA_SET_STATUS())?],
        and![Cond::new(1, ArgLen::Dword, Eq, VHOST_VDPA_GET_CONFIG())?],
        and![Cond::new(1, ArgLen::Dword, Eq, VHOST_VDPA_SET_CONFIG())?],
        and![Cond::new(
            1,
            ArgLen::Dword,
            Eq,
            VHOST_VDPA_SET_VRING_ENABLE(),
        )?],
        and![Cond::new(1, ArgLen::Dword, Eq, VHOST_VDPA_GET_VRING_NUM())?],
        and![Cond::new(
            1,
            ArgLen::Dword,
            Eq,
            VHOST_VDPA_SET_CONFIG_CALL()
        )?],
        and![Cond::new(
            1,
            ArgLen::Dword,
            Eq,
            VHOST_VDPA_GET_IOVA_RANGE()
        )?],
        and![Cond::new(
            1,
            ArgLen::Dword,
            Eq,
            VHOST_VDPA_GET_CONFIG_SIZE()
        )?],
        and![Cond::new(1, ArgLen::Dword, Eq, VHOST_VDPA_SUSPEND())?],
    ];

    let hypervisor_rules = create_vmm_ioctl_seccomp_rule_hypervisor(hypervisor_type)?;

    common_rules.extend(hypervisor_rules);

    Ok(common_rules)
}

#[cfg(all(target_arch = "x86_64", feature = "kvm"))]
fn create_vmm_ioctl_seccomp_rule_kvm() -> Result<Vec<SeccompRule>, BackendError> {
    const KVM_CREATE_PIT2: u64 = 0x4040_ae77;
    const KVM_GET_CLOCK: u64 = 0x8030_ae7c;
    const KVM_GET_CPUID2: u64 = 0xc008_ae91;
    const KVM_GET_FPU: u64 = 0x81a0_ae8c;
    const KVM_GET_LAPIC: u64 = 0x8400_ae8e;
    const KVM_GET_MSR_INDEX_LIST: u64 = 0xc004_ae02;
    const KVM_GET_MSRS: u64 = 0xc008_ae88;
    const KVM_GET_SREGS: u64 = 0x8138_ae83;
    const KVM_GET_TSC_KHZ: u64 = 0xaea3;
    const KVM_GET_XCRS: u64 = 0x8188_aea6;
    const KVM_GET_XSAVE: u64 = 0x9000_aea4;
    const KVM_KVMCLOCK_CTRL: u64 = 0xaead;
    const KVM_SET_CLOCK: u64 = 0x4030_ae7b;
    const KVM_SET_CPUID2: u64 = 0x4008_ae90;
    const KVM_SET_FPU: u64 = 0x41a0_ae8d;
    const KVM_SET_IDENTITY_MAP_ADDR: u64 = 0x4008_ae48;
    const KVM_SET_LAPIC: u64 = 0x4400_ae8f;
    const KVM_SET_MSRS: u64 = 0x4008_ae89;
    const KVM_SET_SREGS: u64 = 0x4138_ae84;
    const KVM_SET_TSC_KHZ: u64 = 0xaea2;
    const KVM_SET_TSS_ADDR: u64 = 0xae47;
    const KVM_SET_XCRS: u64 = 0x4188_aea7;
    const KVM_SET_XSAVE: u64 = 0x5000_aea5;
    const KVM_SET_GUEST_DEBUG: u64 = 0x4048_ae9b;
    const KVM_TRANSLATE: u64 = 0xc018_ae85;

    let common_rules = create_vmm_ioctl_seccomp_rule_common(HypervisorType::Kvm)?;
    let mut arch_rules = or![
        and![Cond::new(1, ArgLen::Dword, Eq, KVM_CREATE_PIT2)?],
        and![Cond::new(1, ArgLen::Dword, Eq, KVM_GET_CLOCK,)?],
        and![Cond::new(1, ArgLen::Dword, Eq, KVM_GET_CPUID2,)?],
        and![Cond::new(1, ArgLen::Dword, Eq, KVM_GET_FPU)?],
        and![Cond::new(1, ArgLen::Dword, Eq, KVM_GET_LAPIC)?],
        and![Cond::new(1, ArgLen::Dword, Eq, KVM_GET_MSR_INDEX_LIST)?],
        and![Cond::new(1, ArgLen::Dword, Eq, KVM_GET_MSRS)?],
        and![Cond::new(1, ArgLen::Dword, Eq, KVM_GET_SREGS)?],
        and![Cond::new(1, ArgLen::Dword, Eq, KVM_GET_TSC_KHZ)?],
        and![Cond::new(1, ArgLen::Dword, Eq, KVM_GET_XCRS,)?],
        and![Cond::new(1, ArgLen::Dword, Eq, KVM_GET_XSAVE,)?],
        and![Cond::new(1, ArgLen::Dword, Eq, KVM_KVMCLOCK_CTRL)?],
        and![Cond::new(1, ArgLen::Dword, Eq, KVM_SET_CLOCK)?],
        and![Cond::new(1, ArgLen::Dword, Eq, KVM_SET_CPUID2)?],
        and![Cond::new(1, ArgLen::Dword, Eq, KVM_SET_FPU)?],
        and![Cond::new(1, ArgLen::Dword, Eq, KVM_SET_IDENTITY_MAP_ADDR)?],
        and![Cond::new(1, ArgLen::Dword, Eq, KVM_SET_LAPIC)?],
        and![Cond::new(1, ArgLen::Dword, Eq, KVM_SET_SREGS)?],
        and![Cond::new(1, ArgLen::Dword, Eq, KVM_SET_TSC_KHZ)?],
        and![Cond::new(1, ArgLen::Dword, Eq, KVM_SET_TSS_ADDR,)?],
        and![Cond::new(1, ArgLen::Dword, Eq, KVM_SET_MSRS)?],
        and![Cond::new(1, ArgLen::Dword, Eq, KVM_SET_XCRS,)?],
        and![Cond::new(1, ArgLen::Dword, Eq, KVM_SET_XSAVE,)?],
        and![Cond::new(1, ArgLen::Dword, Eq, KVM_SET_GUEST_DEBUG,)?],
        and![Cond::new(1, ArgLen::Dword, Eq, KVM_TRANSLATE,)?],
    ];
    arch_rules.extend(common_rules);

    Ok(arch_rules)
}

#[cfg(all(target_arch = "aarch64", feature = "kvm"))]
fn create_vmm_ioctl_seccomp_rule_kvm() -> Result<Vec<SeccompRule>, BackendError> {
    const KVM_ARM_PREFERRED_TARGET: u64 = 0x8020_aeaf;
    const KVM_ARM_VCPU_INIT: u64 = 0x4020_aeae;
    const KVM_SET_GUEST_DEBUG: u64 = 0x4208_ae9b;
    const KVM_ARM_VCPU_FINALIZE: u64 = 0x4004_aec2;

    let common_rules = create_vmm_ioctl_seccomp_rule_common(HypervisorType::Kvm)?;
    let mut arch_rules = or![
        and![Cond::new(1, ArgLen::Dword, Eq, KVM_ARM_PREFERRED_TARGET,)?],
        and![Cond::new(1, ArgLen::Dword, Eq, KVM_ARM_VCPU_INIT,)?],
        and![Cond::new(1, ArgLen::Dword, Eq, KVM_SET_GUEST_DEBUG,)?],
        and![Cond::new(1, ArgLen::Dword, Eq, KVM_ARM_VCPU_FINALIZE,)?],
    ];
    arch_rules.extend(common_rules);

    Ok(arch_rules)
}

#[cfg(all(target_arch = "riscv64", feature = "kvm"))]
fn create_vmm_ioctl_seccomp_rule_kvm() -> Result<Vec<SeccompRule>, BackendError> {
    let common_rules = create_vmm_ioctl_seccomp_rule_common(HypervisorType::Kvm)?;
    Ok(common_rules)
}

#[cfg(feature = "mshv")]
fn create_vmm_ioctl_seccomp_rule_mshv() -> Result<Vec<SeccompRule>, BackendError> {
    create_vmm_ioctl_seccomp_rule_common(HypervisorType::Mshv)
}

fn create_vmm_ioctl_seccomp_rule(
    hypervisor_type: HypervisorType,
) -> Result<Vec<SeccompRule>, BackendError> {
    match hypervisor_type {
        #[cfg(feature = "kvm")]
        HypervisorType::Kvm => create_vmm_ioctl_seccomp_rule_kvm(),
        #[cfg(feature = "mshv")]
        HypervisorType::Mshv => create_vmm_ioctl_seccomp_rule_mshv(),
    }
}

fn create_api_ioctl_seccomp_rule() -> Result<Vec<SeccompRule>, BackendError> {
    Ok(or![and![Cond::new(1, ArgLen::Dword, Eq, FIONBIO as _)?]])
}

fn create_signal_handler_ioctl_seccomp_rule() -> Result<Vec<SeccompRule>, BackendError> {
    Ok(or![
        and![Cond::new(1, ArgLen::Dword, Eq, TCGETS as _)?],
        and![Cond::new(1, ArgLen::Dword, Eq, TCGETS2 as _)?],
        and![Cond::new(1, ArgLen::Dword, Eq, TCSETS as _)?],
        and![Cond::new(1, ArgLen::Dword, Eq, TCSETS2 as _)?],
        and![Cond::new(1, ArgLen::Dword, Eq, TIOCGWINSZ as _)?],
    ])
}

fn signal_handler_thread_rules() -> Result<Vec<(i64, Vec<SeccompRule>)>, BackendError> {
    Ok(vec![
        (libc::SYS_brk, vec![]),
        (libc::SYS_close, vec![]),
        (libc::SYS_exit, vec![]),
        (libc::SYS_exit_group, vec![]),
        (libc::SYS_futex, vec![]),
        (libc::SYS_ioctl, create_signal_handler_ioctl_seccomp_rule()?),
        (libc::SYS_landlock_create_ruleset, vec![]),
        (libc::SYS_landlock_restrict_self, vec![]),
        (libc::SYS_madvise, vec![]),
        (libc::SYS_mmap, vec![]),
        (libc::SYS_munmap, vec![]),
        (libc::SYS_prctl, vec![]),
        (libc::SYS_recvfrom, vec![]),
        (libc::SYS_rt_sigprocmask, vec![]),
        (libc::SYS_rt_sigreturn, vec![]),
        (libc::SYS_sched_yield, vec![]),
        (libc::SYS_sendto, vec![]),
        (libc::SYS_sigaltstack, vec![]),
        (libc::SYS_write, vec![]),
        #[cfg(debug_assertions)]
        (libc::SYS_fcntl, vec![]),
    ])
}

fn create_pty_foreground_ioctl_seccomp_rule() -> Result<Vec<SeccompRule>, BackendError> {
    Ok(or![
        and![Cond::new(1, ArgLen::Dword, Eq, TIOCGPGRP as _)?],
        and![Cond::new(1, ArgLen::Dword, Eq, TIOCSCTTY as _)?],
        and![Cond::new(1, ArgLen::Dword, Eq, TIOCSPGRP as _)?],
    ])
}

fn pty_foreground_thread_rules() -> Result<Vec<(i64, Vec<SeccompRule>)>, BackendError> {
    Ok(vec![
        (libc::SYS_close, vec![]),
        (libc::SYS_exit_group, vec![]),
        (libc::SYS_getpgid, vec![]),
        #[cfg(target_arch = "x86_64")]
        (libc::SYS_getpgrp, vec![]),
        (libc::SYS_ioctl, create_pty_foreground_ioctl_seccomp_rule()?),
        (libc::SYS_munmap, vec![]),
        #[cfg(target_arch = "x86_64")]
        (libc::SYS_poll, vec![]),
        #[cfg(target_arch = "aarch64")]
        (libc::SYS_ppoll, vec![]),
        (libc::SYS_read, vec![]),
        (libc::SYS_restart_syscall, vec![]),
        (libc::SYS_rt_sigaction, vec![]),
        (libc::SYS_rt_sigreturn, vec![]),
        (libc::SYS_sched_yield, vec![]),
        (libc::SYS_setsid, vec![]),
        (libc::SYS_sigaltstack, vec![]),
        (libc::SYS_write, vec![]),
        #[cfg(debug_assertions)]
        (libc::SYS_fcntl, vec![]),
<<<<<<< HEAD
=======
        (libc::SYS_getcwd, vec![]),
>>>>>>> 95e3c8f8
    ])
}

// The filter containing the white listed syscall rules required by the VMM to
// function.
fn vmm_thread_rules(
    hypervisor_type: HypervisorType,
) -> Result<Vec<(i64, Vec<SeccompRule>)>, BackendError> {
    Ok(vec![
        (libc::SYS_accept4, vec![]),
        #[cfg(target_arch = "x86_64")]
        (libc::SYS_access, vec![]),
        (libc::SYS_bind, vec![]),
        (libc::SYS_brk, vec![]),
        (libc::SYS_clock_gettime, vec![]),
        (libc::SYS_clock_nanosleep, vec![]),
        (libc::SYS_clone, vec![]),
        (libc::SYS_clone3, vec![]),
        (libc::SYS_close, vec![]),
        (libc::SYS_close_range, vec![]),
        (libc::SYS_connect, vec![]),
        (libc::SYS_dup, vec![]),
        (libc::SYS_epoll_create1, vec![]),
        (libc::SYS_epoll_ctl, vec![]),
        (libc::SYS_epoll_pwait, vec![]),
        #[cfg(target_arch = "x86_64")]
        (libc::SYS_epoll_wait, vec![]),
        (libc::SYS_eventfd2, vec![]),
        (libc::SYS_exit, vec![]),
        (libc::SYS_exit_group, vec![]),
        (libc::SYS_fallocate, vec![]),
        (libc::SYS_fcntl, vec![]),
        (libc::SYS_fdatasync, vec![]),
        (libc::SYS_fstat, vec![]),
        (libc::SYS_fsync, vec![]),
        (libc::SYS_ftruncate, vec![]),
        #[cfg(target_arch = "aarch64")]
        (libc::SYS_faccessat, vec![]),
        #[cfg(target_arch = "aarch64")]
        (libc::SYS_newfstatat, vec![]),
        (libc::SYS_futex, vec![]),
        (libc::SYS_getdents64, vec![]),
        (libc::SYS_getpgid, vec![]),
        #[cfg(target_arch = "x86_64")]
        (libc::SYS_getpgrp, vec![]),
        (libc::SYS_getpid, vec![]),
        (libc::SYS_getrandom, vec![]),
        (libc::SYS_gettid, vec![]),
        (libc::SYS_gettimeofday, vec![]),
        (libc::SYS_getuid, vec![]),
        (
            libc::SYS_ioctl,
            create_vmm_ioctl_seccomp_rule(hypervisor_type)?,
        ),
        (libc::SYS_io_cancel, vec![]),
        (libc::SYS_io_destroy, vec![]),
        (libc::SYS_io_getevents, vec![]),
        (libc::SYS_io_setup, vec![]),
        (libc::SYS_io_submit, vec![]),
        (libc::SYS_io_uring_enter, vec![]),
        (libc::SYS_io_uring_setup, vec![]),
        (libc::SYS_io_uring_register, vec![]),
        (libc::SYS_kill, vec![]),
        (libc::SYS_landlock_create_ruleset, vec![]),
        (libc::SYS_landlock_add_rule, vec![]),
        (libc::SYS_landlock_restrict_self, vec![]),
        (libc::SYS_listen, vec![]),
        (libc::SYS_lseek, vec![]),
        (libc::SYS_madvise, vec![]),
        (libc::SYS_mbind, vec![]),
        (libc::SYS_memfd_create, vec![]),
        (libc::SYS_mmap, vec![]),
        (libc::SYS_mprotect, vec![]),
        (libc::SYS_mremap, vec![]),
        (libc::SYS_munmap, vec![]),
        (libc::SYS_nanosleep, vec![]),
        (libc::SYS_newfstatat, vec![]),
        #[cfg(target_arch = "x86_64")]
        (libc::SYS_open, vec![]),
        (libc::SYS_openat, vec![]),
        (libc::SYS_pipe2, vec![]),
        #[cfg(target_arch = "x86_64")]
        (libc::SYS_poll, vec![]),
        #[cfg(target_arch = "aarch64")]
        (libc::SYS_ppoll, vec![]),
        (libc::SYS_prctl, vec![]),
        (libc::SYS_pread64, vec![]),
        (libc::SYS_preadv, vec![]),
        (libc::SYS_prlimit64, vec![]),
        (libc::SYS_pwrite64, vec![]),
        (libc::SYS_pwritev, vec![]),
        (libc::SYS_read, vec![]),
        (libc::SYS_readv, vec![]),
        #[cfg(target_arch = "x86_64")]
        (libc::SYS_readlink, vec![]),
        #[cfg(target_arch = "aarch64")]
        (libc::SYS_readlinkat, vec![]),
        (libc::SYS_recvfrom, vec![]),
        (libc::SYS_recvmsg, vec![]),
        (libc::SYS_restart_syscall, vec![]),
        // musl is missing this constant
        // (libc::SYS_rseq, vec![]),
        #[cfg(target_arch = "x86_64")]
        (334, vec![]),
        #[cfg(target_arch = "aarch64")]
        (293, vec![]),
        (libc::SYS_rt_sigaction, vec![]),
        (libc::SYS_rt_sigprocmask, vec![]),
        (libc::SYS_rt_sigreturn, vec![]),
        (libc::SYS_sched_getaffinity, vec![]),
        (libc::SYS_sched_setaffinity, vec![]),
        (libc::SYS_sched_yield, vec![]),
        (libc::SYS_seccomp, vec![]),
        (libc::SYS_sendmsg, vec![]),
        (libc::SYS_sendto, vec![]),
        (libc::SYS_set_robust_list, vec![]),
        (libc::SYS_setsid, vec![]),
        (libc::SYS_setsockopt, vec![]),
        (libc::SYS_shutdown, vec![]),
        (libc::SYS_sigaltstack, vec![]),
        (
            libc::SYS_socket,
            or![
                and![Cond::new(0, ArgLen::Dword, Eq, libc::AF_UNIX as u64)?],
                and![Cond::new(0, ArgLen::Dword, Eq, libc::AF_INET as u64)?],
                and![Cond::new(0, ArgLen::Dword, Eq, libc::AF_INET6 as u64)?],
            ],
        ),
        (libc::SYS_socketpair, vec![]),
        #[cfg(target_arch = "x86_64")]
        (libc::SYS_stat, vec![]),
        (libc::SYS_statfs, vec![]),
        (libc::SYS_statx, vec![]),
        (libc::SYS_tgkill, vec![]),
        (libc::SYS_timerfd_create, vec![]),
        (libc::SYS_timerfd_settime, vec![]),
        (libc::SYS_tkill, vec![]),
        (
            libc::SYS_umask,
            or![and![Cond::new(0, ArgLen::Dword, Eq, 0o077)?]],
        ),
        #[cfg(target_arch = "x86_64")]
        (libc::SYS_unlink, vec![]),
        #[cfg(target_arch = "aarch64")]
        (libc::SYS_unlinkat, vec![]),
        (libc::SYS_wait4, vec![]),
        (libc::SYS_write, vec![]),
        (libc::SYS_writev, vec![]),
        (libc::SYS_getcwd, vec![]),
    ])
}

#[cfg(feature = "kvm")]
fn create_vcpu_ioctl_seccomp_rule_kvm() -> Result<Vec<SeccompRule>, BackendError> {
    Ok(or![
        and![Cond::new(1, ArgLen::Dword, Eq, KVM_CHECK_EXTENSION,)?],
        and![Cond::new(1, ArgLen::Dword, Eq, KVM_IOEVENTFD)?],
        and![Cond::new(1, ArgLen::Dword, Eq, KVM_IRQFD,)?],
        and![Cond::new(1, ArgLen::Dword, Eq, KVM_SET_DEVICE_ATTR,)?],
        and![Cond::new(1, ArgLen::Dword, Eq, KVM_SET_GSI_ROUTING,)?],
        and![Cond::new(1, ArgLen::Dword, Eq, KVM_SET_USER_MEMORY_REGION,)?],
        and![Cond::new(1, ArgLen::Dword, Eq, KVM_RUN,)?],
        and![Cond::new(1, ArgLen::Dword, Eq, KVM_NMI)?],
    ])
}

#[cfg(feature = "mshv")]
fn create_vcpu_ioctl_seccomp_rule_mshv() -> Result<Vec<SeccompRule>, BackendError> {
    Ok(or![
        and![Cond::new(1, ArgLen::Dword, Eq, MSHV_SET_MSI_ROUTING())?],
        and![Cond::new(1, ArgLen::Dword, Eq, MSHV_IOEVENTFD())?],
        and![Cond::new(1, ArgLen::Dword, Eq, MSHV_IRQFD())?],
        and![Cond::new(1, ArgLen::Dword, Eq, MSHV_RUN_VP())?],
        and![Cond::new(1, ArgLen::Dword, Eq, MSHV_GET_VP_REGISTERS())?],
        and![Cond::new(1, ArgLen::Dword, Eq, MSHV_SET_VP_REGISTERS())?],
        and![Cond::new(1, ArgLen::Dword, Eq, MSHV_SET_GUEST_MEMORY())?],
        and![Cond::new(1, ArgLen::Dword, Eq, MSHV_VP_TRANSLATE_GVA())?],
        and![Cond::new(1, ArgLen::Dword, Eq, MSHV_GET_VP_CPUID_VALUES())?],
        and![Cond::new(
            1,
            ArgLen::Dword,
            Eq,
            MSHV_MODIFY_GPA_HOST_ACCESS()
        )?],
        and![Cond::new(1, ArgLen::Dword, Eq, MSHV_READ_GPA())?],
        and![Cond::new(1, ArgLen::Dword, Eq, MSHV_WRITE_GPA())?],
        and![Cond::new(1, ArgLen::Dword, Eq, MSHV_SEV_SNP_AP_CREATE())?],
        and![Cond::new(
            1,
            ArgLen::Dword,
            Eq,
            MSHV_ISSUE_PSP_GUEST_REQUEST()
        )?],
        and![Cond::new(1, ArgLen::Dword, Eq, MSHV_ROOT_HVCALL())?],
        and![Cond::new(1, ArgLen::Dword, Eq, MSHV_ASSERT_INTERRUPT())?],
    ])
}

fn create_vcpu_ioctl_seccomp_rule_hypervisor(
    hypervisor_type: HypervisorType,
) -> Result<Vec<SeccompRule>, BackendError> {
    match hypervisor_type {
        #[cfg(feature = "kvm")]
        HypervisorType::Kvm => create_vcpu_ioctl_seccomp_rule_kvm(),
        #[cfg(feature = "mshv")]
        HypervisorType::Mshv => create_vcpu_ioctl_seccomp_rule_mshv(),
    }
}

fn create_vcpu_ioctl_seccomp_rule(
    hypervisor_type: HypervisorType,
) -> Result<Vec<SeccompRule>, BackendError> {
    let mut rules = or![
        and![Cond::new(1, ArgLen::Dword, Eq, VFIO_DEVICE_SET_IRQS)?],
        and![Cond::new(1, ArgLen::Dword, Eq, VFIO_GROUP_UNSET_CONTAINER)?],
        and![Cond::new(1, ArgLen::Dword, Eq, VFIO_IOMMU_MAP_DMA)?],
        and![Cond::new(1, ArgLen::Dword, Eq, VFIO_IOMMU_UNMAP_DMA)?],
        and![Cond::new(1, ArgLen::Dword, Eq, VHOST_VDPA_SET_STATUS())?],
        and![Cond::new(1, ArgLen::Dword, Eq, VHOST_VDPA_GET_CONFIG())?],
        and![Cond::new(1, ArgLen::Dword, Eq, VHOST_VDPA_SET_CONFIG())?],
        and![Cond::new(
            1,
            ArgLen::Dword,
            Eq,
            VHOST_VDPA_SET_VRING_ENABLE(),
        )?],
    ];

    let hypervisor_rules = create_vcpu_ioctl_seccomp_rule_hypervisor(hypervisor_type)?;

    rules.extend(hypervisor_rules);

    Ok(rules)
}

fn vcpu_thread_rules(
    hypervisor_type: HypervisorType,
) -> Result<Vec<(i64, Vec<SeccompRule>)>, BackendError> {
    Ok(vec![
        (libc::SYS_brk, vec![]),
        (libc::SYS_clock_gettime, vec![]),
        (libc::SYS_clock_nanosleep, vec![]),
        (libc::SYS_close, vec![]),
        (libc::SYS_dup, vec![]),
        (libc::SYS_exit, vec![]),
        (libc::SYS_epoll_ctl, vec![]),
        (libc::SYS_fstat, vec![]),
        (libc::SYS_futex, vec![]),
        (libc::SYS_getrandom, vec![]),
        (libc::SYS_getpid, vec![]),
        (
            libc::SYS_ioctl,
            create_vcpu_ioctl_seccomp_rule(hypervisor_type)?,
        ),
        (libc::SYS_lseek, vec![]),
        (libc::SYS_madvise, vec![]),
        (libc::SYS_mmap, vec![]),
        (libc::SYS_mprotect, vec![]),
        (libc::SYS_mremap, vec![]),
        (libc::SYS_munmap, vec![]),
        (libc::SYS_nanosleep, vec![]),
        (libc::SYS_newfstatat, vec![]),
        #[cfg(target_arch = "x86_64")]
        (libc::SYS_open, vec![]),
        (libc::SYS_openat, vec![]),
        (libc::SYS_pread64, vec![]),
        (libc::SYS_pwrite64, vec![]),
        (libc::SYS_read, vec![]),
        (libc::SYS_recvfrom, vec![]),
        (libc::SYS_recvmsg, vec![]),
        (libc::SYS_rt_sigaction, vec![]),
        (libc::SYS_rt_sigprocmask, vec![]),
        (libc::SYS_rt_sigreturn, vec![]),
        (libc::SYS_sched_yield, vec![]),
        (libc::SYS_sendmsg, vec![]),
        (libc::SYS_shutdown, vec![]),
        (libc::SYS_sigaltstack, vec![]),
        (libc::SYS_tgkill, vec![]),
        (libc::SYS_tkill, vec![]),
        #[cfg(target_arch = "x86_64")]
        (libc::SYS_unlink, vec![]),
        #[cfg(target_arch = "aarch64")]
        (libc::SYS_unlinkat, vec![]),
        (libc::SYS_write, vec![]),
        (libc::SYS_writev, vec![]),
<<<<<<< HEAD
        #[cfg(debug_assertions)]
        (libc::SYS_fcntl, vec![]),
=======
        (libc::SYS_fcntl, vec![]),
        (libc::SYS_getcwd, vec![]),
>>>>>>> 95e3c8f8
    ])
}

// The filter containing the white listed syscall rules required by the HTTP API to
// function.
fn http_api_thread_rules() -> Result<Vec<(i64, Vec<SeccompRule>)>, BackendError> {
    Ok(vec![
        (libc::SYS_accept4, vec![]),
        (libc::SYS_brk, vec![]),
        (libc::SYS_clock_gettime, vec![]),
        (libc::SYS_close, vec![]),
        (libc::SYS_dup, vec![]),
        (libc::SYS_epoll_create1, vec![]),
        (libc::SYS_epoll_ctl, vec![]),
        (libc::SYS_epoll_pwait, vec![]),
        #[cfg(target_arch = "x86_64")]
        (libc::SYS_epoll_wait, vec![]),
        (libc::SYS_exit, vec![]),
        (libc::SYS_fcntl, vec![]),
        (libc::SYS_futex, vec![]),
        (libc::SYS_getrandom, vec![]),
        (libc::SYS_ioctl, create_api_ioctl_seccomp_rule()?),
        (libc::SYS_landlock_create_ruleset, vec![]),
        (libc::SYS_landlock_restrict_self, vec![]),
        (libc::SYS_madvise, vec![]),
        (libc::SYS_mmap, vec![]),
        (libc::SYS_mprotect, vec![]),
        (libc::SYS_munmap, vec![]),
        (libc::SYS_prctl, vec![]),
        (libc::SYS_recvfrom, vec![]),
        (libc::SYS_recvmsg, vec![]),
        (libc::SYS_sched_yield, vec![]),
        (libc::SYS_sigaltstack, vec![]),
        (libc::SYS_write, vec![]),
        (libc::SYS_rt_sigprocmask, vec![]),
        (libc::SYS_getcwd, vec![]),
    ])
}

// The filter containing the white listed syscall rules required by the D-Bus API
// to function.
#[cfg(feature = "dbus_api")]
fn dbus_api_thread_rules() -> Result<Vec<(i64, Vec<SeccompRule>)>, BackendError> {
    Ok(vec![
        (libc::SYS_brk, vec![]),
        (libc::SYS_clock_gettime, vec![]),
        (libc::SYS_clone, vec![]),
        (libc::SYS_clone3, vec![]),
        (libc::SYS_close, vec![]),
        (libc::SYS_dup, vec![]),
        (libc::SYS_epoll_ctl, vec![]),
        (libc::SYS_exit, vec![]),
        (libc::SYS_futex, vec![]),
        (libc::SYS_getrandom, vec![]),
        (libc::SYS_madvise, vec![]),
        (libc::SYS_mmap, vec![]),
        (libc::SYS_mprotect, vec![]),
        (libc::SYS_munmap, vec![]),
        (libc::SYS_prctl, vec![]),
        (libc::SYS_recvmsg, vec![]),
        // musl is missing this constant
        // (libc::SYS_rseq, vec![]),
        #[cfg(target_arch = "x86_64")]
        (334, vec![]),
        #[cfg(target_arch = "aarch64")]
        (293, vec![]),
        (libc::SYS_rt_sigprocmask, vec![]),
        (libc::SYS_sched_getaffinity, vec![]),
        (libc::SYS_sched_yield, vec![]),
        (libc::SYS_sendmsg, vec![]),
        (libc::SYS_set_robust_list, vec![]),
        (libc::SYS_sigaltstack, vec![]),
        (libc::SYS_write, vec![]),
        (libc::SYS_getcwd, vec![]),
    ])
}

fn event_monitor_thread_rules() -> Result<Vec<(i64, Vec<SeccompRule>)>, BackendError> {
    Ok(vec![
        (libc::SYS_brk, vec![]),
        (libc::SYS_close, vec![]),
        (libc::SYS_futex, vec![]),
        (libc::SYS_landlock_create_ruleset, vec![]),
        (libc::SYS_landlock_restrict_self, vec![]),
        (libc::SYS_mmap, vec![]),
        (libc::SYS_munmap, vec![]),
        (libc::SYS_prctl, vec![]),
        (libc::SYS_sched_yield, vec![]),
        (libc::SYS_write, vec![]),
        (libc::SYS_getcwd, vec![]),
    ])
}

fn get_seccomp_rules(
    thread_type: Thread,
    hypervisor_type: HypervisorType,
) -> Result<Vec<(i64, Vec<SeccompRule>)>, BackendError> {
    match thread_type {
        Thread::HttpApi => Ok(http_api_thread_rules()?),
        #[cfg(feature = "dbus_api")]
        Thread::DBusApi => Ok(dbus_api_thread_rules()?),
        Thread::EventMonitor => Ok(event_monitor_thread_rules()?),
        Thread::SignalHandler => Ok(signal_handler_thread_rules()?),
        Thread::Vcpu => Ok(vcpu_thread_rules(hypervisor_type)?),
        Thread::Vmm => Ok(vmm_thread_rules(hypervisor_type)?),
        Thread::PtyForeground => Ok(pty_foreground_thread_rules()?),
    }
}

/// Generate a BPF program based on the seccomp_action value
pub fn get_seccomp_filter(
    seccomp_action: &SeccompAction,
    thread_type: Thread,
    hypervisor_type: HypervisorType,
) -> Result<BpfProgram, Error> {
    match seccomp_action {
        SeccompAction::Allow => Ok(vec![]),
        SeccompAction::Log => SeccompFilter::new(
            get_seccomp_rules(thread_type, hypervisor_type)
                .map_err(Error::Backend)?
                .into_iter()
                .collect(),
            SeccompAction::Log,
            SeccompAction::Allow,
            std::env::consts::ARCH.try_into().unwrap(),
        )
        .and_then(|filter| filter.try_into())
        .map_err(Error::Backend),
        _ => SeccompFilter::new(
            get_seccomp_rules(thread_type, hypervisor_type)
                .map_err(Error::Backend)?
                .into_iter()
                .collect(),
            SeccompAction::Trap,
            SeccompAction::Allow,
            std::env::consts::ARCH.try_into().unwrap(),
        )
        .and_then(|filter| filter.try_into())
        .map_err(Error::Backend),
    }
}<|MERGE_RESOLUTION|>--- conflicted
+++ resolved
@@ -122,15 +122,12 @@
             MSHV_INITIALIZE_PARTITION()
         )?],
         and![Cond::new(1, ArgLen::Dword, Eq, MSHV_SET_GUEST_MEMORY())?],
-<<<<<<< HEAD
-=======
         and![Cond::new(
             1,
             ArgLen::Dword,
             Eq,
             MSHV_GET_HOST_PARTITION_PROPERTY()
         )?],
->>>>>>> 95e3c8f8
         and![Cond::new(1, ArgLen::Dword, Eq, MSHV_CREATE_VP())?],
         and![Cond::new(1, ArgLen::Dword, Eq, MSHV_IRQFD())?],
         and![Cond::new(1, ArgLen::Dword, Eq, MSHV_IOEVENTFD())?],
@@ -536,10 +533,7 @@
         (libc::SYS_write, vec![]),
         #[cfg(debug_assertions)]
         (libc::SYS_fcntl, vec![]),
-<<<<<<< HEAD
-=======
         (libc::SYS_getcwd, vec![]),
->>>>>>> 95e3c8f8
     ])
 }
 
@@ -825,13 +819,8 @@
         (libc::SYS_unlinkat, vec![]),
         (libc::SYS_write, vec![]),
         (libc::SYS_writev, vec![]),
-<<<<<<< HEAD
-        #[cfg(debug_assertions)]
-        (libc::SYS_fcntl, vec![]),
-=======
         (libc::SYS_fcntl, vec![]),
         (libc::SYS_getcwd, vec![]),
->>>>>>> 95e3c8f8
     ])
 }
 
