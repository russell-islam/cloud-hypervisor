--- conflicted
+++ resolved
@@ -199,52 +199,6 @@
 }
 pub type ApiResult<T> = Result<T, ApiError>;
 
-<<<<<<< HEAD
-impl Display for ApiError {
-    fn fmt(&self, f: &mut fmt::Formatter) -> fmt::Result {
-        use self::ApiError::*;
-        match self {
-            EventFdWrite(serde_error) => write!(f, "{serde_error}"),
-            RequestSend(send_error) => write!(f, "{send_error}"),
-            ResponsePayloadType => write!(f, "Wrong response payload type"),
-            ResponseRecv(recv_error) => write!(f, "{recv_error}"),
-            VmBoot(vm_error) => write!(f, "{vm_error}"),
-            VmCreate(vm_error) => write!(f, "{vm_error}"),
-            VmDelete(vm_error) => write!(f, "{vm_error}"),
-            VmInfo(vm_error) => write!(f, "{vm_error}"),
-            VmPause(vm_error) => write!(f, "{vm_error}"),
-            VmResume(vm_error) => write!(f, "{vm_error}"),
-            VmNotBooted => write!(f, "VM is not booted"),
-            VmNotCreated => write!(f, "VM is not created"),
-            VmShutdown(vm_error) => write!(f, "{vm_error}"),
-            VmReboot(vm_error) => write!(f, "{vm_error}"),
-            VmSnapshot(vm_error) => write!(f, "{vm_error}"),
-            VmRestore(vm_error) => write!(f, "{vm_error}"),
-            VmCoredump(vm_error) => write!(f, "{vm_error}"),
-            VmmShutdown(vm_error) => write!(f, "{vm_error}"),
-            VmResize(vm_error) => write!(f, "{vm_error}"),
-            VmResizeZone(vm_error) => write!(f, "{vm_error}"),
-            VmAddDevice(vm_error) => write!(f, "{vm_error}"),
-            VmAddUserDevice(vm_error) => write!(f, "{vm_error}"),
-            VmRemoveDevice(vm_error) => write!(f, "{vm_error}"),
-            CreateSeccompFilter(seccomp_error) => write!(f, "{seccomp_error}"),
-            ApplySeccompFilter(seccomp_error) => write!(f, "{seccomp_error}"),
-            VmAddDisk(vm_error) => write!(f, "{vm_error}"),
-            VmAddFs(vm_error) => write!(f, "{vm_error}"),
-            VmAddPmem(vm_error) => write!(f, "{vm_error}"),
-            VmAddNet(vm_error) => write!(f, "{vm_error}"),
-            VmAddVdpa(vm_error) => write!(f, "{vm_error}"),
-            VmAddVsock(vm_error) => write!(f, "{vm_error}"),
-            VmReceiveMigration(migratable_error) => write!(f, "{migratable_error}"),
-            VmSendMigration(migratable_error) => write!(f, "{migratable_error}"),
-            VmPowerButton(vm_error) => write!(f, "{vm_error}"),
-            VmNmi(vm_error) => write!(f, "{vm_error}"),
-        }
-    }
-}
-
-=======
->>>>>>> 62001b65
 #[derive(Clone, Deserialize, Serialize)]
 pub struct VmInfoResponse {
     pub config: Box<VmConfig>,
