--- conflicted
+++ resolved
@@ -1926,116 +1926,6 @@
         self.virtio_mem_resize(id, virtio_mem_size)
     }
 
-<<<<<<< HEAD
-    #[cfg(target_arch = "x86_64")]
-    pub fn setup_sgx(&mut self, sgx_epc_config: Vec<SgxEpcConfig>) -> Result<(), Error> {
-        let file = OpenOptions::new()
-            .read(true)
-            .open("/dev/sgx_provision")
-            .map_err(Error::SgxProvisionOpen)?;
-        self.vm
-            .enable_sgx_attribute(file)
-            .map_err(Error::SgxEnableProvisioning)?;
-
-        // Go over each EPC section and verify its size is a 4k multiple. At
-        // the same time, calculate the total size needed for the contiguous
-        // EPC region.
-        let mut epc_region_size = 0;
-        for epc_section in sgx_epc_config.iter() {
-            if epc_section.size == 0 {
-                return Err(Error::EpcSectionSizeInvalid);
-            }
-            if epc_section.size & (SGX_PAGE_SIZE - 1) != 0 {
-                return Err(Error::EpcSectionSizeInvalid);
-            }
-
-            epc_region_size += epc_section.size;
-        }
-
-        // Place the SGX EPC region on a 4k boundary between the RAM and the device area
-        let epc_region_start =
-            GuestAddress(self.start_of_device_area.0.div_ceil(SGX_PAGE_SIZE) * SGX_PAGE_SIZE);
-
-        self.start_of_device_area = epc_region_start
-            .checked_add(epc_region_size)
-            .ok_or(Error::GuestAddressOverFlow)?;
-
-        let mut sgx_epc_region = SgxEpcRegion::new(epc_region_start, epc_region_size as GuestUsize);
-        info!(
-            "SGX EPC region: 0x{:x} (0x{:x})",
-            epc_region_start.0, epc_region_size
-        );
-
-        // Each section can be memory mapped into the allocated region.
-        let mut epc_section_start = epc_region_start.raw_value();
-        for epc_section in sgx_epc_config.iter() {
-            let file = OpenOptions::new()
-                .read(true)
-                .write(true)
-                .open("/dev/sgx_vepc")
-                .map_err(Error::SgxVirtEpcOpen)?;
-
-            let prot = PROT_READ | PROT_WRITE;
-            let mut flags = MAP_NORESERVE | MAP_SHARED;
-            if epc_section.prefault {
-                flags |= MAP_POPULATE;
-            }
-
-            // We can't use the vm-memory crate to perform the memory mapping
-            // here as it would try to ensure the size of the backing file is
-            // matching the size of the expected mapping. The /dev/sgx_vepc
-            // device does not work that way, it provides a file descriptor
-            // which is not matching the mapping size, as it's a just a way to
-            // let KVM know that an EPC section is being created for the guest.
-            // SAFETY: FFI call with correct arguments
-            let host_addr = unsafe {
-                libc::mmap(
-                    std::ptr::null_mut(),
-                    epc_section.size as usize,
-                    prot,
-                    flags,
-                    file.as_raw_fd(),
-                    0,
-                )
-            } as u64;
-
-            info!(
-                "Adding SGX EPC section: 0x{:x} (0x{:x})",
-                epc_section_start, epc_section.size
-            );
-
-            let _mem_slot = self.create_userspace_mapping(
-                epc_section_start,
-                epc_section.size,
-                host_addr,
-                false,
-                false,
-                false,
-            )?;
-
-            sgx_epc_region.insert(
-                epc_section.id.clone(),
-                SgxEpcSection::new(
-                    GuestAddress(epc_section_start),
-                    epc_section.size as GuestUsize,
-                ),
-            );
-
-            epc_section_start += epc_section.size;
-        }
-
-        self.sgx_epc_region = Some(sgx_epc_region);
-
-        Ok(())
-    }
-
-    #[cfg(target_arch = "x86_64")]
-    pub fn sgx_epc_region(&self) -> &Option<SgxEpcRegion> {
-        &self.sgx_epc_region
-    }
-
-=======
->>>>>>> 95e3c8f8
     pub fn is_hardlink(f: &File) -> bool {
         let mut stat = std::mem::MaybeUninit::<libc::stat>::uninit();
         // SAFETY: FFI call with correct arguments
