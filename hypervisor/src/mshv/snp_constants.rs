// SPDX-License-Identifier: Apache-2.0 OR BSD-3-Clause
//
// Copyright © 2020, Microsoft Corporation
//

// Reference: https://www.amd.com/content/dam/amd/en/documents/epyc-technical-docs/specifications/56860.pdf
// Chapter 10
pub const SIG_R_COMPONENT_SIZE_IN_BYTES: usize = 72;
pub const SIG_R_AND_S_COMPONENT_SIZE_IN_BYTES: usize = 144;
pub const ECDSA_CURVE_ID_SIZE_IN_BYTES: usize = 4;
pub const ECDSA_SIG_X_COMPONENT_SIZE_IN_BYTES: usize = 72;
pub const ECDSA_SIG_Y_COMPONENT_SIZE_IN_BYTES: usize = 72;
pub const ECDSA_SIG_X_COMPONENT_START: usize = ECDSA_CURVE_ID_SIZE_IN_BYTES;
pub const ECDSA_SIG_X_COMPONENT_END: usize =
    ECDSA_SIG_X_COMPONENT_START + ECDSA_SIG_X_COMPONENT_SIZE_IN_BYTES;
pub const ECDSA_SIG_Y_COMPONENT_START: usize = ECDSA_SIG_X_COMPONENT_END;
pub const ECDSA_SIG_Y_COMPONENT_END: usize =
<<<<<<< HEAD
    ECDSA_SIG_X_COMPONENT_END + ECDSA_SIG_Y_COMPONENT_SIZE_IN_BYTES;

// These constants are derived from GHCB spec Sect. 2.6 Table 3 GHCB Layout
// Link: https://www.amd.com/content/dam/amd/en/documents/epyc-technical-docs/specifications/56421.pdf
pub const GHCB_RAX_OFFSET: u64 = 0x01F8;
pub const GHCB_RBX_OFFSET: u64 = 0x0318;
pub const GHCB_SW_EXITINFO1_OFFSET: u64 = 0x398;
pub const GHCB_SW_EXITINFO2_OFFSET: u64 = 0x3A0;
=======
    ECDSA_SIG_X_COMPONENT_END + ECDSA_SIG_Y_COMPONENT_SIZE_IN_BYTES;
>>>>>>> 95e3c8f8
<|MERGE_RESOLUTION|>--- conflicted
+++ resolved
@@ -15,15 +15,4 @@
     ECDSA_SIG_X_COMPONENT_START + ECDSA_SIG_X_COMPONENT_SIZE_IN_BYTES;
 pub const ECDSA_SIG_Y_COMPONENT_START: usize = ECDSA_SIG_X_COMPONENT_END;
 pub const ECDSA_SIG_Y_COMPONENT_END: usize =
-<<<<<<< HEAD
-    ECDSA_SIG_X_COMPONENT_END + ECDSA_SIG_Y_COMPONENT_SIZE_IN_BYTES;
-
-// These constants are derived from GHCB spec Sect. 2.6 Table 3 GHCB Layout
-// Link: https://www.amd.com/content/dam/amd/en/documents/epyc-technical-docs/specifications/56421.pdf
-pub const GHCB_RAX_OFFSET: u64 = 0x01F8;
-pub const GHCB_RBX_OFFSET: u64 = 0x0318;
-pub const GHCB_SW_EXITINFO1_OFFSET: u64 = 0x398;
-pub const GHCB_SW_EXITINFO2_OFFSET: u64 = 0x3A0;
-=======
-    ECDSA_SIG_X_COMPONENT_END + ECDSA_SIG_Y_COMPONENT_SIZE_IN_BYTES;
->>>>>>> 95e3c8f8
+    ECDSA_SIG_X_COMPONENT_END + ECDSA_SIG_Y_COMPONENT_SIZE_IN_BYTES;