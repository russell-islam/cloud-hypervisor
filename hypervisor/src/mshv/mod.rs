--- conflicted
+++ resolved
@@ -18,12 +18,6 @@
 use vfio_ioctls::VfioDeviceFd;
 use vm::DataMatch;
 #[cfg(feature = "sev_snp")]
-<<<<<<< HEAD
-mod bitmap;
-#[cfg(feature = "sev_snp")]
-use bitmap::SimpleAtomicBitmap;
-
-=======
 use vm_memory::bitmap::AtomicBitmap;
 
 #[cfg(target_arch = "aarch64")]
@@ -39,7 +33,7 @@
 use crate::mshv::emulator::MshvEmulatorContext;
 use crate::vm::{self, InterruptSourceConfig, VmOps};
 use crate::{HypervisorType, cpu, hypervisor, vec_with_array_field};
->>>>>>> 95e3c8f8
+
 #[cfg(feature = "sev_snp")]
 mod snp_constants;
 // x86_64 dependencies
@@ -64,15 +58,7 @@
 #[cfg(target_arch = "x86_64")]
 pub use x86_64::*;
 #[cfg(target_arch = "x86_64")]
-<<<<<<< HEAD
-pub use x86_64::{emulator, VcpuMshvState};
-
-#[cfg(feature = "sev_snp")]
-const ONE_GB: usize = 1024 * 1024 * 1024;
-
-=======
 pub use x86_64::{VcpuMshvState, emulator};
->>>>>>> 95e3c8f8
 ///
 /// Export generically-named wrappers of mshv-bindings for Unix-based platforms
 ///
@@ -192,8 +178,6 @@
     }
 }
 
-<<<<<<< HEAD
-=======
 impl From<mshv_bindings::StandardRegisters> for crate::StandardRegisters {
     fn from(s: mshv_bindings::StandardRegisters) -> Self {
         crate::StandardRegisters::Mshv(s)
@@ -211,7 +195,6 @@
     }
 }
 
->>>>>>> 95e3c8f8
 impl From<mshv_user_irq_entry> for IrqRoutingEntry {
     fn from(s: mshv_user_irq_entry) -> Self {
         IrqRoutingEntry::Mshv(s)
@@ -288,56 +271,10 @@
             .map_err(|e| hypervisor::HypervisorError::GetMsrList(e.into()))
     }
 
-<<<<<<< HEAD
-impl MshvHypervisor {
-    /// Create a hypervisor based on Mshv
-    #[allow(clippy::new_ret_no_self)]
-    pub fn new() -> hypervisor::Result<Arc<dyn hypervisor::Hypervisor>> {
-        let mshv_obj =
-            Mshv::new().map_err(|e| hypervisor::HypervisorError::HypervisorCreate(e.into()))?;
-        Ok(Arc::new(MshvHypervisor { mshv: mshv_obj }))
-    }
-    /// Check if the hypervisor is available
-    pub fn is_available() -> hypervisor::Result<bool> {
-        match std::fs::metadata("/dev/mshv") {
-            Ok(_) => Ok(true),
-            Err(err) if err.kind() == std::io::ErrorKind::NotFound => Ok(false),
-            Err(err) => Err(hypervisor::HypervisorError::HypervisorAvailableCheck(
-                err.into(),
-            )),
-        }
-    }
-}
-
-/// Implementation of Hypervisor trait for Mshv
-///
-/// # Examples
-///
-/// ```
-/// # use hypervisor::mshv::MshvHypervisor;
-/// # use std::sync::Arc;
-/// let mshv = MshvHypervisor::new().unwrap();
-/// let hypervisor = Arc::new(mshv);
-/// let vm = hypervisor.create_vm().expect("new VM fd creation failed");
-/// ```
-impl hypervisor::Hypervisor for MshvHypervisor {
-    ///
-    /// Returns the type of the hypervisor
-    ///
-    fn hypervisor_type(&self) -> HypervisorType {
-        HypervisorType::Mshv
-    }
-
-    fn create_vm_with_type(
-        &self,
-        vm_type: u64,
-        #[cfg(feature = "sev_snp")] _mem_size: u64,
-=======
     fn create_vm_with_type_and_memory_int(
         &self,
         vm_type: u64,
         #[cfg(feature = "sev_snp")] _mem_size: Option<u64>,
->>>>>>> 95e3c8f8
     ) -> hypervisor::Result<Arc<dyn crate::Vm>> {
         let mshv_vm_type: VmType = match VmType::try_from(vm_type) {
             Ok(vm_type) => vm_type,
@@ -376,13 +313,6 @@
                 msrs[pos].index = *index;
             }
 
-            #[cfg(feature = "sev_snp")]
-            let mem_size_for_bitmap = if _mem_size as usize > 3 * ONE_GB {
-                _mem_size as usize + ONE_GB
-            } else {
-                _mem_size as usize
-            };
-
             Ok(Arc::new(MshvVm {
                 fd: vm_fd,
                 msrs,
@@ -390,12 +320,6 @@
                 #[cfg(feature = "sev_snp")]
                 sev_snp_enabled: mshv_vm_type == VmType::Snp,
                 #[cfg(feature = "sev_snp")]
-<<<<<<< HEAD
-                host_access_pages: Arc::new(SimpleAtomicBitmap::new_with_bytes(
-                    mem_size_for_bitmap,
-                    HV_PAGE_SIZE,
-                )),
-=======
                 host_access_pages: ArcSwap::new(
                     AtomicBitmap::new(
                         _mem_size.unwrap_or_default() as usize,
@@ -403,7 +327,6 @@
                     )
                     .into(),
                 ),
->>>>>>> 95e3c8f8
             }))
         }
 
@@ -455,7 +378,6 @@
     fn hypervisor_type(&self) -> HypervisorType {
         HypervisorType::Mshv
     }
-
     ///
     /// Create a Vm of a specific type using the underlying hypervisor, passing memory size
     /// Return a hypervisor-agnostic Vm trait object
@@ -499,16 +421,9 @@
     /// let hypervisor = MshvHypervisor::new().unwrap();
     /// let vm = hypervisor.create_vm().unwrap();
     /// ```
-    fn create_vm(
-        &self,
-        #[cfg(feature = "sev_snp")] mem_size: u64,
-    ) -> hypervisor::Result<Arc<dyn vm::Vm>> {
+    fn create_vm(&self) -> hypervisor::Result<Arc<dyn vm::Vm>> {
         let vm_type = 0;
-        self.create_vm_with_type(
-            vm_type,
-            #[cfg(feature = "sev_snp")]
-            mem_size,
-        )
+        self.create_vm_with_type(vm_type)
     }
     #[cfg(target_arch = "x86_64")]
     ///
@@ -537,8 +452,6 @@
     fn get_guest_debug_hw_bps(&self) -> usize {
         0
     }
-<<<<<<< HEAD
-=======
 
     #[cfg(target_arch = "aarch64")]
     ///
@@ -556,7 +469,6 @@
             }
         }
     }
->>>>>>> 95e3c8f8
 }
 
 #[cfg(feature = "sev_snp")]
@@ -585,13 +497,9 @@
     vm_ops: Option<Arc<dyn vm::VmOps>>,
     vm_fd: Arc<VmFd>,
     #[cfg(feature = "sev_snp")]
-<<<<<<< HEAD
-    host_access_pages: Arc<SimpleAtomicBitmap>,
-=======
     ghcb: Option<Ghcb>,
     #[cfg(feature = "sev_snp")]
     host_access_pages: ArcSwap<AtomicBitmap>,
->>>>>>> 95e3c8f8
 }
 
 /// Implementation of Vcpu trait for Microsoft Hypervisor
@@ -892,8 +800,11 @@
                     let mut gpas = Vec::new();
                     let ranges = info.ranges;
                     let (gfn_start, gfn_count) = snp::parse_gpa_range(ranges[0]).unwrap();
-                    self.host_access_pages
-                        .reset_bits_range(gfn_start as usize, gfn_count as usize);
+                    self.host_access_pages.rcu(|bitmap| {
+                        let bm = bitmap.clone();
+                        bm.reset_addr_range(gfn_start as usize, gfn_count as usize);
+                        bm
+                    });
 
                     debug!(
                         "Releasing pages: gfn_start: {:x?}, gfn_count: {:?}",
@@ -1104,18 +1015,11 @@
                                         SVM_NAE_HV_DOORBELL_PAGE_GET_PREFERRED => {
                                             // Hypervisor does not have any preference for doorbell GPA.
                                             let preferred_doorbell_gpa: u64 = 0xFFFFFFFFFFFFFFFF;
-<<<<<<< HEAD
-                                            self.gpa_write(
-                                                ghcb_gpa + GHCB_SW_EXITINFO2_OFFSET,
-                                                &preferred_doorbell_gpa.to_le_bytes(),
-                                            )?;
-=======
                                             set_svm_field_u64_ptr!(
                                                 ghcb,
                                                 exit_info2,
                                                 preferred_doorbell_gpa
                                             );
->>>>>>> 95e3c8f8
                                         }
                                         SVM_NAE_HV_DOORBELL_PAGE_SET => {
                                             let exit_info2 = info
@@ -1142,14 +1046,7 @@
                                                 cpu::HypervisorCpuError::SetRegister(e.into())
                                             })?;
 
-<<<<<<< HEAD
-                                            self.gpa_write(
-                                                ghcb_gpa + GHCB_SW_EXITINFO2_OFFSET,
-                                                &exit_info2.to_le_bytes(),
-                                            )?;
-=======
                                             set_svm_field_u64_ptr!(ghcb, exit_info2, exit_info2);
->>>>>>> 95e3c8f8
 
                                             // Clear the SW_EXIT_INFO1 register to indicate no error
                                             self.clear_swexit_info1()?;
@@ -1163,27 +1060,13 @@
                                             // SAFETY: Accessing a union element from bindgen generated bindings.
                                             let doorbell_gpa = unsafe { reg_assocs[0].value.reg64 };
 
-<<<<<<< HEAD
-                                            self.gpa_write(
-                                                ghcb_gpa + GHCB_SW_EXITINFO2_OFFSET,
-                                                &doorbell_gpa.to_le_bytes(),
-                                            )?;
-=======
                                             set_svm_field_u64_ptr!(ghcb, exit_info2, doorbell_gpa);
->>>>>>> 95e3c8f8
 
                                             // Clear the SW_EXIT_INFO1 register to indicate no error
                                             self.clear_swexit_info1()?;
                                         }
                                         SVM_NAE_HV_DOORBELL_PAGE_CLEAR => {
-<<<<<<< HEAD
-                                            self.gpa_write(
-                                                ghcb_gpa + GHCB_SW_EXITINFO2_OFFSET,
-                                                &[0; 8],
-                                            )?;
-=======
                                             set_svm_field_u64_ptr!(ghcb, exit_info2, 0);
->>>>>>> 95e3c8f8
                                         }
                                         _ => {
                                             panic!(
@@ -1216,14 +1099,8 @@
                                     let is_write =
                                         // SAFETY: Accessing a union element from bindgen generated bindings.
                                         unsafe { port_info.__bindgen_anon_1.access_type() == 0 };
-<<<<<<< HEAD
-
-                                    let mut data = [0; 8];
-                                    self.gpa_read(ghcb_gpa + GHCB_RAX_OFFSET, &mut data)?;
-=======
                                     // SAFETY: Accessing the field from a mapped address
                                     let mut data = unsafe { (*ghcb).rax.to_le_bytes() };
->>>>>>> 95e3c8f8
 
                                     if is_write {
                                         if let Some(vm_ops) = &self.vm_ops {
@@ -1239,12 +1116,7 @@
                                                     cpu::HypervisorCpuError::RunVcpu(e.into())
                                                 })?;
                                         }
-<<<<<<< HEAD
-
-                                        self.gpa_write(ghcb_gpa + GHCB_RAX_OFFSET, &data)?;
-=======
                                         set_svm_field_u64_ptr!(ghcb, rax, u64::from_le_bytes(data));
->>>>>>> 95e3c8f8
                                     }
 
                                     // Clear the SW_EXIT_INFO1 register to indicate no error
@@ -1265,16 +1137,11 @@
                                             cpu::HypervisorCpuError::RunVcpu(e.into())
                                         })?;
                                     }
-<<<<<<< HEAD
-
-                                    self.gpa_write(dst_gpa, &data)?;
-=======
                                     // Copy the data to the shared buffer of the GHCB page
                                     let mut buffer_data = [0; 8];
                                     buffer_data[..data_len].copy_from_slice(&data[..data_len]);
                                     // SAFETY: Updating the value of mapped area
                                     unsafe { (*ghcb).shared[0] = u64::from_le_bytes(buffer_data) };
->>>>>>> 95e3c8f8
 
                                     // Clear the SW_EXIT_INFO1 register to indicate no error
                                     self.clear_swexit_info1()?;
@@ -1289,14 +1156,10 @@
                                     assert!(data_len <= 0x8);
 
                                     let mut data = vec![0; data_len];
-<<<<<<< HEAD
-                                    self.gpa_read(src_gpa, &mut data)?;
-=======
                                     // SAFETY: Accessing data from a mapped address
                                     let bytes_shared_ghcb =
                                         unsafe { (*ghcb).shared[0].to_le_bytes() };
                                     data.copy_from_slice(&bytes_shared_ghcb[..data_len]);
->>>>>>> 95e3c8f8
 
                                     if let Some(vm_ops) = &self.vm_ops {
                                         vm_ops.mmio_write(dst_gpa, &data).map_err(|e| {
@@ -1314,17 +1177,6 @@
                                         // We don't support extended guest request, so we just write empty data.
                                         // This matches the behavior of KVM in Linux 6.11.
 
-<<<<<<< HEAD
-                                        // Read RAX & RBX from the GHCB.
-                                        let mut data = [0; 8];
-                                        self.gpa_read(ghcb_gpa + GHCB_RAX_OFFSET, &mut data)?;
-                                        let data_gpa = u64::from_le_bytes(data);
-                                        self.gpa_read(ghcb_gpa + GHCB_RBX_OFFSET, &mut data)?;
-                                        let data_npages = u64::from_le_bytes(data);
-
-                                        if data_npages > 0 {
-                                            // The certificates are terminated by 24 zero bytes.
-=======
                                         // Read RBX from the GHCB.
                                         // SAFETY: Accessing data from a mapped address
                                         let data_gpa = unsafe { (*ghcb).rax };
@@ -1335,7 +1187,6 @@
                                             // The certificates are terminated by 24 zero bytes.
                                             // TODO: Need to check if data_gpa is the address of the shared buffer in the GHCB page
                                             // in that case we should clear the shared buffer(24 bytes)
->>>>>>> 95e3c8f8
                                             self.gpa_write(data_gpa, &[0; 24])?;
                                         }
                                     }
@@ -1356,11 +1207,7 @@
                                         req_gpa, rsp_gpa
                                     );
 
-<<<<<<< HEAD
-                                    self.gpa_write(ghcb_gpa + GHCB_SW_EXITINFO2_OFFSET, &[0; 8])?;
-=======
                                     set_svm_field_u64_ptr!(ghcb, exit_info2, 0);
->>>>>>> 95e3c8f8
                                 }
                                 SVM_EXITCODE_SNP_AP_CREATION => {
                                     let vmsa_gpa =
@@ -1386,12 +1233,6 @@
                                 _ => {
                                     panic!("GHCB_INFO_NORMAL: Unhandled exit code: {exit_code:0x}")
                                 }
-<<<<<<< HEAD
-                                _ => {
-                                    panic!("GHCB_INFO_NORMAL: Unhandled exit code: {exit_code:0x}")
-                                }
-=======
->>>>>>> 95e3c8f8
                             }
                         }
                         _ => panic!("Unsupported VMGEXIT operation: {ghcb_op:0x}"),
@@ -1827,43 +1668,15 @@
     #[cfg(feature = "sev_snp")]
     fn clear_swexit_info1(&self) -> std::result::Result<cpu::VmExit, cpu::HypervisorCpuError> {
         // Clear the SW_EXIT_INFO1 register to indicate no error
-<<<<<<< HEAD
-        self.gpa_write(ghcb_gpa + GHCB_SW_EXITINFO1_OFFSET, &[0; 4])?;
-=======
         // Safe to use unwrap, for sev_snp guest we already have the
         // GHCB pointer wrapped in the option, otherwise this place is not reached.
         let ghcb = self.ghcb.as_ref().unwrap().0;
         set_svm_field_u64_ptr!(ghcb, exit_info1, 0);
->>>>>>> 95e3c8f8
 
         Ok(cpu::VmExit::Ignore)
     }
 
     #[cfg(feature = "sev_snp")]
-<<<<<<< HEAD
-    fn gpa_read(&self, gpa: u64, data: &mut [u8]) -> cpu::Result<()> {
-        for (gpa, chunk) in (gpa..)
-            .step_by(HV_READ_WRITE_GPA_MAX_SIZE as usize)
-            .zip(data.chunks_mut(HV_READ_WRITE_GPA_MAX_SIZE as usize))
-        {
-            let mut rw_gpa_arg = mshv_bindings::mshv_read_write_gpa {
-                base_gpa: gpa,
-                byte_count: chunk.len() as u32,
-                ..Default::default()
-            };
-            self.fd
-                .gpa_read(&mut rw_gpa_arg)
-                .map_err(|e| cpu::HypervisorCpuError::GpaRead(e.into()))?;
-
-            chunk.copy_from_slice(&rw_gpa_arg.data[..chunk.len()]);
-        }
-
-        Ok(())
-    }
-
-    #[cfg(feature = "sev_snp")]
-=======
->>>>>>> 95e3c8f8
     fn gpa_write(&self, gpa: u64, data: &[u8]) -> cpu::Result<()> {
         for (gpa, chunk) in (gpa..)
             .step_by(HV_READ_WRITE_GPA_MAX_SIZE as usize)
@@ -1885,8 +1698,6 @@
 
         Ok(())
     }
-<<<<<<< HEAD
-=======
 
     #[cfg(target_arch = "x86_64")]
     fn advance_rip_update_rax(
@@ -1932,7 +1743,6 @@
             _ => Err(cpu::HypervisorCpuError::UnsupportedSysReg(sys_regs)),
         }
     }
->>>>>>> 95e3c8f8
 }
 
 /// Wrapper over Mshv VM ioctls.
@@ -1944,11 +1754,7 @@
     #[cfg(feature = "sev_snp")]
     sev_snp_enabled: bool,
     #[cfg(feature = "sev_snp")]
-<<<<<<< HEAD
-    host_access_pages: Arc<SimpleAtomicBitmap>,
-=======
     host_access_pages: ArcSwap<AtomicBitmap>,
->>>>>>> 95e3c8f8
 }
 
 impl MshvVm {
@@ -2079,13 +1885,9 @@
             vm_ops,
             vm_fd: self.fd.clone(),
             #[cfg(feature = "sev_snp")]
-<<<<<<< HEAD
-            host_access_pages: self.host_access_pages.clone(),
-=======
             ghcb,
             #[cfg(feature = "sev_snp")]
             host_access_pages: ArcSwap::new(self.host_access_pages.load().clone()),
->>>>>>> 95e3c8f8
         };
         Ok(Arc::new(vcpu))
     }
@@ -2508,10 +2310,7 @@
     #[cfg(feature = "sev_snp")]
     fn gain_page_access(&self, gpa: u64, size: u32) -> vm::Result<()> {
         use mshv_ioctls::set_bits;
-<<<<<<< HEAD
-=======
         const ONE_GB: usize = 1024 * 1024 * 1024;
->>>>>>> 95e3c8f8
 
         if !self.sev_snp_enabled {
             return Ok(());
@@ -2520,10 +2319,6 @@
         let start_gpfn: u64 = gpa >> PAGE_SHIFT;
         let end_gpfn: u64 = (gpa + size as u64 - 1) >> PAGE_SHIFT;
 
-<<<<<<< HEAD
-        let gpas: Vec<u64> = (start_gpfn..=end_gpfn)
-            .filter(|x| !self.host_access_pages.is_bit_set(*x as usize))
-=======
         // Enlarge the bitmap if the PFN is greater than the bitmap length
         if end_gpfn >= self.host_access_pages.load().as_ref().len() as u64 {
             self.host_access_pages.rcu(|bitmap| {
@@ -2541,7 +2336,6 @@
                     .as_ref()
                     .is_bit_set(*x as usize)
             })
->>>>>>> 95e3c8f8
             .map(|x| x << PAGE_SHIFT)
             .collect();
 
@@ -2568,11 +2362,6 @@
                 .map_err(|e| vm::HypervisorVmError::ModifyGpaHostAccess(e.into()))?;
 
             for acquired_gpa in gpas {
-<<<<<<< HEAD
-                self.host_access_pages
-                    .set_bit((acquired_gpa >> PAGE_SHIFT) as usize);
-            }
-=======
                 self.host_access_pages.rcu(|bitmap| {
                     let bm = bitmap.clone();
                     bm.set_bit((acquired_gpa >> PAGE_SHIFT) as usize);
@@ -2622,7 +2411,6 @@
                         e
                     ))
                 })?;
->>>>>>> 95e3c8f8
         }
 
         self.fd
