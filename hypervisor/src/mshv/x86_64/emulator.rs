--- conflicted
+++ resolved
@@ -55,11 +55,6 @@
         Ok(())
     }
 
-<<<<<<< HEAD
-/// Platform emulation for Hyper-V
-impl PlatformEmulator for MshvEmulatorContext<'_> {
-    type CpuState = EmulatorCpuState;
-=======
     fn read_memory_flags(
         &self,
         gva: u64,
@@ -80,7 +75,6 @@
             let n = (gva + len) & HV_HYP_PAGE_MASK as u64;
             len -= n;
         }
->>>>>>> 62001b65
 
         self.r(gva, &mut data[..len as usize], flags)?;
 
