// Copyright © 2022 Intel Corporation
//
// SPDX-License-Identifier: Apache-2.0
//

// Performance tests

<<<<<<< HEAD
use crate::{mean, PerformanceTestControl};
use regex::Regex;
use std::fs;
use std::path::Path;
use std::path::PathBuf;
use std::process::Command;
use std::string::String;
use std::thread;
=======
use std::path::PathBuf;
>>>>>>> 62001b65
use std::time::Duration;
use std::{fs, thread};

use test_infra::{Error as InfraError, *};
use thiserror::Error;

use crate::{mean, PerformanceTestControl};

#[cfg(target_arch = "x86_64")]
pub const FOCAL_IMAGE_NAME: &str = "focal-server-cloudimg-amd64-custom-20210609-0.raw";
#[cfg(target_arch = "aarch64")]
pub const FOCAL_IMAGE_NAME: &str = "focal-server-cloudimg-arm64-custom-20210929-0-update-tool.raw";

#[allow(dead_code)]
#[derive(Error, Debug)]
enum Error {
    #[error("boot time could not be parsed")]
    BootTimeParse,
    #[error("infrastructure failure")]
    Infra(#[from] InfraError),
    #[error("restore time could not be parsed")]
    RestoreTimeParse,
}

const BLK_IO_TEST_IMG: &str = "/var/tmp/ch-blk-io-test.img";

pub fn init_tests() {
    // The test image cannot be created on tmpfs (e.g. /tmp) filesystem,
    // as tmpfs does not support O_DIRECT
    assert!(exec_host_command_output(&format!(
        "dd if=/dev/zero of={BLK_IO_TEST_IMG} bs=1M count=4096"
    ))
    .status
    .success());
}

pub fn cleanup_tests() {
    fs::remove_file(BLK_IO_TEST_IMG)
        .unwrap_or_else(|_| panic!("Failed to remove file '{BLK_IO_TEST_IMG}'."));
}

// Performance tests are expected to be executed sequentially, so we can
// start VM guests with the same IP while putting them on a different
// private network. The default constructor "Guest::new()" does not work
// well, as we can easily create more than 256 VMs from repeating various
// performance tests dozens times in a single run.
fn performance_test_new_guest(disk_config: Box<dyn DiskConfig>) -> Guest {
    Guest::new_from_ip_range(disk_config, "172.19", 0)
}

const DIRECT_KERNEL_BOOT_CMDLINE: &str =
    "root=/dev/vda1 console=hvc0 rw systemd.journald.forward_to_console=1";

// Creates the path for direct kernel boot and return the path.
// For x86_64, this function returns the vmlinux kernel path.
// For AArch64, this function returns the PE kernel path.
fn direct_kernel_boot_path() -> PathBuf {
    let mut workload_path = dirs::home_dir().unwrap();
    workload_path.push("workloads");

    let mut kernel_path = workload_path;
    #[cfg(target_arch = "x86_64")]
    kernel_path.push("vmlinux-x86_64");
    #[cfg(target_arch = "aarch64")]
    kernel_path.push("Image-arm64");

    kernel_path
}

fn remote_command(api_socket: &str, command: &str, arg: Option<&str>) -> bool {
    let mut cmd = std::process::Command::new(clh_command("ch-remote"));
    cmd.args([&format!("--api-socket={api_socket}"), command]);

    if let Some(arg) = arg {
        cmd.arg(arg);
    }
    let output = cmd.output().unwrap();
    if output.status.success() {
        true
    } else {
        eprintln!(
            "Error running ch-remote command: {:?}\nstderr: {}",
            &cmd,
            String::from_utf8_lossy(&output.stderr)
        );
        false
    }
}

fn direct_igvm_boot_path(console: Option<&str>) -> PathBuf {
    if is_guest_vm_type_cvm() {
        // get the default hvc0 igvm file if console string is not passed
        let console_str = console.unwrap_or("hvc0");

        if console_str != "hvc0" && console_str != "ttyS0" {
            panic!(
                "{}",
                format!("IGVM console should be hvc0 or ttyS0, got: {console_str}")
            );
        }

        // Path /igvm_files in docker volume maps to host vm path /usr/share/cloud-hypervisor/cvm
        // Please add directory as volume to docker container as /igvm_files
        // Refer ./scripts/dev_cli.sh for this
        let igvm_filepath = format!("/igvm_files/linux-{console_str}.bin");
        let igvm_path_exist = Path::new(&igvm_filepath);
        if igvm_path_exist.exists() {
            PathBuf::from(igvm_filepath)
        } else {
            panic!(
                "{}",
                format!("IGVM File not found at path: {igvm_filepath}")
            );
        }
    } else {
        PathBuf::from("")
    }
}

pub fn performance_net_throughput(control: &PerformanceTestControl) -> Vec<f64> {
    let test_timeout = control.test_timeout;
    let (rx, bandwidth) = control.net_control.unwrap();

    let focal = UbuntuDiskConfig::new(FOCAL_IMAGE_NAME.to_string());
    let guest = performance_test_new_guest(Box::new(focal));

    let num_queues = control.num_queues.unwrap();
    let queue_size = control.queue_size.unwrap();
    let net_params = format!(
        "tap=,mac={},ip={},mask=255.255.255.0,num_queues={},queue_size={}",
        guest.network.guest_mac, guest.network.host_ip, num_queues, queue_size,
    );

    let mut cmd = GuestCommand::new(&guest);
    cmd.args(["--cpus", &format!("boot={num_queues}")])
        .args(["--memory", "size=4G"])
        .default_disks()
        .args(["--net", net_params.as_str()])
        .capture_output()
        .verbosity(VerbosityLevel::Warn)
        .set_print_cmd(false);

    let igvm = direct_igvm_boot_path(Some("hvc0"));
    let kernel = direct_kernel_boot_path();
    cmd = extend_guest_cmd(
        cmd,
        kernel.to_str().unwrap(),
        Some(DIRECT_KERNEL_BOOT_CMDLINE),
        igvm.to_str().unwrap(),
        None,
    );

    let mut child = cmd.spawn().unwrap();
    let r = std::panic::catch_unwind(|| {
        guest.wait_vm_boot(None).unwrap();
        measure_virtio_net_throughput(test_timeout, num_queues / 2, &guest, rx, bandwidth).unwrap()
    });

    let _ = child.kill();
    let output = child.wait_with_output().unwrap();

    match r {
        Ok(r) => Vec::from([r, 0.0, 0.0, 0.0, 0.0]),
        Err(e) => {
            handle_child_output(Err(e), &output);
            panic!("test failed!");
        }
    }
}

pub fn performance_net_latency(control: &PerformanceTestControl) -> Vec<f64> {
    let focal = UbuntuDiskConfig::new(FOCAL_IMAGE_NAME.to_string());
    let guest = performance_test_new_guest(Box::new(focal));

    let num_queues = control.num_queues.unwrap();
    let queue_size = control.queue_size.unwrap();
    let net_params = format!(
        "tap=,mac={},ip={},mask=255.255.255.0,num_queues={},queue_size={}",
        guest.network.guest_mac, guest.network.host_ip, num_queues, queue_size,
    );

    let mut cmd = GuestCommand::new(&guest);
    cmd.args(["--cpus", &format!("boot={num_queues}")])
        .args(["--memory", "size=4G"])
        .default_disks()
        .args(["--net", net_params.as_str()])
        .capture_output()
        .verbosity(VerbosityLevel::Warn)
        .set_print_cmd(false);

    let igvm = direct_igvm_boot_path(Some("hvc0"));
    let kernel = direct_kernel_boot_path();
    cmd = extend_guest_cmd(
        cmd,
        kernel.to_str().unwrap(),
        Some(DIRECT_KERNEL_BOOT_CMDLINE),
        igvm.to_str().unwrap(),
        None,
    );

    let mut child = cmd.spawn().unwrap();

    let r = std::panic::catch_unwind(|| {
        guest.wait_vm_boot(None).unwrap();

        // 'ethr' tool will measure the latency multiple times with provided test time
        let latency = measure_virtio_net_latency(&guest, control.test_timeout).unwrap();
        mean(&latency).unwrap()
    });

    let _ = child.kill();
    let output = child.wait_with_output().unwrap();

    match r {
        Ok(r) => Vec::from([r, 0.0, 0.0, 0.0, 0.0]),
        Err(e) => {
            handle_child_output(Err(e), &output);
            panic!("test failed!");
        }
    }
}

fn parse_boot_time_output(output: &[u8]) -> Result<f64, Error> {
    std::panic::catch_unwind(|| {
        let l: Vec<String> = String::from_utf8_lossy(output)
            .lines()
            .filter(|l| l.contains("Debug I/O port: Kernel code"))
            .map(|l| l.to_string())
            .collect();

        assert_eq!(
            l.len(),
            2,
            "Expecting two matching lines for 'Debug I/O port: Kernel code'"
        );

        let time_stamp_kernel_start = {
            let s = l[0].split("--").collect::<Vec<&str>>();
            assert_eq!(
                s.len(),
                2,
                "Expecting '--' for the matching line of 'Debug I/O port' output"
            );

            // Sample output: "[Debug I/O port: Kernel code 0x40] 0.096537 seconds"
            assert!(
                s[1].contains("0x40"),
                "Expecting kernel code '0x40' for 'linux_kernel_start' time stamp output"
            );
            let t = s[1].split_whitespace().collect::<Vec<&str>>();
            assert_eq!(
                t.len(),
                8,
                "Expecting exact '8' words from the 'Debug I/O port' output"
            );
            assert!(
                t[7].eq("seconds"),
                "Expecting 'seconds' as the last word of the 'Debug I/O port' output"
            );

            t[6].parse::<f64>().unwrap()
        };

        let time_stamp_user_start = {
            let s = l[1].split("--").collect::<Vec<&str>>();
            assert_eq!(
                s.len(),
                2,
                "Expecting '--' for the matching line of 'Debug I/O port' output"
            );

            // Sample output: "Debug I/O port: Kernel code 0x41] 0.198980 seconds"
            assert!(
                s[1].contains("0x41"),
                "Expecting kernel code '0x41' for 'linux_kernel_start' time stamp output"
            );
            let t = s[1].split_whitespace().collect::<Vec<&str>>();
            assert_eq!(
                t.len(),
                8,
                "Expecting exact '8' words from the 'Debug I/O port' output"
            );
            assert!(
                t[7].eq("seconds"),
                "Expecting 'seconds' as the last word of the 'Debug I/O port' output"
            );

            t[6].parse::<f64>().unwrap()
        };

        time_stamp_user_start - time_stamp_kernel_start
    })
    .map_err(|_| {
        eprintln!(
            "=============== boot-time output ===============\n\n{}\n\n===========end============\n\n",
            String::from_utf8_lossy(output)
        );
        Error::BootTimeParse
    })
}

fn measure_boot_time(cmd: &mut GuestCommand, test_timeout: u32) -> Result<Vec<f64>, Error> {
    let mut child = cmd.capture_output().set_print_cmd(false).spawn().unwrap();

    if is_guest_vm_type_cvm() {
        thread::sleep(Duration::new(60_u64, 0));
    } else {
        thread::sleep(Duration::new(test_timeout as u64, 0));
    }
    let _ = child.kill();
    let output = child.wait_with_output().unwrap();

    let boot_time = std::panic::catch_unwind(|| {
        parse_boot_time_output(&output.stderr).inspect_err(|_| {
            eprintln!(
                "\n\n==== Start child stdout ====\n\n{}\n\n==== End child stdout ====",
                String::from_utf8_lossy(&output.stdout)
            );
            eprintln!(
                "\n\n==== Start child stderr ====\n\n{}\n\n==== End child stderr ====",
                String::from_utf8_lossy(&output.stderr)
            );
        })
    });
    #[allow(clippy::redundant_pattern_matching)]
    if let Ok(..) = boot_time {
        Ok(Vec::from([
            boot_time.unwrap().unwrap(),
            get_cvm_boot_params(
                "address_space_time",
                String::from_utf8_lossy(&output.stderr).to_string(),
            ),
            get_cvm_boot_params(
                "hashing_page_time",
                String::from_utf8_lossy(&output.stderr).to_string(),
            ),
            get_cvm_boot_params(
                "hashing_page_count",
                String::from_utf8_lossy(&output.stderr).to_string(),
            ),
            get_cvm_boot_params(
                "launch_command_time",
                String::from_utf8_lossy(&output.stderr).to_string(),
            ),
        ]))
    } else {
        panic!("test failed!");
    }
}

pub fn performance_boot_time(control: &PerformanceTestControl) -> Vec<f64> {
    let r = std::panic::catch_unwind(|| {
        let focal = UbuntuDiskConfig::new(FOCAL_IMAGE_NAME.to_string());
        let guest = performance_test_new_guest(Box::new(focal));
        let mut cmd = GuestCommand::new(&guest);

        cmd.args([
            "--cpus",
            &format!("boot={}", control.num_boot_vcpus.unwrap_or(1)),
        ])
        .args(["--memory", "size=1G"])
        .args(["--console", "off"])
        .verbosity(VerbosityLevel::Warn)
        .default_disks();

        let igvm = direct_igvm_boot_path(Some("hvc0"));
        let kernel = direct_kernel_boot_path();
        cmd = extend_guest_cmd(
            cmd,
            kernel.to_str().unwrap(),
            Some(DIRECT_KERNEL_BOOT_CMDLINE),
            igvm.to_str().unwrap(),
            None,
        );

        measure_boot_time(&mut cmd, control.test_timeout).unwrap()
    });

    match r {
        Ok(r) => r,
        Err(_) => {
            panic!("test failed!");
        }
    }
}

pub fn performance_boot_time_pmem(control: &PerformanceTestControl) -> Vec<f64> {
    let r = std::panic::catch_unwind(|| {
        let focal = UbuntuDiskConfig::new(FOCAL_IMAGE_NAME.to_string());
        let guest = performance_test_new_guest(Box::new(focal));
        let mut cmd = GuestCommand::new(&guest);
        let c = cmd
            .args([
                "--cpus",
                &format!("boot={}", control.num_boot_vcpus.unwrap_or(1)),
            ])
            .args(["--memory", "size=1G,hugepages=on"])
            .args(["--kernel", direct_kernel_boot_path().to_str().unwrap()])
            .args(["--cmdline", "root=/dev/pmem0p1 console=ttyS0 quiet rw"])
            .args(["--console", "off"])
            .args([
                "--pmem",
                format!(
                    "file={}",
                    guest.disk_config.disk(DiskType::OperatingSystem).unwrap()
                )
                .as_str(),
            ])
            .verbosity(VerbosityLevel::Warn);

        measure_boot_time(c, control.test_timeout).unwrap()
    });

    match r {
        Ok(r) => r,
        Err(_) => {
            panic!("test failed!");
        }
    }
}

pub fn performance_boot_time_hugepage(control: &PerformanceTestControl) -> Vec<f64> {
    let command = Command::new("free").arg("-g").output().unwrap();
    let output = String::from_utf8_lossy(&command.stdout).to_string();
    // Define a regex pattern to capture the total memory value
    let re = Regex::new(r"Mem:\s+(\d+)").unwrap();

    // Extract the total memory value
    if let Some(captures) = re.captures(&output) {
        if let Some(total_mem) = captures.get(1) {
            let total_mem_value: u32 = total_mem.as_str().parse().unwrap();
            if total_mem_value < 128 {
                println!(
                    "SKIPPED: testcase 'boot_time_32_vcpus_hugepage_ms' required 128G to be run"
                );
                return Vec::from([0.0, 0.0, 0.0, 0.0, 0.0]);
            }
        }
    }

    let r = std::panic::catch_unwind(|| {
        let focal = UbuntuDiskConfig::new(FOCAL_IMAGE_NAME.to_string());
        let guest = performance_test_new_guest(Box::new(focal));
        let mut cmd = GuestCommand::new(&guest);

        cmd.args([
            "--cpus",
            &format!("boot={}", control.num_boot_vcpus.unwrap_or(1)),
        ])
        .args([
            "--memory",
            "size=128G,prefault=on,hugepages=on,hugepage_size=2M,shared=on",
        ])
        .args(["--console", "off"])
        .verbosity(VerbosityLevel::Info)
        .default_disks();

        let igvm = direct_igvm_boot_path(Some("hvc0"));
        let kernel = direct_kernel_boot_path();
        cmd = extend_guest_cmd(
            cmd,
            kernel.to_str().unwrap(),
            Some(DIRECT_KERNEL_BOOT_CMDLINE),
            igvm.to_str().unwrap(),
            None,
        );

        measure_boot_time(&mut cmd, control.test_timeout).unwrap()
    });

    match r {
        Ok(r) => r,
        Err(_) => {
            panic!("test failed!");
        }
    }
}

pub fn performance_block_io(control: &PerformanceTestControl) -> Vec<f64> {
    let test_timeout = control.test_timeout;
    let num_queues = control.num_queues.unwrap();
    let (fio_ops, bandwidth) = control.fio_control.as_ref().unwrap();

    let focal = UbuntuDiskConfig::new(FOCAL_IMAGE_NAME.to_string());
    let guest = performance_test_new_guest(Box::new(focal));
    let api_socket = guest
        .tmp_dir
        .as_path()
        .join("cloud-hypervisor.sock")
        .to_str()
        .unwrap()
        .to_string();

    let mut cmd = GuestCommand::new(&guest);
    cmd.args(["--cpus", &format!("boot={num_queues}")])
        .args(["--memory", "size=4G"])
        .default_net()
        .args(["--api-socket", &api_socket])
        .capture_output()
        .verbosity(VerbosityLevel::Warn)
        .set_print_cmd(false);

    let mut disk_args = vec![
        "--disk".to_string(),
        format!(
            "path={}",
            guest.disk_config.disk(DiskType::OperatingSystem).unwrap()
        )
        .to_string(),
        format!(
            "path={}",
            guest.disk_config.disk(DiskType::CloudInit).unwrap()
        )
        .to_string(),
    ];

    if run_block_io_with_datadisk() {
        let disk = get_block_io_datadisk().unwrap_or("".to_owned());
        // Check if disk exist on host
        if fs::metadata(&disk).is_ok() {
            let disk_arg = format!(
                "path={disk}{}",
                if run_block_io_without_cache() {
                    ",direct=on"
                } else {
                    ""
                }
            );
            disk_args.push(disk_arg.to_string());
        } else {
            println!("SKIPPED: Disk does not exist: {disk:?}");
            return Vec::from([0.0, 0.0, 0.0, 0.0, 0.0]);
        }
    } else {
        let disk_arg = format!(
            "path={BLK_IO_TEST_IMG}{}",
            if run_block_io_without_cache() {
                ",direct=on"
            } else {
                ""
            }
        );
        disk_args.push(disk_arg.to_string());
    }
    cmd.args(disk_args);

    let igvm = direct_igvm_boot_path(Some("hvc0"));
    let kernel = direct_kernel_boot_path();
    cmd = extend_guest_cmd(
        cmd,
        kernel.to_str().unwrap(),
        Some(DIRECT_KERNEL_BOOT_CMDLINE),
        igvm.to_str().unwrap(),
        None,
    );

    let mut child = cmd.spawn().unwrap();
    let r = std::panic::catch_unwind(|| {
        guest.wait_vm_boot(None).unwrap();
        let env_block_size_kb = get_block_size();
        let block_size_kb = match env_block_size_kb {
            Some(val) if val.is_empty() => "4".to_string(),
            _ => env_block_size_kb.unwrap(),
        };
        let fio_command = format!(
            "sudo fio --filename=/dev/vdc --name=test --output-format=json \
            --direct=1 --bs={block_size_kb}k --ioengine=io_uring --iodepth=64 \
            --rw={fio_ops} --runtime={test_timeout} --numjobs={num_queues}"
        );
        let output = guest
            .ssh_command(&fio_command)
            .map_err(InfraError::SshCommand)
            .unwrap();

        // Parse fio output
        if *bandwidth {
            parse_fio_output(&output, fio_ops, num_queues).unwrap()
        } else {
            parse_fio_output_iops(&output, fio_ops, num_queues).unwrap()
        }
    });

    let _ = child.kill();
    let output = child.wait_with_output().unwrap();

    match r {
        Ok(r) => Vec::from([r, 0.0, 0.0, 0.0, 0.0]),
        Err(e) => {
            handle_child_output(Err(e), &output);
            panic!("test failed!");
        }
    }
}

// Parse the event_monitor file based on the format that each event
// is followed by a double newline
fn parse_event_file(event_file: &str) -> Vec<serde_json::Value> {
    let content = fs::read(event_file).unwrap();
    let mut ret = Vec::new();
    for entry in String::from_utf8_lossy(&content)
        .trim()
        .split("\n\n")
        .collect::<Vec<&str>>()
    {
        ret.push(serde_json::from_str(entry).unwrap());
    }
    ret
}

fn parse_restore_time_output(events: &[serde_json::Value]) -> Result<f64, Error> {
    for entry in events.iter() {
        if entry["event"].as_str().unwrap() == "restored" {
            let duration = entry["timestamp"]["secs"].as_u64().unwrap() as f64 * 1_000f64
                + entry["timestamp"]["nanos"].as_u64().unwrap() as f64 / 1_000_000f64;
            return Ok(duration);
        }
    }
    Err(Error::RestoreTimeParse)
}

fn measure_restore_time(
    cmd: &mut GuestCommand,
    event_file: &str,
    test_timeout: u32,
) -> Result<f64, Error> {
    let mut child = cmd
        .capture_output()
        .verbosity(VerbosityLevel::Warn)
        .set_print_cmd(false)
        .spawn()
        .unwrap();

    thread::sleep(Duration::new((test_timeout / 2) as u64, 0));
    let _ = child.kill();
    let output = child.wait_with_output().unwrap();

    let json_events = parse_event_file(event_file);

    parse_restore_time_output(&json_events).inspect_err(|_| {
        eprintln!(
            "\n\n==== Start child stdout ====\n\n{}\n\n==== End child stdout ====\
            \n\n==== Start child stderr ====\n\n{}\n\n==== End child stderr ====",
            String::from_utf8_lossy(&output.stdout),
            String::from_utf8_lossy(&output.stderr)
        )
    })
}

pub fn performance_restore_latency(control: &PerformanceTestControl) -> Vec<f64> {
    let r = std::panic::catch_unwind(|| {
        let focal = UbuntuDiskConfig::new(FOCAL_IMAGE_NAME.to_string());
        let guest = performance_test_new_guest(Box::new(focal));
        let api_socket_source = String::from(
            guest
                .tmp_dir
                .as_path()
                .join("cloud-hypervisor.sock")
                .to_str()
                .unwrap(),
        );

        let mut child = GuestCommand::new(&guest)
            .args(["--api-socket", &api_socket_source])
            .args([
                "--cpus",
                &format!("boot={}", control.num_boot_vcpus.unwrap_or(1)),
            ])
            .args(["--memory", "size=256M"])
            .args(["--kernel", direct_kernel_boot_path().to_str().unwrap()])
            .args(["--cmdline", DIRECT_KERNEL_BOOT_CMDLINE])
            .args(["--console", "off"])
            .default_disks()
            .set_print_cmd(false)
            .spawn()
            .unwrap();

        thread::sleep(Duration::new((control.test_timeout / 2) as u64, 0));
        let snapshot_dir = String::from(guest.tmp_dir.as_path().join("snapshot").to_str().unwrap());
        std::fs::create_dir(&snapshot_dir).unwrap();
        assert!(remote_command(&api_socket_source, "pause", None));
        assert!(remote_command(
            &api_socket_source,
            "snapshot",
            Some(format!("file://{snapshot_dir}").as_str()),
        ));

        let _ = child.kill();
        child.wait().unwrap();

        let event_path = String::from(guest.tmp_dir.as_path().join("event.json").to_str().unwrap());
        let mut cmd = GuestCommand::new(&guest);
        let c = cmd
            .args([
                "--restore",
                format!("source_url=file://{snapshot_dir}").as_str(),
            ])
            .args(["--event-monitor", format!("path={event_path}").as_str()]);

        measure_restore_time(c, event_path.as_str(), control.test_timeout).unwrap()
    });

    match r {
        Ok(r) => Vec::from([r, 0.0, 0.0, 0.0, 0.0]),
        Err(_) => {
            panic!("test failed!");
        }
    }
}

pub fn get_cvm_boot_params(param: &str, output: String) -> f64 {
    let re = match param {
        "address_space_time" => Regex::new(r"Time it took to allocate address space (\d+\.\d+)s"),
        "hashing_page_time" => Regex::new(r"Time it took to for hashing pages (\d+\.\d+)s.*"),
        "hashing_page_count" => Regex::new(r"Time it took to for hashing pages .*page_count (\d+)"),
        "launch_command_time" => {
            Regex::new(r"Time it took to for launch complete command  (\d+\.\d+)ms")
        }
        _ => panic!("Invalid CVM param"),
    };

    if let Some(captured) = re.unwrap().captures(output.as_str()) {
        if let Some(matched) = captured.get(1) {
            let number_str = matched.as_str();
            if let Ok(number) = number_str.parse::<f64>() {
                return number;
            }
        }
    }
    0.0
}

#[cfg(test)]
mod tests {
    use super::*;

    #[test]
    fn test_parse_iperf3_output() {
        let output = r#"
{
	"end":	{
		"sum_sent":	{
			"start":	0,
			"end":	5.000196,
			"seconds":	5.000196,
			"bytes":	14973836248,
			"bits_per_second":	23957198874.604115,
			"retransmits":	0,
			"sender":	false
		}
	}
}
       "#;
        assert_eq!(
            parse_iperf3_output(output.as_bytes(), true, true).unwrap(),
            23957198874.604115
        );

        let output = r#"
{
	"end":	{
		"sum_received":	{
			"start":	0,
			"end":	5.000626,
			"seconds":	5.000626,
			"bytes":	24703557800,
			"bits_per_second":	39520744482.79,
			"sender":	true
		}
	}
}
              "#;
        assert_eq!(
            parse_iperf3_output(output.as_bytes(), false, true).unwrap(),
            39520744482.79
        );
        let output = r#"
{
    "end":	{
        "sum":  {
            "start":        0,
            "end":  5.000036,
            "seconds":      5.000036,
            "bytes":        29944971264,
            "bits_per_second":      47911877363.396217,
            "jitter_ms":    0.0038609822983198556,
            "lost_packets": 16,
            "packets":      913848,
            "lost_percent": 0.0017508382137948542,
            "sender":       true
        }
    }
}
              "#;
        assert_eq!(
            parse_iperf3_output(output.as_bytes(), true, false).unwrap(),
            182765.08409139456
        );
    }

    #[test]
    fn test_parse_ethr_latency_output() {
        let output = r#"{"Time":"2022-02-08T03:52:50Z","Title":"","Type":"INFO","Message":"Using destination: 192.168.249.2, ip: 192.168.249.2, port: 8888"}
{"Time":"2022-02-08T03:52:51Z","Title":"","Type":"INFO","Message":"Running latency test: 1000, 1"}
{"Time":"2022-02-08T03:52:51Z","Title":"","Type":"LatencyResult","RemoteAddr":"192.168.249.2","Protocol":"TCP","Avg":"80.712us","Min":"61.677us","P50":"257.014us","P90":"74.418us","P95":"107.283us","P99":"119.309us","P999":"142.100us","P9999":"216.341us","Max":"216.341us"}
{"Time":"2022-02-08T03:52:52Z","Title":"","Type":"LatencyResult","RemoteAddr":"192.168.249.2","Protocol":"TCP","Avg":"79.826us","Min":"55.129us","P50":"598.996us","P90":"73.849us","P95":"106.552us","P99":"122.152us","P999":"142.459us","P9999":"474.280us","Max":"474.280us"}
{"Time":"2022-02-08T03:52:53Z","Title":"","Type":"LatencyResult","RemoteAddr":"192.168.249.2","Protocol":"TCP","Avg":"78.239us","Min":"56.999us","P50":"396.820us","P90":"69.469us","P95":"115.421us","P99":"119.404us","P999":"130.158us","P9999":"258.686us","Max":"258.686us"}"#;

        let ret = parse_ethr_latency_output(output.as_bytes()).unwrap();
        let reference = vec![80.712_f64, 79.826_f64, 78.239_f64];
        assert_eq!(ret, reference);
    }

    #[test]
    fn test_parse_boot_time_output() {
        let output = r#"
cloud-hypervisor: 161.167103ms: <vcpu0> INFO:vmm/src/vm.rs:392 -- [Debug I/O port: Kernel code 0x40] 0.132 seconds
cloud-hypervisor: 613.57361ms: <vcpu0> INFO:vmm/src/vm.rs:392 -- [Debug I/O port: Kernel code 0x41] 0.5845 seconds
        "#;

        assert_eq!(parse_boot_time_output(output.as_bytes()).unwrap(), 0.4525);
    }
    #[test]
    fn test_parse_restore_time_output() {
        let output = r#"
{
  "timestamp": {
    "secs": 0,
    "nanos": 4664404
  },
  "source": "virtio-device",
  "event": "activated",
  "properties": {
    "id": "__rng"
  }
}

{
  "timestamp": {
    "secs": 0,
    "nanos": 5505133
  },
  "source": "vm",
  "event": "restored",
  "properties": null
}
"#;
        let mut ret = Vec::new();
        for entry in String::from(output)
            .trim()
            .split("\n\n")
            .collect::<Vec<&str>>()
        {
            ret.push(serde_json::from_str(entry).unwrap());
        }

        assert_eq!(parse_restore_time_output(&ret).unwrap(), 5.505133_f64);
    }
    #[test]
    fn test_parse_fio_output() {
        let output = r#"
{
  "jobs" : [
    {
      "read" : {
        "io_bytes" : 1965273088,
        "io_kbytes" : 1919212,
        "bw_bytes" : 392976022,
        "bw" : 383765,
        "iops" : 95941.411718,
        "runtime" : 5001,
        "total_ios" : 479803,
        "short_ios" : 0,
        "drop_ios" : 0
      }
    }
  ]
}
"#;

        let bps = 1965273088_f64 / (5001_f64 / 1000_f64);
        assert_eq!(
            parse_fio_output(output, &FioOps::RandomRead, 1).unwrap(),
            bps
        );
        assert_eq!(parse_fio_output(output, &FioOps::Read, 1).unwrap(), bps);

        let output = r#"
{
  "jobs" : [
    {
      "write" : {
        "io_bytes" : 1172783104,
        "io_kbytes" : 1145296,
        "bw_bytes" : 234462835,
        "bw" : 228967,
        "iops" : 57241.903239,
        "runtime" : 5002,
        "total_ios" : 286324,
        "short_ios" : 0,
        "drop_ios" : 0
      }
    },
    {
      "write" : {
        "io_bytes" : 1172234240,
        "io_kbytes" : 1144760,
        "bw_bytes" : 234353106,
        "bw" : 228860,
        "iops" : 57215.113954,
        "runtime" : 5002,
        "total_ios" : 286190,
        "short_ios" : 0,
        "drop_ios" : 0
      }
    }
  ]
}
"#;

        let bps = 1172783104_f64 / (5002_f64 / 1000_f64) + 1172234240_f64 / (5002_f64 / 1000_f64);
        assert_eq!(
            parse_fio_output(output, &FioOps::RandomWrite, 2).unwrap(),
            bps
        );
        assert_eq!(parse_fio_output(output, &FioOps::Write, 2).unwrap(), bps);
    }
}<|MERGE_RESOLUTION|>--- conflicted
+++ resolved
@@ -5,21 +5,12 @@
 
 // Performance tests
 
-<<<<<<< HEAD
-use crate::{mean, PerformanceTestControl};
-use regex::Regex;
-use std::fs;
-use std::path::Path;
-use std::path::PathBuf;
+use std::path::{Path, PathBuf};
 use std::process::Command;
-use std::string::String;
-use std::thread;
-=======
-use std::path::PathBuf;
->>>>>>> 62001b65
 use std::time::Duration;
 use std::{fs, thread};
 
+use regex::Regex;
 use test_infra::{Error as InfraError, *};
 use thiserror::Error;
 
