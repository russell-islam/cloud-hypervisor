--- conflicted
+++ resolved
@@ -5,21 +5,12 @@
 
 // Performance tests
 
-<<<<<<< HEAD
-use crate::{mean, PerformanceTestControl};
-use regex::Regex;
-use std::fs;
-use std::path::Path;
-use std::path::PathBuf;
+use std::path::{Path, PathBuf};
 use std::process::Command;
-use std::string::String;
-use std::thread;
-=======
-use std::path::PathBuf;
->>>>>>> 95e3c8f8
 use std::time::Duration;
 use std::{fs, thread};
 
+use regex::Regex;
 use test_infra::{Error as InfraError, *};
 use thiserror::Error;
 
@@ -459,15 +450,13 @@
     let re = Regex::new(r"Mem:\s+(\d+)").unwrap();
 
     // Extract the total memory value
-    if let Some(captures) = re.captures(&output) {
-        if let Some(total_mem) = captures.get(1) {
-            let total_mem_value: u32 = total_mem.as_str().parse().unwrap();
-            if total_mem_value < 128 {
-                println!(
-                    "SKIPPED: testcase 'boot_time_32_vcpus_hugepage_ms' required 128G to be run"
-                );
-                return Vec::from([0.0, 0.0, 0.0, 0.0, 0.0]);
-            }
+    if let Some(captures) = re.captures(&output)
+        && let Some(total_mem) = captures.get(1)
+    {
+        let total_mem_value: u32 = total_mem.as_str().parse().unwrap();
+        if total_mem_value < 128 {
+            println!("SKIPPED: testcase 'boot_time_32_vcpus_hugepage_ms' required 128G to be run");
+            return Vec::from([0.0, 0.0, 0.0, 0.0, 0.0]);
         }
     }
 
@@ -751,12 +740,12 @@
         _ => panic!("Invalid CVM param"),
     };
 
-    if let Some(captured) = re.unwrap().captures(output.as_str()) {
-        if let Some(matched) = captured.get(1) {
-            let number_str = matched.as_str();
-            if let Ok(number) = number_str.parse::<f64>() {
-                return number;
-            }
+    if let Some(captured) = re.unwrap().captures(output.as_str())
+        && let Some(matched) = captured.get(1)
+    {
+        let number_str = matched.as_str();
+        if let Ok(number) = number_str.parse::<f64>() {
+            return number;
         }
     }
     0.0
