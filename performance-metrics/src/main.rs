// Copyright © 2022 Intel Corporation
//
// SPDX-License-Identifier: Apache-2.0
//

// Custom harness to run performance tests
extern crate test_infra;

mod performance_tests;

use std::process::Command;
use std::sync::mpsc::channel;
use std::sync::Arc;
use std::time::Duration;
use std::{env, fmt, thread};

use clap::{Arg, ArgAction, Command as ClapCommand};
use performance_tests::*;
use serde::{Deserialize, Serialize};
<<<<<<< HEAD
use std::{
    env, fmt,
    process::Command,
    sync::{mpsc::channel, Arc},
    thread,
    time::Duration,
};
use test_infra::*;
=======
use test_infra::FioOps;
>>>>>>> c9a39cf5
use thiserror::Error;

#[derive(Error, Debug)]
enum Error {
    #[error("Error: test timed-out")]
    TestTimeout,
    #[error("Error: test failed")]
    TestFailed,
}

enum PerfAttrib {
    Mean,
    StdDev,
    Max,
    Min,
}

#[derive(Deserialize, Serialize)]
pub struct PerformanceTestResult {
    name: String,
    mean: f64,
    std_dev: f64,
    max: f64,
    min: f64,
    address_space_time_mean: f64,
    address_space_time_max: f64,
    address_space_time_min: f64,
    hashing_page_time_mean: f64,
    hashing_page_time_max: f64,
    hashing_page_time_min: f64,
    hashing_page_count_mean: f64,
    hashing_page_count_max: f64,
    hashing_page_count_min: f64,
    launch_command_time_mean: f64,
    launch_command_time_max: f64,
    launch_command_time_min: f64,
}

#[derive(Deserialize, Serialize)]
pub struct MetricsReport {
    pub git_human_readable: String,
    pub git_revision: String,
    pub git_commit_date: String,
    pub date: String,
    pub results: Vec<PerformanceTestResult>,
}

impl Default for MetricsReport {
    fn default() -> Self {
        let mut git_human_readable = "".to_string();
        if let Ok(git_out) = Command::new("git").args(["describe", "--dirty"]).output() {
            if git_out.status.success() {
                git_human_readable = String::from_utf8(git_out.stdout)
                    .unwrap()
                    .trim()
                    .to_string();
            } else {
                eprintln!(
                    "Error generating human readable git reference: {}",
                    String::from_utf8(git_out.stderr).unwrap()
                );
            }
        }

        let mut git_revision = "".to_string();
        if let Ok(git_out) = Command::new("git").args(["rev-parse", "HEAD"]).output() {
            if git_out.status.success() {
                git_revision = String::from_utf8(git_out.stdout)
                    .unwrap()
                    .trim()
                    .to_string();
            } else {
                eprintln!(
                    "Error generating git reference: {}",
                    String::from_utf8(git_out.stderr).unwrap()
                );
            }
        }

        let mut git_commit_date = "".to_string();
        if let Ok(git_out) = Command::new("git")
            .args(["show", "-s", "--format=%cd"])
            .output()
        {
            if git_out.status.success() {
                git_commit_date = String::from_utf8(git_out.stdout)
                    .unwrap()
                    .trim()
                    .to_string();
            } else {
                eprintln!(
                    "Error generating git commit date: {}",
                    String::from_utf8(git_out.stderr).unwrap()
                );
            }
        }

        MetricsReport {
            git_human_readable,
            git_revision,
            git_commit_date,
            date: date(),
            results: Vec::new(),
        }
    }
}

#[derive(Default)]
pub struct PerformanceTestOverrides {
    test_iterations: Option<u32>,
    test_timeout: Option<u32>,
}

impl fmt::Display for PerformanceTestOverrides {
    fn fmt(&self, f: &mut fmt::Formatter) -> fmt::Result {
        if let Some(test_iterations) = self.test_iterations {
            write!(f, "test_iterations = {test_iterations}, ")?;
        }
        if let Some(test_timeout) = self.test_timeout {
            write!(f, "test_timeout = {test_timeout}")?;
        }

        Ok(())
    }
}

#[derive(Clone)]
pub struct PerformanceTestControl {
    test_timeout: u32,
    test_iterations: u32,
    num_queues: Option<u32>,
    queue_size: Option<u32>,
    net_control: Option<(bool, bool)>, // First bool is for RX(true)/TX(false), second bool is for bandwidth or PPS
    fio_control: Option<(FioOps, bool)>, // Second parameter controls whether we want bandwidth or IOPS
    num_boot_vcpus: Option<u8>,
}

impl fmt::Display for PerformanceTestControl {
    fn fmt(&self, f: &mut fmt::Formatter) -> fmt::Result {
        let mut output = format!(
            "test_timeout = {}s, test_iterations = {}",
            self.test_timeout, self.test_iterations
        );
        if let Some(o) = self.num_queues {
            output = format!("{output}, num_queues = {o}");
        }
        if let Some(o) = self.queue_size {
            output = format!("{output}, queue_size = {o}");
        }
        if let Some(o) = self.net_control {
            let (rx, bw) = o;
            output = format!("{output}, rx = {rx}, bandwidth = {bw}");
        }
        if let Some(o) = &self.fio_control {
            let (ops, bw) = o;
            output = format!("{output}, fio_ops = {ops}, bandwidth = {bw}");
        }

        write!(f, "{output}")
    }
}

impl PerformanceTestControl {
    const fn default() -> Self {
        Self {
            test_timeout: 10,
            test_iterations: 5,
            num_queues: None,
            queue_size: None,
            net_control: None,
            fio_control: None,
            num_boot_vcpus: Some(1),
        }
    }
}

/// A performance test should finish within the a certain time-out and
/// return a performance metrics number (including the average number and
/// standard deviation)
struct PerformanceTest {
    pub name: &'static str,
    pub func_ptr: fn(&PerformanceTestControl) -> Vec<f64>,
    pub control: PerformanceTestControl,
    unit_adjuster: fn(f64) -> f64,
}

impl PerformanceTest {
    pub fn run(&self, overrides: &PerformanceTestOverrides) -> PerformanceTestResult {
        let mut metrics: Vec<f64> = Vec::new();
        let mut address_space_time: Vec<f64> = Vec::new();
        let mut hashing_page_time: Vec<f64> = Vec::new();
        let mut hashing_page_count: Vec<f64> = Vec::new();
        let mut launch_command_time: Vec<f64> = Vec::new();
        let mut res: Vec<f64>;

        for _ in 0..overrides
            .test_iterations
            .unwrap_or(self.control.test_iterations)
        {
            // update the timeout in control if passed explicitly and run testcase with it
            if let Some(test_timeout) = overrides.test_timeout {
                let mut control: PerformanceTestControl = self.control.clone();
                control.test_timeout = test_timeout;
                res = (self.func_ptr)(&control);
            } else {
                res = (self.func_ptr)(&self.control);
            }
            metrics.push(res[0]);
            address_space_time.push(res[1]);
            hashing_page_time.push(res[2]);
            hashing_page_count.push(res[3]);
            launch_command_time.push(res[4]);
        }

        let address_space_time_mean = get_perf_attrb(
            Some(adjuster::s_to_ms),
            PerfAttrib::Mean,
            &address_space_time,
        )
        .unwrap();
        let address_space_time_max = get_perf_attrb(
            Some(adjuster::s_to_ms),
            PerfAttrib::Max,
            &address_space_time,
        )
        .unwrap();
        let address_space_time_min = get_perf_attrb(
            Some(adjuster::s_to_ms),
            PerfAttrib::Min,
            &address_space_time,
        )
        .unwrap();

        let hashing_page_time_mean = get_perf_attrb(
            Some(adjuster::s_to_ms),
            PerfAttrib::Mean,
            &hashing_page_time,
        )
        .unwrap();
        let hashing_page_time_max =
            get_perf_attrb(Some(adjuster::s_to_ms), PerfAttrib::Max, &hashing_page_time).unwrap();
        let hashing_page_time_min =
            get_perf_attrb(Some(adjuster::s_to_ms), PerfAttrib::Min, &hashing_page_time).unwrap();

        let hashing_page_count_mean =
            get_perf_attrb(None, PerfAttrib::Mean, &hashing_page_count).unwrap();
        let hashing_page_count_max =
            get_perf_attrb(None, PerfAttrib::Max, &hashing_page_count).unwrap();
        let hashing_page_count_min =
            get_perf_attrb(None, PerfAttrib::Min, &hashing_page_count).unwrap();

        let launch_command_time_mean =
            get_perf_attrb(None, PerfAttrib::Mean, &launch_command_time).unwrap();
        let launch_command_time_max =
            get_perf_attrb(None, PerfAttrib::Max, &launch_command_time).unwrap();
        let launch_command_time_min =
            get_perf_attrb(None, PerfAttrib::Min, &launch_command_time).unwrap();

        let mean = get_perf_attrb(Some(self.unit_adjuster), PerfAttrib::Mean, &metrics).unwrap();
        let std_dev =
            get_perf_attrb(Some(self.unit_adjuster), PerfAttrib::StdDev, &metrics).unwrap();
        let max = get_perf_attrb(Some(self.unit_adjuster), PerfAttrib::Max, &metrics).unwrap();
        let min = get_perf_attrb(Some(self.unit_adjuster), PerfAttrib::Min, &metrics).unwrap();

        PerformanceTestResult {
            name: self.name.to_string(),
            mean,
            std_dev,
            max,
            min,
            address_space_time_mean,
            address_space_time_max,
            address_space_time_min,
            hashing_page_time_mean,
            hashing_page_time_max,
            hashing_page_time_min,
            hashing_page_count_mean,
            hashing_page_count_max,
            hashing_page_count_min,
            launch_command_time_mean,
            launch_command_time_max,
            launch_command_time_min,
        }
    }

    // Calculate the timeout for each test
    // Note: To cover the setup/cleanup time, 20s is added for each iteration of the test
    pub fn calc_timeout(&self, test_iterations: &Option<u32>, test_timeout: &Option<u32>) -> u64 {
        let setup_time = if is_guest_vm_type_cvm() { 100 } else { 30 };
        ((test_timeout.unwrap_or(self.control.test_timeout) + setup_time)
            * test_iterations.unwrap_or(self.control.test_iterations)) as u64
    }
}

fn mean(data: &[f64]) -> Option<f64> {
    let count = data.len();

    if count > 0 {
        Some(data.iter().sum::<f64>() / count as f64)
    } else {
        None
    }
}

fn std_deviation(data: &[f64]) -> Option<f64> {
    let count = data.len();

    if count > 0 {
        let mean = mean(data).unwrap();
        let variance = data
            .iter()
            .map(|value| {
                let diff = mean - *value;
                diff * diff
            })
            .sum::<f64>()
            / count as f64;

        Some(variance.sqrt())
    } else {
        None
    }
}

fn get_perf_attrb(
    unit_adjuster: Option<fn(f64) -> f64>,
    perf_attrb: PerfAttrib,
    data: &[f64],
) -> Option<f64> {
    let res: f64 = match perf_attrb {
        PerfAttrib::Mean => mean(data).unwrap(),
        PerfAttrib::StdDev => std_deviation(data).unwrap(),
        PerfAttrib::Max => data.to_owned().iter().copied().reduce(f64::max).unwrap(),
        PerfAttrib::Min => data.to_owned().iter().copied().reduce(f64::min).unwrap(),
    };
    match unit_adjuster {
        Some(f) => Some(f(res)),
        None => Some(res),
    }
}

mod adjuster {
    pub fn identity(v: f64) -> f64 {
        v
    }

    pub fn s_to_ms(v: f64) -> f64 {
        v * 1000.0
    }

    pub fn bps_to_gbps(v: f64) -> f64 {
        v / (1_000_000_000_f64)
    }

    #[allow(non_snake_case)]
    pub fn Bps_to_MiBps(v: f64) -> f64 {
        v / (1 << 20) as f64
    }
}

const TEST_LIST: [PerformanceTest; 31] = [
    PerformanceTest {
        name: "boot_time_ms",
        func_ptr: performance_boot_time,
        control: PerformanceTestControl {
            test_timeout: 2,
            test_iterations: 10,
            ..PerformanceTestControl::default()
        },
        unit_adjuster: adjuster::s_to_ms,
    },
    PerformanceTest {
        name: "boot_time_pmem_ms",
        func_ptr: performance_boot_time_pmem,
        control: PerformanceTestControl {
            test_timeout: 2,
            test_iterations: 10,
            ..PerformanceTestControl::default()
        },
        unit_adjuster: adjuster::s_to_ms,
    },
    PerformanceTest {
        name: "boot_time_16_vcpus_ms",
        func_ptr: performance_boot_time,
        control: PerformanceTestControl {
            test_timeout: 8,
            test_iterations: 10,
            num_boot_vcpus: Some(16),
            ..PerformanceTestControl::default()
        },
        unit_adjuster: adjuster::s_to_ms,
    },
    PerformanceTest {
        name: "restore_latency_time_ms",
        func_ptr: performance_restore_latency,
        control: PerformanceTestControl {
            test_timeout: 2,
            test_iterations: 10,
            ..PerformanceTestControl::default()
        },
        unit_adjuster: adjuster::identity,
    },
    PerformanceTest {
        name: "boot_time_16_vcpus_pmem_ms",
        func_ptr: performance_boot_time_pmem,
        control: PerformanceTestControl {
            test_timeout: 8,
            test_iterations: 10,
            num_boot_vcpus: Some(16),
            ..PerformanceTestControl::default()
        },
        unit_adjuster: adjuster::s_to_ms,
    },
    PerformanceTest {
        name: "boot_time_32_vcpus_hugepage_ms",
        func_ptr: performance_boot_time_hugepage,
        control: PerformanceTestControl {
            test_timeout: 30,
            test_iterations: 10,
            num_boot_vcpus: Some(32),
            ..PerformanceTestControl::default()
        },
        unit_adjuster: adjuster::s_to_ms,
    },
    PerformanceTest {
        name: "virtio_net_latency_us",
        func_ptr: performance_net_latency,
        control: PerformanceTestControl {
            num_queues: Some(2),
            queue_size: Some(256),
            ..PerformanceTestControl::default()
        },
        unit_adjuster: adjuster::identity,
    },
    PerformanceTest {
        name: "virtio_net_throughput_single_queue_rx_gbps",
        func_ptr: performance_net_throughput,
        control: PerformanceTestControl {
            num_queues: Some(2),
            queue_size: Some(256),
            net_control: Some((true, true)),
            ..PerformanceTestControl::default()
        },
        unit_adjuster: adjuster::bps_to_gbps,
    },
    PerformanceTest {
        name: "virtio_net_throughput_single_queue_tx_gbps",
        func_ptr: performance_net_throughput,
        control: PerformanceTestControl {
            num_queues: Some(2),
            queue_size: Some(256),
            net_control: Some((false, true)),
            ..PerformanceTestControl::default()
        },
        unit_adjuster: adjuster::bps_to_gbps,
    },
    PerformanceTest {
        name: "virtio_net_throughput_multi_queue_rx_gbps",
        func_ptr: performance_net_throughput,
        control: PerformanceTestControl {
            num_queues: Some(4),
            queue_size: Some(256),
            net_control: Some((true, true)),
            ..PerformanceTestControl::default()
        },
        unit_adjuster: adjuster::bps_to_gbps,
    },
    PerformanceTest {
        name: "virtio_net_throughput_multi_queue_tx_gbps",
        func_ptr: performance_net_throughput,
        control: PerformanceTestControl {
            num_queues: Some(4),
            queue_size: Some(256),
            net_control: Some((false, true)),
            ..PerformanceTestControl::default()
        },
        unit_adjuster: adjuster::bps_to_gbps,
    },
    PerformanceTest {
        name: "virtio_net_throughput_single_queue_rx_pps",
        func_ptr: performance_net_throughput,
        control: PerformanceTestControl {
            num_queues: Some(2),
            queue_size: Some(256),
            net_control: Some((true, false)),
            ..PerformanceTestControl::default()
        },
        unit_adjuster: adjuster::identity,
    },
    PerformanceTest {
        name: "virtio_net_throughput_single_queue_tx_pps",
        func_ptr: performance_net_throughput,
        control: PerformanceTestControl {
            num_queues: Some(2),
            queue_size: Some(256),
            net_control: Some((false, false)),
            ..PerformanceTestControl::default()
        },
        unit_adjuster: adjuster::identity,
    },
    PerformanceTest {
        name: "virtio_net_throughput_multi_queue_rx_pps",
        func_ptr: performance_net_throughput,
        control: PerformanceTestControl {
            num_queues: Some(4),
            queue_size: Some(256),
            net_control: Some((true, false)),
            ..PerformanceTestControl::default()
        },
        unit_adjuster: adjuster::identity,
    },
    PerformanceTest {
        name: "virtio_net_throughput_multi_queue_tx_pps",
        func_ptr: performance_net_throughput,
        control: PerformanceTestControl {
            num_queues: Some(4),
            queue_size: Some(256),
            net_control: Some((false, false)),
            ..PerformanceTestControl::default()
        },
        unit_adjuster: adjuster::identity,
    },
    PerformanceTest {
        name: "block_read_MiBps",
        func_ptr: performance_block_io,
        control: PerformanceTestControl {
            num_queues: Some(1),
            queue_size: Some(128),
            fio_control: Some((FioOps::Read, true)),
            ..PerformanceTestControl::default()
        },
        unit_adjuster: adjuster::Bps_to_MiBps,
    },
    PerformanceTest {
        name: "block_write_MiBps",
        func_ptr: performance_block_io,
        control: PerformanceTestControl {
            num_queues: Some(1),
            queue_size: Some(128),
            fio_control: Some((FioOps::Write, true)),
            ..PerformanceTestControl::default()
        },
        unit_adjuster: adjuster::Bps_to_MiBps,
    },
    PerformanceTest {
        name: "block_random_read_MiBps",
        func_ptr: performance_block_io,
        control: PerformanceTestControl {
            num_queues: Some(1),
            queue_size: Some(128),
            fio_control: Some((FioOps::RandomRead, true)),
            ..PerformanceTestControl::default()
        },
        unit_adjuster: adjuster::Bps_to_MiBps,
    },
    PerformanceTest {
        name: "block_random_write_MiBps",
        func_ptr: performance_block_io,
        control: PerformanceTestControl {
            num_queues: Some(1),
            queue_size: Some(128),
            fio_control: Some((FioOps::RandomWrite, true)),
            ..PerformanceTestControl::default()
        },
        unit_adjuster: adjuster::Bps_to_MiBps,
    },
    PerformanceTest {
        name: "block_multi_queue_read_MiBps",
        func_ptr: performance_block_io,
        control: PerformanceTestControl {
            num_queues: Some(2),
            queue_size: Some(128),
            fio_control: Some((FioOps::Read, true)),
            ..PerformanceTestControl::default()
        },
        unit_adjuster: adjuster::Bps_to_MiBps,
    },
    PerformanceTest {
        name: "block_multi_queue_write_MiBps",
        func_ptr: performance_block_io,
        control: PerformanceTestControl {
            num_queues: Some(2),
            queue_size: Some(128),
            fio_control: Some((FioOps::Write, true)),
            ..PerformanceTestControl::default()
        },
        unit_adjuster: adjuster::Bps_to_MiBps,
    },
    PerformanceTest {
        name: "block_multi_queue_random_read_MiBps",
        func_ptr: performance_block_io,
        control: PerformanceTestControl {
            num_queues: Some(2),
            queue_size: Some(128),
            fio_control: Some((FioOps::RandomRead, true)),
            ..PerformanceTestControl::default()
        },
        unit_adjuster: adjuster::Bps_to_MiBps,
    },
    PerformanceTest {
        name: "block_multi_queue_random_write_MiBps",
        func_ptr: performance_block_io,
        control: PerformanceTestControl {
            num_queues: Some(2),
            queue_size: Some(128),
            fio_control: Some((FioOps::RandomWrite, true)),
            ..PerformanceTestControl::default()
        },
        unit_adjuster: adjuster::Bps_to_MiBps,
    },
    PerformanceTest {
        name: "block_read_IOPS",
        func_ptr: performance_block_io,
        control: PerformanceTestControl {
            num_queues: Some(1),
            queue_size: Some(128),
            fio_control: Some((FioOps::Read, false)),
            ..PerformanceTestControl::default()
        },
        unit_adjuster: adjuster::identity,
    },
    PerformanceTest {
        name: "block_write_IOPS",
        func_ptr: performance_block_io,
        control: PerformanceTestControl {
            num_queues: Some(1),
            queue_size: Some(128),
            fio_control: Some((FioOps::Write, false)),
            ..PerformanceTestControl::default()
        },
        unit_adjuster: adjuster::identity,
    },
    PerformanceTest {
        name: "block_random_read_IOPS",
        func_ptr: performance_block_io,
        control: PerformanceTestControl {
            num_queues: Some(1),
            queue_size: Some(128),
            fio_control: Some((FioOps::RandomRead, false)),
            ..PerformanceTestControl::default()
        },
        unit_adjuster: adjuster::identity,
    },
    PerformanceTest {
        name: "block_random_write_IOPS",
        func_ptr: performance_block_io,
        control: PerformanceTestControl {
            num_queues: Some(1),
            queue_size: Some(128),
            fio_control: Some((FioOps::RandomWrite, false)),
            ..PerformanceTestControl::default()
        },
        unit_adjuster: adjuster::identity,
    },
    PerformanceTest {
        name: "block_multi_queue_read_IOPS",
        func_ptr: performance_block_io,
        control: PerformanceTestControl {
            num_queues: Some(2),
            queue_size: Some(128),
            fio_control: Some((FioOps::Read, false)),
            ..PerformanceTestControl::default()
        },
        unit_adjuster: adjuster::identity,
    },
    PerformanceTest {
        name: "block_multi_queue_write_IOPS",
        func_ptr: performance_block_io,
        control: PerformanceTestControl {
            num_queues: Some(2),
            queue_size: Some(128),
            fio_control: Some((FioOps::Write, false)),
            ..PerformanceTestControl::default()
        },
        unit_adjuster: adjuster::identity,
    },
    PerformanceTest {
        name: "block_multi_queue_random_read_IOPS",
        func_ptr: performance_block_io,
        control: PerformanceTestControl {
            num_queues: Some(2),
            queue_size: Some(128),
            fio_control: Some((FioOps::RandomRead, false)),
            ..PerformanceTestControl::default()
        },
        unit_adjuster: adjuster::identity,
    },
    PerformanceTest {
        name: "block_multi_queue_random_write_IOPS",
        func_ptr: performance_block_io,
        control: PerformanceTestControl {
            num_queues: Some(2),
            queue_size: Some(128),
            fio_control: Some((FioOps::RandomWrite, false)),
            ..PerformanceTestControl::default()
        },
        unit_adjuster: adjuster::identity,
    },
];

fn run_test_with_timeout(
    test: &'static PerformanceTest,
    overrides: &Arc<PerformanceTestOverrides>,
) -> Result<PerformanceTestResult, Error> {
    let (sender, receiver) = channel::<Result<PerformanceTestResult, Error>>();
    let test_iterations = overrides.test_iterations;
    let test_timeout = overrides.test_timeout;
    let overrides = overrides.clone();
    thread::spawn(move || {
        println!(
            "Test '{}' running .. (control: {}, overrides: {})",
            test.name, test.control, overrides
        );

        let output = match std::panic::catch_unwind(|| test.run(&overrides)) {
            Ok(test_result) => {
                println!(
                    "Test '{}' .. ok: mean = {}, std_dev = {}",
                    test_result.name, test_result.mean, test_result.std_dev
                );
                Ok(test_result)
            }
            Err(_) => Err(Error::TestFailed),
        };

        let _ = sender.send(output);
    });

    // Todo: Need to cleanup/kill all hanging child processes
    let test_timeout = test.calc_timeout(&test_iterations, &test_timeout);
    receiver
        .recv_timeout(Duration::from_secs(test_timeout))
        .map_err(|_| {
            eprintln!(
                "[Error] Test '{}' time-out after {} seconds",
                test.name, test_timeout
            );
            Error::TestTimeout
        })?
}

fn date() -> String {
    let output = test_infra::exec_host_command_output("date");
    String::from_utf8_lossy(&output.stdout).trim().to_string()
}

fn main() {
    let cmd_arguments = ClapCommand::new("performance-metrics")
        .version(env!("CARGO_PKG_VERSION"))
        .author(env!("CARGO_PKG_AUTHORS"))
        .about("Generate the performance metrics data for Cloud Hypervisor")
        .arg(
            Arg::new("test-filter")
                .long("test-filter")
                .help("Filter metrics tests to run based on provided keywords")
                .num_args(1)
                .required(false),
        )
        .arg(
            Arg::new("list-tests")
                .long("list-tests")
                .help("Print the list of available metrics tests")
                .num_args(0)
                .action(ArgAction::SetTrue)
                .required(false),
        )
        .arg(
            Arg::new("report-file")
                .long("report-file")
                .help("Report file. Standard error is used if not specified")
                .num_args(1),
        )
        .arg(
            Arg::new("iterations")
                .long("iterations")
                .help("Override number of test iterations")
                .num_args(1),
        )
        .arg(
            Arg::new("timeout")
                .long("timeout")
                .help("Override test timeout, Ex. --timeout 5")
                .num_args(1),
        )
        .get_matches();

    // It seems that the tool (ethr) used for testing the virtio-net latency
    // is not stable on AArch64, and therefore the latency test is currently
    // skipped on AArch64.
    let test_list: Vec<&PerformanceTest> = TEST_LIST
        .iter()
        .filter(|t| !(cfg!(target_arch = "aarch64") && t.name == "virtio_net_latency_us"))
        .collect();

    if cmd_arguments.get_flag("list-tests") {
        for test in test_list.iter() {
            println!("\"{}\" ({})", test.name, test.control);
        }

        return;
    }

    let test_filter = match cmd_arguments.get_many::<String>("test-filter") {
        Some(s) => s.collect(),
        None => Vec::new(),
    };

    // Run performance tests sequentially and report results (in both readable/json format)
    let mut metrics_report: MetricsReport = Default::default();

    init_tests();

    let overrides = Arc::new(PerformanceTestOverrides {
        test_iterations: cmd_arguments
            .get_one::<String>("iterations")
            .map(|s| s.parse())
            .transpose()
            .unwrap_or_default(),
        test_timeout: cmd_arguments
            .get_one::<String>("timeout")
            .map(|s| s.parse())
            .transpose()
            .unwrap_or_default(),
    });

    for test in test_list.iter() {
        if test_filter.is_empty() || test_filter.iter().any(|&s| test.name.contains(s)) {
            match run_test_with_timeout(test, &overrides) {
                Ok(r) => {
                    metrics_report.results.push(r);
                }
                Err(e) => {
                    eprintln!("Aborting test due to error: '{e:?}'");
                    std::process::exit(1);
                }
            };
        }
    }

    cleanup_tests();

    let mut report_file: Box<dyn std::io::Write + Send> =
        if let Some(file) = cmd_arguments.get_one::<String>("report-file") {
            Box::new(
                std::fs::File::create(std::path::Path::new(file))
                    .map_err(|e| {
                        eprintln!("Error opening report file: {file}: {e}");
                        std::process::exit(1);
                    })
                    .unwrap(),
            )
        } else {
            Box::new(std::io::stdout())
        };

    report_file
        .write_all(
            serde_json::to_string_pretty(&metrics_report)
                .unwrap()
                .as_bytes(),
        )
        .map_err(|e| {
            eprintln!("Error writing report file: {e}");
            std::process::exit(1);
        })
        .unwrap();
}<|MERGE_RESOLUTION|>--- conflicted
+++ resolved
@@ -17,18 +17,7 @@
 use clap::{Arg, ArgAction, Command as ClapCommand};
 use performance_tests::*;
 use serde::{Deserialize, Serialize};
-<<<<<<< HEAD
-use std::{
-    env, fmt,
-    process::Command,
-    sync::{mpsc::channel, Arc},
-    thread,
-    time::Duration,
-};
-use test_infra::*;
-=======
-use test_infra::FioOps;
->>>>>>> c9a39cf5
+use test_infra::{is_guest_vm_type_cvm, FioOps};
 use thiserror::Error;
 
 #[derive(Error, Debug)]
