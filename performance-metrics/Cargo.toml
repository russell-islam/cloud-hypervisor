[package]
authors = ["The Cloud Hypervisor Authors"]
build = "../build.rs"
edition.workspace = true
name = "performance-metrics"
version = "0.1.0"

[dependencies]
<<<<<<< HEAD
clap = { version = "4.5.4", features = ["wrap_help"] }
dirs = "5.0.1"
regex = "1"
serde = { version = "1.0.197", features = ["derive", "rc"] }
serde_json = "1.0.120"
=======
clap = { workspace = true, features = ["wrap_help"] }
dirs = { workspace = true }
serde = { workspace = true, features = ["derive", "rc"] }
serde_json = { workspace = true }
>>>>>>> 95e3c8f8
test_infra = { path = "../test_infra" }
thiserror = { workspace = true }<|MERGE_RESOLUTION|>--- conflicted
+++ resolved
@@ -6,17 +6,10 @@
 version = "0.1.0"
 
 [dependencies]
-<<<<<<< HEAD
-clap = { version = "4.5.4", features = ["wrap_help"] }
-dirs = "5.0.1"
 regex = "1"
-serde = { version = "1.0.197", features = ["derive", "rc"] }
-serde_json = "1.0.120"
-=======
 clap = { workspace = true, features = ["wrap_help"] }
 dirs = { workspace = true }
 serde = { workspace = true, features = ["derive", "rc"] }
 serde_json = { workspace = true }
->>>>>>> 95e3c8f8
 test_infra = { path = "../test_infra" }
 thiserror = { workspace = true }