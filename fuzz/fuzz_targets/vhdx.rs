--- conflicted
+++ resolved
@@ -3,21 +3,13 @@
 // SPDX-License-Identifier: Apache-2.0
 
 #![no_main]
-<<<<<<< HEAD
-use block::vhdx::Vhdx;
-use libfuzzer_sys::fuzz_target;
-=======
->>>>>>> 62001b65
 use std::ffi;
 use std::fs::File;
 use std::io::{self, Read, Seek, SeekFrom, Write};
 use std::os::unix::io::{FromRawFd, RawFd};
-<<<<<<< HEAD
-=======
 
 use block::vhdx::Vhdx;
 use libfuzzer_sys::{fuzz_target, Corpus};
->>>>>>> 62001b65
 
 // Populate the corpus directory with a test file:
 // truncate -s 16M /tmp/source
